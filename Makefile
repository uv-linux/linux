--- conflicted
+++ resolved
@@ -2,11 +2,7 @@
 VERSION = 6
 PATCHLEVEL = 12
 SUBLEVEL = 0
-<<<<<<< HEAD
-EXTRAVERSION = -rc4
-=======
 EXTRAVERSION = -rc7
->>>>>>> 82ff5abc
 NAME = Baby Opossum Posse
 
 # *DOCUMENTATION*
