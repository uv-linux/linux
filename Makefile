--- conflicted
+++ resolved
@@ -1,11 +1,7 @@
 VERSION = 3
 PATCHLEVEL = 16
 SUBLEVEL = 0
-<<<<<<< HEAD
-EXTRAVERSION = -rc4
-=======
 EXTRAVERSION =
->>>>>>> ae34a78c
 NAME = Shuffling Zombie Juror
 
 # *DOCUMENTATION*
@@ -178,16 +174,11 @@
 
 # Fake the "Entering directory" message once, so that IDEs/editors are
 # able to understand relative filenames.
-<<<<<<< HEAD
-sub-make: FORCE
-	@echo "make[1]: Entering directory \`$(KBUILD_OUTPUT)'"
-=======
        echodir := @echo
  quiet_echodir := @echo
 silent_echodir := @:
 sub-make: FORCE
 	$($(quiet)echodir) "make[1]: Entering directory \`$(KBUILD_OUTPUT)'"
->>>>>>> ae34a78c
 	$(if $(KBUILD_VERBOSE:1=),@)$(MAKE) -C $(KBUILD_OUTPUT) \
 	KBUILD_SRC=$(CURDIR) \
 	KBUILD_EXTMOD="$(KBUILD_EXTMOD)" -f $(CURDIR)/Makefile \
