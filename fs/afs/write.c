--- conflicted
+++ resolved
@@ -455,20 +455,6 @@
 			}
 
 			/* Has the page moved or been split? */
-<<<<<<< HEAD
-			if (unlikely(page != xas_reload(&xas))) {
-				put_page(page);
-				break;
-			}
-
-			if (!trylock_page(page)) {
-				put_page(page);
-				break;
-			}
-			if (!PageDirty(page) || PageWriteback(page)) {
-				unlock_page(page);
-				put_page(page);
-=======
 			if (unlikely(folio != xas_reload(&xas))) {
 				folio_put(folio);
 				break;
@@ -481,7 +467,6 @@
 			if (!folio_test_dirty(folio) || folio_test_writeback(folio)) {
 				folio_unlock(folio);
 				folio_put(folio);
->>>>>>> df0cc57e
 				break;
 			}
 
@@ -490,13 +475,8 @@
 			f = afs_folio_dirty_from(folio, priv);
 			t = afs_folio_dirty_to(folio, priv);
 			if (f != 0 && !new_content) {
-<<<<<<< HEAD
-				unlock_page(page);
-				put_page(page);
-=======
 				folio_unlock(folio);
 				folio_put(folio);
->>>>>>> df0cc57e
 				break;
 			}
 
@@ -881,8 +861,6 @@
 
 	afs_validate(vnode, af->key);
 
-	afs_validate(vnode, af->key);
-
 	sb_start_pagefault(inode->i_sb);
 
 	/* Wait for the page to be written to the cache before we allow it to
@@ -983,13 +961,8 @@
 		bv[0].bv_len = t - f;
 		iov_iter_bvec(&iter, WRITE, bv, 1, bv[0].bv_len);
 
-<<<<<<< HEAD
-		trace_afs_page_dirty(vnode, tracepoint_string("launder"), page);
-		ret = afs_store_data(vnode, &iter, page_offset(page) + f, true);
-=======
 		trace_afs_folio_dirty(vnode, tracepoint_string("launder"), folio);
 		ret = afs_store_data(vnode, &iter, folio_pos(folio) + f, true);
->>>>>>> df0cc57e
 	}
 
 	trace_afs_folio_dirty(vnode, tracepoint_string("laundered"), folio);
