// SPDX-License-Identifier: GPL-2.0
#include <linux/init.h>
#include <linux/async.h>
#include <linux/fs.h>
#include <linux/slab.h>
#include <linux/types.h>
#include <linux/fcntl.h>
#include <linux/delay.h>
#include <linux/string.h>
#include <linux/dirent.h>
#include <linux/syscalls.h>
#include <linux/utime.h>
#include <linux/file.h>
#include <linux/kstrtox.h>
#include <linux/memblock.h>
#include <linux/mm.h>
#include <linux/namei.h>
#include <linux/init_syscalls.h>
#include <linux/umh.h>

#include "do_mounts.h"

static __initdata bool csum_present;
static __initdata u32 io_csum;

static ssize_t __init xwrite(struct file *file, const unsigned char *p,
		size_t count, loff_t *pos)
{
	ssize_t out = 0;

	/* sys_write only can write MAX_RW_COUNT aka 2G-4K bytes at most */
	while (count) {
		ssize_t rv = kernel_write(file, p, count, pos);

		if (rv < 0) {
			if (rv == -EINTR || rv == -EAGAIN)
				continue;
			return out ? out : rv;
		} else if (rv == 0)
			break;

		if (csum_present) {
			ssize_t i;

			for (i = 0; i < rv; i++)
				io_csum += p[i];
		}

		p += rv;
		out += rv;
		count -= rv;
	}

	return out;
}

static __initdata char *message;
static void __init error(char *x)
{
	if (!message)
		message = x;
}

#define panic_show_mem(fmt, ...) \
	({ show_mem(); panic(fmt, ##__VA_ARGS__); })

/* link hash */

#define N_ALIGN(len) ((((len) + 1) & ~3) + 2)

static __initdata struct hash {
	int ino, minor, major;
	umode_t mode;
	struct hash *next;
	char name[N_ALIGN(PATH_MAX)];
} *head[32];

static inline int hash(int major, int minor, int ino)
{
	unsigned long tmp = ino + minor + (major << 3);
	tmp += tmp >> 5;
	return tmp & 31;
}

static char __init *find_link(int major, int minor, int ino,
			      umode_t mode, char *name)
{
	struct hash **p, *q;
	for (p = head + hash(major, minor, ino); *p; p = &(*p)->next) {
		if ((*p)->ino != ino)
			continue;
		if ((*p)->minor != minor)
			continue;
		if ((*p)->major != major)
			continue;
		if (((*p)->mode ^ mode) & S_IFMT)
			continue;
		return (*p)->name;
	}
	q = kmalloc(sizeof(struct hash), GFP_KERNEL);
	if (!q)
		panic_show_mem("can't allocate link hash entry");
	q->major = major;
	q->minor = minor;
	q->ino = ino;
	q->mode = mode;
	strcpy(q->name, name);
	q->next = NULL;
	*p = q;
	return NULL;
}

static void __init free_hash(void)
{
	struct hash **p, *q;
	for (p = head; p < head + 32; p++) {
		while (*p) {
			q = *p;
			*p = q->next;
			kfree(q);
		}
	}
}

#ifdef CONFIG_INITRAMFS_PRESERVE_MTIME
static void __init do_utime(char *filename, time64_t mtime)
{
	struct timespec64 t[2] = { { .tv_sec = mtime }, { .tv_sec = mtime } };
	init_utimes(filename, t);
}

static void __init do_utime_path(const struct path *path, time64_t mtime)
{
	struct timespec64 t[2] = { { .tv_sec = mtime }, { .tv_sec = mtime } };
	vfs_utimes(path, t);
}

static __initdata LIST_HEAD(dir_list);
struct dir_entry {
	struct list_head list;
	time64_t mtime;
	char name[];
};

static void __init dir_add(const char *name, time64_t mtime)
{
	size_t nlen = strlen(name) + 1;
	struct dir_entry *de;

	de = kmalloc(sizeof(struct dir_entry) + nlen, GFP_KERNEL);
	if (!de)
		panic_show_mem("can't allocate dir_entry buffer");
	INIT_LIST_HEAD(&de->list);
	strscpy(de->name, name, nlen);
	de->mtime = mtime;
	list_add(&de->list, &dir_list);
}

static void __init dir_utime(void)
{
	struct dir_entry *de, *tmp;
	list_for_each_entry_safe(de, tmp, &dir_list, list) {
		list_del(&de->list);
		do_utime(de->name, de->mtime);
		kfree(de);
	}
}
#else
static void __init do_utime(char *filename, time64_t mtime) {}
static void __init do_utime_path(const struct path *path, time64_t mtime) {}
static void __init dir_add(const char *name, time64_t mtime) {}
static void __init dir_utime(void) {}
#endif

static __initdata time64_t mtime;

/* cpio header parsing */

static __initdata unsigned long ino, major, minor, nlink;
static __initdata umode_t mode;
static __initdata unsigned long body_len, name_len;
static __initdata uid_t uid;
static __initdata gid_t gid;
static __initdata unsigned rdev;
static __initdata u32 hdr_csum;

static void __init parse_header(char *s)
{
	unsigned long parsed[13];
	char buf[9];
	int i;

	buf[8] = '\0';
	for (i = 0, s += 6; i < 13; i++, s += 8) {
		memcpy(buf, s, 8);
		parsed[i] = simple_strtoul(buf, NULL, 16);
	}
	ino = parsed[0];
	mode = parsed[1];
	uid = parsed[2];
	gid = parsed[3];
	nlink = parsed[4];
	mtime = parsed[5]; /* breaks in y2106 */
	body_len = parsed[6];
	major = parsed[7];
	minor = parsed[8];
	rdev = new_encode_dev(MKDEV(parsed[9], parsed[10]));
	name_len = parsed[11];
	hdr_csum = parsed[12];
}

/* FSM */

static __initdata enum state {
	Start,
	Collect,
	GotHeader,
	SkipIt,
	GotName,
	CopyFile,
	GotSymlink,
	Reset
} state, next_state;

static __initdata char *victim;
static unsigned long byte_count __initdata;
static __initdata loff_t this_header, next_header;

static inline void __init eat(unsigned n)
{
	victim += n;
	this_header += n;
	byte_count -= n;
}

static __initdata char *collected;
static long remains __initdata;
static __initdata char *collect;

static void __init read_into(char *buf, unsigned size, enum state next)
{
	if (byte_count >= size) {
		collected = victim;
		eat(size);
		state = next;
	} else {
		collect = collected = buf;
		remains = size;
		next_state = next;
		state = Collect;
	}
}

static __initdata char *header_buf, *symlink_buf, *name_buf;

static int __init do_start(void)
{
	read_into(header_buf, 110, GotHeader);
	return 0;
}

static int __init do_collect(void)
{
	unsigned long n = remains;
	if (byte_count < n)
		n = byte_count;
	memcpy(collect, victim, n);
	eat(n);
	collect += n;
	if ((remains -= n) != 0)
		return 1;
	state = next_state;
	return 0;
}

static int __init do_header(void)
{
	if (!memcmp(collected, "070701", 6)) {
		csum_present = false;
	} else if (!memcmp(collected, "070702", 6)) {
		csum_present = true;
	} else {
		if (memcmp(collected, "070707", 6) == 0)
			error("incorrect cpio method used: use -H newc option");
		else
			error("no cpio magic");
		return 1;
	}
	parse_header(collected);
	next_header = this_header + N_ALIGN(name_len) + body_len;
	next_header = (next_header + 3) & ~3;
	state = SkipIt;
	if (name_len <= 0 || name_len > PATH_MAX)
		return 0;
	if (S_ISLNK(mode)) {
		if (body_len > PATH_MAX)
			return 0;
		collect = collected = symlink_buf;
		remains = N_ALIGN(name_len) + body_len;
		next_state = GotSymlink;
		state = Collect;
		return 0;
	}
	if (S_ISREG(mode) || !body_len)
		read_into(name_buf, N_ALIGN(name_len), GotName);
	return 0;
}

static int __init do_skip(void)
{
	if (this_header + byte_count < next_header) {
		eat(byte_count);
		return 1;
	} else {
		eat(next_header - this_header);
		state = next_state;
		return 0;
	}
}

static int __init do_reset(void)
{
	while (byte_count && *victim == '\0')
		eat(1);
	if (byte_count && (this_header & 3))
		error("broken padding");
	return 1;
}

static void __init clean_path(char *path, umode_t fmode)
{
	struct kstat st;

	if (!init_stat(path, &st, AT_SYMLINK_NOFOLLOW) &&
	    (st.mode ^ fmode) & S_IFMT) {
		if (S_ISDIR(st.mode))
			init_rmdir(path);
		else
			init_unlink(path);
	}
}

static int __init maybe_link(void)
{
	if (nlink >= 2) {
		char *old = find_link(major, minor, ino, mode, collected);
		if (old) {
			clean_path(collected, 0);
			return (init_link(old, collected) < 0) ? -1 : 1;
		}
	}
	return 0;
}

static __initdata struct file *wfile;
static __initdata loff_t wfile_pos;

static int __init do_name(void)
{
	state = SkipIt;
	next_state = Reset;
	if (strcmp(collected, "TRAILER!!!") == 0) {
		free_hash();
		return 0;
	}
	clean_path(collected, mode);
	if (S_ISREG(mode)) {
		int ml = maybe_link();
		if (ml >= 0) {
			int openflags = O_WRONLY|O_CREAT|O_LARGEFILE;
			if (ml != 1)
				openflags |= O_TRUNC;
			wfile = filp_open(collected, openflags, mode);
			if (IS_ERR(wfile))
				return 0;
			wfile_pos = 0;
			io_csum = 0;

			vfs_fchown(wfile, uid, gid);
			vfs_fchmod(wfile, mode);
			if (body_len)
				vfs_truncate(&wfile->f_path, body_len);
			state = CopyFile;
		}
	} else if (S_ISDIR(mode)) {
		init_mkdir(collected, mode);
		init_chown(collected, uid, gid, 0);
		init_chmod(collected, mode);
		dir_add(collected, mtime);
	} else if (S_ISBLK(mode) || S_ISCHR(mode) ||
		   S_ISFIFO(mode) || S_ISSOCK(mode)) {
		if (maybe_link() == 0) {
			init_mknod(collected, mode, rdev);
			init_chown(collected, uid, gid, 0);
			init_chmod(collected, mode);
			do_utime(collected, mtime);
		}
	}
	return 0;
}

static int __init do_copy(void)
{
	if (byte_count >= body_len) {
		if (xwrite(wfile, victim, body_len, &wfile_pos) != body_len)
			error("write error");

		do_utime_path(&wfile->f_path, mtime);
		fput(wfile);
		if (csum_present && io_csum != hdr_csum)
			error("bad data checksum");
		eat(body_len);
		state = SkipIt;
		return 0;
	} else {
		if (xwrite(wfile, victim, byte_count, &wfile_pos) != byte_count)
			error("write error");
		body_len -= byte_count;
		eat(byte_count);
		return 1;
	}
}

static int __init do_symlink(void)
{
	collected[N_ALIGN(name_len) + body_len] = '\0';
	clean_path(collected, 0);
	init_symlink(collected + N_ALIGN(name_len), collected);
	init_chown(collected, uid, gid, AT_SYMLINK_NOFOLLOW);
	do_utime(collected, mtime);
	state = SkipIt;
	next_state = Reset;
	return 0;
}

static __initdata int (*actions[])(void) = {
	[Start]		= do_start,
	[Collect]	= do_collect,
	[GotHeader]	= do_header,
	[SkipIt]	= do_skip,
	[GotName]	= do_name,
	[CopyFile]	= do_copy,
	[GotSymlink]	= do_symlink,
	[Reset]		= do_reset,
};

static long __init write_buffer(char *buf, unsigned long len)
{
	byte_count = len;
	victim = buf;

	while (!actions[state]())
		;
	return len - byte_count;
}

static long __init flush_buffer(void *bufv, unsigned long len)
{
	char *buf = bufv;
	long written;
	long origLen = len;
	if (message)
		return -1;
	while ((written = write_buffer(buf, len)) < len && !message) {
		char c = buf[written];
		if (c == '0') {
			buf += written;
			len -= written;
			state = Start;
		} else if (c == 0) {
			buf += written;
			len -= written;
			state = Reset;
		} else
			error("junk within compressed archive");
	}
	return origLen;
}

static unsigned long my_inptr __initdata; /* index of next byte to be processed in inbuf */

#include <linux/decompress/generic.h>

static char * __init unpack_to_rootfs(char *buf, unsigned long len)
{
	long written;
	decompress_fn decompress;
	const char *compress_name;
	static __initdata char msg_buf[64];

	header_buf = kmalloc(110, GFP_KERNEL);
	symlink_buf = kmalloc(PATH_MAX + N_ALIGN(PATH_MAX) + 1, GFP_KERNEL);
	name_buf = kmalloc(N_ALIGN(PATH_MAX), GFP_KERNEL);

	if (!header_buf || !symlink_buf || !name_buf)
		panic_show_mem("can't allocate buffers");

	state = Start;
	this_header = 0;
	message = NULL;
	while (!message && len) {
		loff_t saved_offset = this_header;
		if (*buf == '0' && !(this_header & 3)) {
			state = Start;
			written = write_buffer(buf, len);
			buf += written;
			len -= written;
			continue;
		}
		if (!*buf) {
			buf++;
			len--;
			this_header++;
			continue;
		}
		this_header = 0;
		decompress = decompress_method(buf, len, &compress_name);
		pr_debug("Detected %s compressed data\n", compress_name);
		if (decompress) {
			int res = decompress(buf, len, NULL, flush_buffer, NULL,
				   &my_inptr, error);
			if (res)
				error("decompressor failed");
		} else if (compress_name) {
			if (!message) {
				snprintf(msg_buf, sizeof msg_buf,
					 "compression method %s not configured",
					 compress_name);
				message = msg_buf;
			}
		} else
			error("invalid magic at start of compressed archive");
		if (state != Reset)
			error("junk at the end of compressed archive");
		this_header = saved_offset + my_inptr;
		buf += my_inptr;
		len -= my_inptr;
	}
	dir_utime();
	kfree(name_buf);
	kfree(symlink_buf);
	kfree(header_buf);
	return message;
}

static int __initdata do_retain_initrd;

static int __init retain_initrd_param(char *str)
{
	if (*str)
		return 0;
	do_retain_initrd = 1;
	return 1;
}
__setup("retain_initrd", retain_initrd_param);

#ifdef CONFIG_ARCH_HAS_KEEPINITRD
static int __init keepinitrd_setup(char *__unused)
{
	do_retain_initrd = 1;
	return 1;
}
__setup("keepinitrd", keepinitrd_setup);
#endif

static bool __initdata initramfs_async = true;
static int __init initramfs_async_setup(char *str)
{
	return kstrtobool(str, &initramfs_async) == 0;
}
__setup("initramfs_async=", initramfs_async_setup);

extern char __initramfs_start[];
extern unsigned long __initramfs_size;
#include <linux/initrd.h>
#include <linux/kexec.h>

<<<<<<< HEAD
static ssize_t raw_read(struct file *file, struct kobject *kobj,
			struct bin_attribute *attr, char *buf,
			loff_t pos, size_t count)
{
	memcpy(buf, attr->private + pos, count);
	return count;
}

static BIN_ATTR(initrd, 0440, raw_read, NULL, 0);
=======
static BIN_ATTR(initrd, 0440, sysfs_bin_attr_simple_read, NULL, 0);
>>>>>>> 0c383648

void __init reserve_initrd_mem(void)
{
	phys_addr_t start;
	unsigned long size;

	/* Ignore the virtul address computed during device tree parsing */
	initrd_start = initrd_end = 0;

	if (!phys_initrd_size)
		return;
	/*
	 * Round the memory region to page boundaries as per free_initrd_mem()
	 * This allows us to detect whether the pages overlapping the initrd
	 * are in use, but more importantly, reserves the entire set of pages
	 * as we don't want these pages allocated for other purposes.
	 */
	start = round_down(phys_initrd_start, PAGE_SIZE);
	size = phys_initrd_size + (phys_initrd_start - start);
	size = round_up(size, PAGE_SIZE);

	if (!memblock_is_region_memory(start, size)) {
		pr_err("INITRD: 0x%08llx+0x%08lx is not a memory region",
		       (u64)start, size);
		goto disable;
	}

	if (memblock_is_region_reserved(start, size)) {
		pr_err("INITRD: 0x%08llx+0x%08lx overlaps in-use memory region\n",
		       (u64)start, size);
		goto disable;
	}

	memblock_reserve(start, size);
	/* Now convert initrd to virtual addresses */
	initrd_start = (unsigned long)__va(phys_initrd_start);
	initrd_end = initrd_start + phys_initrd_size;
	initrd_below_start_ok = 1;

	return;
disable:
	pr_cont(" - disabling initrd\n");
	initrd_start = 0;
	initrd_end = 0;
}

void __weak __init free_initrd_mem(unsigned long start, unsigned long end)
{
#ifdef CONFIG_ARCH_KEEP_MEMBLOCK
	unsigned long aligned_start = ALIGN_DOWN(start, PAGE_SIZE);
	unsigned long aligned_end = ALIGN(end, PAGE_SIZE);

	memblock_free((void *)aligned_start, aligned_end - aligned_start);
#endif

	free_reserved_area((void *)start, (void *)end, POISON_FREE_INITMEM,
			"initrd");
}

#ifdef CONFIG_CRASH_RESERVE
static bool __init kexec_free_initrd(void)
{
	unsigned long crashk_start = (unsigned long)__va(crashk_res.start);
	unsigned long crashk_end   = (unsigned long)__va(crashk_res.end);

	/*
	 * If the initrd region is overlapped with crashkernel reserved region,
	 * free only memory that is not part of crashkernel region.
	 */
	if (initrd_start >= crashk_end || initrd_end <= crashk_start)
		return false;

	/*
	 * Initialize initrd memory region since the kexec boot does not do.
	 */
	memset((void *)initrd_start, 0, initrd_end - initrd_start);
	if (initrd_start < crashk_start)
		free_initrd_mem(initrd_start, crashk_start);
	if (initrd_end > crashk_end)
		free_initrd_mem(crashk_end, initrd_end);
	return true;
}
#else
static inline bool kexec_free_initrd(void)
{
	return false;
}
#endif /* CONFIG_KEXEC_CORE */

#ifdef CONFIG_BLK_DEV_RAM
static void __init populate_initrd_image(char *err)
{
	ssize_t written;
	struct file *file;
	loff_t pos = 0;

	printk(KERN_INFO "rootfs image is not initramfs (%s); looks like an initrd\n",
			err);
	file = filp_open("/initrd.image", O_WRONLY|O_CREAT|O_LARGEFILE, 0700);
	if (IS_ERR(file))
		return;

	written = xwrite(file, (char *)initrd_start, initrd_end - initrd_start,
			&pos);
	if (written != initrd_end - initrd_start)
		pr_err("/initrd.image: incomplete write (%zd != %ld)\n",
		       written, initrd_end - initrd_start);
	fput(file);
}
#endif /* CONFIG_BLK_DEV_RAM */

static void __init do_populate_rootfs(void *unused, async_cookie_t cookie)
{
	/* Load the built in initramfs */
	char *err = unpack_to_rootfs(__initramfs_start, __initramfs_size);
	if (err)
		panic_show_mem("%s", err); /* Failed to decompress INTERNAL initramfs */

	if (!initrd_start || IS_ENABLED(CONFIG_INITRAMFS_FORCE))
		goto done;

	if (IS_ENABLED(CONFIG_BLK_DEV_RAM))
		printk(KERN_INFO "Trying to unpack rootfs image as initramfs...\n");
	else
		printk(KERN_INFO "Unpacking initramfs...\n");

	err = unpack_to_rootfs((char *)initrd_start, initrd_end - initrd_start);
	if (err) {
#ifdef CONFIG_BLK_DEV_RAM
		populate_initrd_image(err);
#else
		printk(KERN_EMERG "Initramfs unpacking failed: %s\n", err);
#endif
	}

done:
	/*
	 * If the initrd region is overlapped with crashkernel reserved region,
	 * free only memory that is not part of crashkernel region.
	 */
	if (!do_retain_initrd && initrd_start && !kexec_free_initrd()) {
		free_initrd_mem(initrd_start, initrd_end);
	} else if (do_retain_initrd && initrd_start) {
		bin_attr_initrd.size = initrd_end - initrd_start;
		bin_attr_initrd.private = (void *)initrd_start;
		if (sysfs_create_bin_file(firmware_kobj, &bin_attr_initrd))
			pr_err("Failed to create initrd sysfs file");
	}
	initrd_start = 0;
	initrd_end = 0;

	init_flush_fput();
}

static ASYNC_DOMAIN_EXCLUSIVE(initramfs_domain);
static async_cookie_t initramfs_cookie;

void wait_for_initramfs(void)
{
	if (!initramfs_cookie) {
		/*
		 * Something before rootfs_initcall wants to access
		 * the filesystem/initramfs. Probably a bug. Make a
		 * note, avoid deadlocking the machine, and let the
		 * caller's access fail as it used to.
		 */
		pr_warn_once("wait_for_initramfs() called before rootfs_initcalls\n");
		return;
	}
	async_synchronize_cookie_domain(initramfs_cookie + 1, &initramfs_domain);
}
EXPORT_SYMBOL_GPL(wait_for_initramfs);

static int __init populate_rootfs(void)
{
	initramfs_cookie = async_schedule_domain(do_populate_rootfs, NULL,
						 &initramfs_domain);
	usermodehelper_enable();
	if (!initramfs_async)
		wait_for_initramfs();
	return 0;
}
rootfs_initcall(populate_rootfs);<|MERGE_RESOLUTION|>--- conflicted
+++ resolved
@@ -575,19 +575,7 @@
 #include <linux/initrd.h>
 #include <linux/kexec.h>
 
-<<<<<<< HEAD
-static ssize_t raw_read(struct file *file, struct kobject *kobj,
-			struct bin_attribute *attr, char *buf,
-			loff_t pos, size_t count)
-{
-	memcpy(buf, attr->private + pos, count);
-	return count;
-}
-
-static BIN_ATTR(initrd, 0440, raw_read, NULL, 0);
-=======
 static BIN_ATTR(initrd, 0440, sysfs_bin_attr_simple_read, NULL, 0);
->>>>>>> 0c383648
 
 void __init reserve_initrd_mem(void)
 {
