// SPDX-License-Identifier: GPL-2.0-or-later
/*
 * net-sysfs.c - network device class and attributes
 *
 * Copyright (c) 2003 Stephen Hemminger <shemminger@osdl.org>
 */

#include <linux/capability.h>
#include <linux/kernel.h>
#include <linux/netdevice.h>
#include <linux/if_arp.h>
#include <linux/slab.h>
#include <linux/sched/signal.h>
#include <linux/sched/isolation.h>
#include <linux/nsproxy.h>
#include <net/sock.h>
#include <net/net_namespace.h>
#include <linux/rtnetlink.h>
#include <linux/vmalloc.h>
#include <linux/export.h>
#include <linux/jiffies.h>
#include <linux/pm_runtime.h>
#include <linux/of.h>
#include <linux/of_net.h>
#include <linux/cpu.h>
#include <net/netdev_rx_queue.h>
#include <net/rps.h>

#include "dev.h"
#include "net-sysfs.h"

#ifdef CONFIG_SYSFS
static const char fmt_hex[] = "%#x\n";
static const char fmt_dec[] = "%d\n";
static const char fmt_ulong[] = "%lu\n";
static const char fmt_u64[] = "%llu\n";

/* Caller holds RTNL or RCU */
static inline int dev_isalive(const struct net_device *dev)
{
	return READ_ONCE(dev->reg_state) <= NETREG_REGISTERED;
}

/* use same locking rules as GIF* ioctl's */
static ssize_t netdev_show(const struct device *dev,
			   struct device_attribute *attr, char *buf,
			   ssize_t (*format)(const struct net_device *, char *))
{
	struct net_device *ndev = to_net_dev(dev);
	ssize_t ret = -EINVAL;

	rcu_read_lock();
	if (dev_isalive(ndev))
		ret = (*format)(ndev, buf);
	rcu_read_unlock();

	return ret;
}

/* generate a show function for simple field */
#define NETDEVICE_SHOW(field, format_string)				\
static ssize_t format_##field(const struct net_device *dev, char *buf)	\
{									\
	return sysfs_emit(buf, format_string, READ_ONCE(dev->field));		\
}									\
static ssize_t field##_show(struct device *dev,				\
			    struct device_attribute *attr, char *buf)	\
{									\
	return netdev_show(dev, attr, buf, format_##field);		\
}									\

#define NETDEVICE_SHOW_RO(field, format_string)				\
NETDEVICE_SHOW(field, format_string);					\
static DEVICE_ATTR_RO(field)

#define NETDEVICE_SHOW_RW(field, format_string)				\
NETDEVICE_SHOW(field, format_string);					\
static DEVICE_ATTR_RW(field)

/* use same locking and permission rules as SIF* ioctl's */
static ssize_t netdev_store(struct device *dev, struct device_attribute *attr,
			    const char *buf, size_t len,
			    int (*set)(struct net_device *, unsigned long))
{
	struct net_device *netdev = to_net_dev(dev);
	struct net *net = dev_net(netdev);
	unsigned long new;
	int ret;

	if (!ns_capable(net->user_ns, CAP_NET_ADMIN))
		return -EPERM;

	ret = kstrtoul(buf, 0, &new);
	if (ret)
		goto err;

	if (!rtnl_trylock())
		return restart_syscall();

	if (dev_isalive(netdev)) {
		ret = (*set)(netdev, new);
		if (ret == 0)
			ret = len;
	}
	rtnl_unlock();
 err:
	return ret;
}

NETDEVICE_SHOW_RO(dev_id, fmt_hex);
NETDEVICE_SHOW_RO(dev_port, fmt_dec);
NETDEVICE_SHOW_RO(addr_assign_type, fmt_dec);
NETDEVICE_SHOW_RO(addr_len, fmt_dec);
NETDEVICE_SHOW_RO(ifindex, fmt_dec);
NETDEVICE_SHOW_RO(type, fmt_dec);
NETDEVICE_SHOW_RO(link_mode, fmt_dec);

static ssize_t iflink_show(struct device *dev, struct device_attribute *attr,
			   char *buf)
{
	struct net_device *ndev = to_net_dev(dev);

	return sysfs_emit(buf, fmt_dec, dev_get_iflink(ndev));
}
static DEVICE_ATTR_RO(iflink);

static ssize_t format_name_assign_type(const struct net_device *dev, char *buf)
{
	return sysfs_emit(buf, fmt_dec, READ_ONCE(dev->name_assign_type));
}

static ssize_t name_assign_type_show(struct device *dev,
				     struct device_attribute *attr,
				     char *buf)
{
	struct net_device *ndev = to_net_dev(dev);
	ssize_t ret = -EINVAL;

	if (READ_ONCE(ndev->name_assign_type) != NET_NAME_UNKNOWN)
		ret = netdev_show(dev, attr, buf, format_name_assign_type);

	return ret;
}
static DEVICE_ATTR_RO(name_assign_type);

/* use same locking rules as GIFHWADDR ioctl's (dev_get_mac_address()) */
static ssize_t address_show(struct device *dev, struct device_attribute *attr,
			    char *buf)
{
	struct net_device *ndev = to_net_dev(dev);
	ssize_t ret = -EINVAL;

	down_read(&dev_addr_sem);

	rcu_read_lock();
	if (dev_isalive(ndev))
		ret = sysfs_format_mac(buf, ndev->dev_addr, ndev->addr_len);
	rcu_read_unlock();

	up_read(&dev_addr_sem);
	return ret;
}
static DEVICE_ATTR_RO(address);

static ssize_t broadcast_show(struct device *dev,
			      struct device_attribute *attr, char *buf)
{
	struct net_device *ndev = to_net_dev(dev);
	int ret = -EINVAL;

	rcu_read_lock();
	if (dev_isalive(ndev))
		ret = sysfs_format_mac(buf, ndev->broadcast, ndev->addr_len);
	rcu_read_unlock();
	return ret;
}
static DEVICE_ATTR_RO(broadcast);

static int change_carrier(struct net_device *dev, unsigned long new_carrier)
{
	if (!netif_running(dev))
		return -EINVAL;
	return dev_change_carrier(dev, (bool)new_carrier);
}

static ssize_t carrier_store(struct device *dev, struct device_attribute *attr,
			     const char *buf, size_t len)
{
	struct net_device *netdev = to_net_dev(dev);

	/* The check is also done in change_carrier; this helps returning early
	 * without hitting the trylock/restart in netdev_store.
	 */
	if (!netdev->netdev_ops->ndo_change_carrier)
		return -EOPNOTSUPP;

	return netdev_store(dev, attr, buf, len, change_carrier);
}

static ssize_t carrier_show(struct device *dev,
			    struct device_attribute *attr, char *buf)
{
	struct net_device *netdev = to_net_dev(dev);
	int ret = -EINVAL;

	if (!rtnl_trylock())
		return restart_syscall();

	if (netif_running(netdev)) {
		/* Synchronize carrier state with link watch,
		 * see also rtnl_getlink().
		 */
		linkwatch_sync_dev(netdev);

		ret = sysfs_emit(buf, fmt_dec, !!netif_carrier_ok(netdev));
	}
	rtnl_unlock();

	return ret;
}
static DEVICE_ATTR_RW(carrier);

static ssize_t speed_show(struct device *dev,
			  struct device_attribute *attr, char *buf)
{
	struct net_device *netdev = to_net_dev(dev);
	int ret = -EINVAL;

	/* The check is also done in __ethtool_get_link_ksettings; this helps
	 * returning early without hitting the trylock/restart below.
	 */
	if (!netdev->ethtool_ops->get_link_ksettings)
		return ret;

	if (!rtnl_trylock())
		return restart_syscall();

	if (netif_running(netdev) && netif_device_present(netdev)) {
		struct ethtool_link_ksettings cmd;

		if (!__ethtool_get_link_ksettings(netdev, &cmd))
			ret = sysfs_emit(buf, fmt_dec, cmd.base.speed);
	}
	rtnl_unlock();
	return ret;
}
static DEVICE_ATTR_RO(speed);

static ssize_t duplex_show(struct device *dev,
			   struct device_attribute *attr, char *buf)
{
	struct net_device *netdev = to_net_dev(dev);
	int ret = -EINVAL;

	/* The check is also done in __ethtool_get_link_ksettings; this helps
	 * returning early without hitting the trylock/restart below.
	 */
	if (!netdev->ethtool_ops->get_link_ksettings)
		return ret;

	if (!rtnl_trylock())
		return restart_syscall();

	if (netif_running(netdev)) {
		struct ethtool_link_ksettings cmd;

		if (!__ethtool_get_link_ksettings(netdev, &cmd)) {
			const char *duplex;

			switch (cmd.base.duplex) {
			case DUPLEX_HALF:
				duplex = "half";
				break;
			case DUPLEX_FULL:
				duplex = "full";
				break;
			default:
				duplex = "unknown";
				break;
			}
			ret = sysfs_emit(buf, "%s\n", duplex);
		}
	}
	rtnl_unlock();
	return ret;
}
static DEVICE_ATTR_RO(duplex);

static ssize_t testing_show(struct device *dev,
			    struct device_attribute *attr, char *buf)
{
	struct net_device *netdev = to_net_dev(dev);

	if (netif_running(netdev))
		return sysfs_emit(buf, fmt_dec, !!netif_testing(netdev));

	return -EINVAL;
}
static DEVICE_ATTR_RO(testing);

static ssize_t dormant_show(struct device *dev,
			    struct device_attribute *attr, char *buf)
{
	struct net_device *netdev = to_net_dev(dev);

	if (netif_running(netdev))
		return sysfs_emit(buf, fmt_dec, !!netif_dormant(netdev));

	return -EINVAL;
}
static DEVICE_ATTR_RO(dormant);

static const char *const operstates[] = {
	"unknown",
	"notpresent", /* currently unused */
	"down",
	"lowerlayerdown",
	"testing",
	"dormant",
	"up"
};

static ssize_t operstate_show(struct device *dev,
			      struct device_attribute *attr, char *buf)
{
	const struct net_device *netdev = to_net_dev(dev);
	unsigned char operstate;

	operstate = READ_ONCE(netdev->operstate);
	if (!netif_running(netdev))
		operstate = IF_OPER_DOWN;

	if (operstate >= ARRAY_SIZE(operstates))
		return -EINVAL; /* should not happen */

	return sysfs_emit(buf, "%s\n", operstates[operstate]);
}
static DEVICE_ATTR_RO(operstate);

static ssize_t carrier_changes_show(struct device *dev,
				    struct device_attribute *attr,
				    char *buf)
{
	struct net_device *netdev = to_net_dev(dev);

	return sysfs_emit(buf, fmt_dec,
			  atomic_read(&netdev->carrier_up_count) +
			  atomic_read(&netdev->carrier_down_count));
}
static DEVICE_ATTR_RO(carrier_changes);

static ssize_t carrier_up_count_show(struct device *dev,
				     struct device_attribute *attr,
				     char *buf)
{
	struct net_device *netdev = to_net_dev(dev);

	return sysfs_emit(buf, fmt_dec, atomic_read(&netdev->carrier_up_count));
}
static DEVICE_ATTR_RO(carrier_up_count);

static ssize_t carrier_down_count_show(struct device *dev,
				       struct device_attribute *attr,
				       char *buf)
{
	struct net_device *netdev = to_net_dev(dev);

	return sysfs_emit(buf, fmt_dec, atomic_read(&netdev->carrier_down_count));
}
static DEVICE_ATTR_RO(carrier_down_count);

/* read-write attributes */

static int change_mtu(struct net_device *dev, unsigned long new_mtu)
{
	return dev_set_mtu(dev, (int)new_mtu);
}

static ssize_t mtu_store(struct device *dev, struct device_attribute *attr,
			 const char *buf, size_t len)
{
	return netdev_store(dev, attr, buf, len, change_mtu);
}
NETDEVICE_SHOW_RW(mtu, fmt_dec);

static int change_flags(struct net_device *dev, unsigned long new_flags)
{
	return dev_change_flags(dev, (unsigned int)new_flags, NULL);
}

static ssize_t flags_store(struct device *dev, struct device_attribute *attr,
			   const char *buf, size_t len)
{
	return netdev_store(dev, attr, buf, len, change_flags);
}
NETDEVICE_SHOW_RW(flags, fmt_hex);

static ssize_t tx_queue_len_store(struct device *dev,
				  struct device_attribute *attr,
				  const char *buf, size_t len)
{
	if (!capable(CAP_NET_ADMIN))
		return -EPERM;

	return netdev_store(dev, attr, buf, len, dev_change_tx_queue_len);
}
NETDEVICE_SHOW_RW(tx_queue_len, fmt_dec);

static int change_gro_flush_timeout(struct net_device *dev, unsigned long val)
{
	WRITE_ONCE(dev->gro_flush_timeout, val);
	return 0;
}

static ssize_t gro_flush_timeout_store(struct device *dev,
				       struct device_attribute *attr,
				       const char *buf, size_t len)
{
	if (!capable(CAP_NET_ADMIN))
		return -EPERM;

	return netdev_store(dev, attr, buf, len, change_gro_flush_timeout);
}
NETDEVICE_SHOW_RW(gro_flush_timeout, fmt_ulong);

static int change_napi_defer_hard_irqs(struct net_device *dev, unsigned long val)
{
	WRITE_ONCE(dev->napi_defer_hard_irqs, val);
	return 0;
}

static ssize_t napi_defer_hard_irqs_store(struct device *dev,
					  struct device_attribute *attr,
					  const char *buf, size_t len)
{
	if (!capable(CAP_NET_ADMIN))
		return -EPERM;

	return netdev_store(dev, attr, buf, len, change_napi_defer_hard_irqs);
}
NETDEVICE_SHOW_RW(napi_defer_hard_irqs, fmt_dec);

static ssize_t ifalias_store(struct device *dev, struct device_attribute *attr,
			     const char *buf, size_t len)
{
	struct net_device *netdev = to_net_dev(dev);
	struct net *net = dev_net(netdev);
	size_t count = len;
	ssize_t ret = 0;

	if (!ns_capable(net->user_ns, CAP_NET_ADMIN))
		return -EPERM;

	/* ignore trailing newline */
	if (len >  0 && buf[len - 1] == '\n')
		--count;

	if (!rtnl_trylock())
		return restart_syscall();

	if (dev_isalive(netdev)) {
		ret = dev_set_alias(netdev, buf, count);
		if (ret < 0)
			goto err;
		ret = len;
		netdev_state_change(netdev);
	}
err:
	rtnl_unlock();

	return ret;
}

static ssize_t ifalias_show(struct device *dev,
			    struct device_attribute *attr, char *buf)
{
	const struct net_device *netdev = to_net_dev(dev);
	char tmp[IFALIASZ];
	ssize_t ret = 0;

	ret = dev_get_alias(netdev, tmp, sizeof(tmp));
	if (ret > 0)
		ret = sysfs_emit(buf, "%s\n", tmp);
	return ret;
}
static DEVICE_ATTR_RW(ifalias);

static int change_group(struct net_device *dev, unsigned long new_group)
{
	dev_set_group(dev, (int)new_group);
	return 0;
}

static ssize_t group_store(struct device *dev, struct device_attribute *attr,
			   const char *buf, size_t len)
{
	return netdev_store(dev, attr, buf, len, change_group);
}
NETDEVICE_SHOW(group, fmt_dec);
static DEVICE_ATTR(netdev_group, 0644, group_show, group_store);

static int change_proto_down(struct net_device *dev, unsigned long proto_down)
{
	return dev_change_proto_down(dev, (bool)proto_down);
}

static ssize_t proto_down_store(struct device *dev,
				struct device_attribute *attr,
				const char *buf, size_t len)
{
	return netdev_store(dev, attr, buf, len, change_proto_down);
}
NETDEVICE_SHOW_RW(proto_down, fmt_dec);

static ssize_t phys_port_id_show(struct device *dev,
				 struct device_attribute *attr, char *buf)
{
	struct net_device *netdev = to_net_dev(dev);
	ssize_t ret = -EINVAL;

	/* The check is also done in dev_get_phys_port_id; this helps returning
	 * early without hitting the trylock/restart below.
	 */
	if (!netdev->netdev_ops->ndo_get_phys_port_id)
		return -EOPNOTSUPP;

	if (!rtnl_trylock())
		return restart_syscall();

	if (dev_isalive(netdev)) {
		struct netdev_phys_item_id ppid;

		ret = dev_get_phys_port_id(netdev, &ppid);
		if (!ret)
			ret = sysfs_emit(buf, "%*phN\n", ppid.id_len, ppid.id);
	}
	rtnl_unlock();

	return ret;
}
static DEVICE_ATTR_RO(phys_port_id);

static ssize_t phys_port_name_show(struct device *dev,
				   struct device_attribute *attr, char *buf)
{
	struct net_device *netdev = to_net_dev(dev);
	ssize_t ret = -EINVAL;

	/* The checks are also done in dev_get_phys_port_name; this helps
	 * returning early without hitting the trylock/restart below.
	 */
	if (!netdev->netdev_ops->ndo_get_phys_port_name &&
	    !netdev->devlink_port)
		return -EOPNOTSUPP;

	if (!rtnl_trylock())
		return restart_syscall();

	if (dev_isalive(netdev)) {
		char name[IFNAMSIZ];

		ret = dev_get_phys_port_name(netdev, name, sizeof(name));
		if (!ret)
			ret = sysfs_emit(buf, "%s\n", name);
	}
	rtnl_unlock();

	return ret;
}
static DEVICE_ATTR_RO(phys_port_name);

static ssize_t phys_switch_id_show(struct device *dev,
				   struct device_attribute *attr, char *buf)
{
	struct net_device *netdev = to_net_dev(dev);
	ssize_t ret = -EINVAL;

	/* The checks are also done in dev_get_phys_port_name; this helps
	 * returning early without hitting the trylock/restart below. This works
	 * because recurse is false when calling dev_get_port_parent_id.
	 */
	if (!netdev->netdev_ops->ndo_get_port_parent_id &&
	    !netdev->devlink_port)
		return -EOPNOTSUPP;

	if (!rtnl_trylock())
		return restart_syscall();

	if (dev_isalive(netdev)) {
		struct netdev_phys_item_id ppid = { };

		ret = dev_get_port_parent_id(netdev, &ppid, false);
		if (!ret)
			ret = sysfs_emit(buf, "%*phN\n", ppid.id_len, ppid.id);
	}
	rtnl_unlock();

	return ret;
}
static DEVICE_ATTR_RO(phys_switch_id);

static ssize_t threaded_show(struct device *dev,
			     struct device_attribute *attr, char *buf)
{
	struct net_device *netdev = to_net_dev(dev);
	ssize_t ret = -EINVAL;

	rcu_read_lock();

	if (dev_isalive(netdev))
		ret = sysfs_emit(buf, fmt_dec, READ_ONCE(netdev->threaded));

	rcu_read_unlock();

	return ret;
}

static int modify_napi_threaded(struct net_device *dev, unsigned long val)
{
	int ret;

	if (list_empty(&dev->napi_list))
		return -EOPNOTSUPP;

	if (val != 0 && val != 1)
		return -EOPNOTSUPP;

	ret = dev_set_threaded(dev, val);

	return ret;
}

static ssize_t threaded_store(struct device *dev,
			      struct device_attribute *attr,
			      const char *buf, size_t len)
{
	return netdev_store(dev, attr, buf, len, modify_napi_threaded);
}
static DEVICE_ATTR_RW(threaded);

static struct attribute *net_class_attrs[] __ro_after_init = {
	&dev_attr_netdev_group.attr,
	&dev_attr_type.attr,
	&dev_attr_dev_id.attr,
	&dev_attr_dev_port.attr,
	&dev_attr_iflink.attr,
	&dev_attr_ifindex.attr,
	&dev_attr_name_assign_type.attr,
	&dev_attr_addr_assign_type.attr,
	&dev_attr_addr_len.attr,
	&dev_attr_link_mode.attr,
	&dev_attr_address.attr,
	&dev_attr_broadcast.attr,
	&dev_attr_speed.attr,
	&dev_attr_duplex.attr,
	&dev_attr_dormant.attr,
	&dev_attr_testing.attr,
	&dev_attr_operstate.attr,
	&dev_attr_carrier_changes.attr,
	&dev_attr_ifalias.attr,
	&dev_attr_carrier.attr,
	&dev_attr_mtu.attr,
	&dev_attr_flags.attr,
	&dev_attr_tx_queue_len.attr,
	&dev_attr_gro_flush_timeout.attr,
	&dev_attr_napi_defer_hard_irqs.attr,
	&dev_attr_phys_port_id.attr,
	&dev_attr_phys_port_name.attr,
	&dev_attr_phys_switch_id.attr,
	&dev_attr_proto_down.attr,
	&dev_attr_carrier_up_count.attr,
	&dev_attr_carrier_down_count.attr,
	&dev_attr_threaded.attr,
	NULL,
};
ATTRIBUTE_GROUPS(net_class);

/* Show a given an attribute in the statistics group */
static ssize_t netstat_show(const struct device *d,
			    struct device_attribute *attr, char *buf,
			    unsigned long offset)
{
	struct net_device *dev = to_net_dev(d);
	ssize_t ret = -EINVAL;

	WARN_ON(offset > sizeof(struct rtnl_link_stats64) ||
		offset % sizeof(u64) != 0);

	rcu_read_lock();
	if (dev_isalive(dev)) {
		struct rtnl_link_stats64 temp;
		const struct rtnl_link_stats64 *stats = dev_get_stats(dev, &temp);

		ret = sysfs_emit(buf, fmt_u64, *(u64 *)(((u8 *)stats) + offset));
	}
	rcu_read_unlock();
	return ret;
}

/* generate a read-only statistics attribute */
#define NETSTAT_ENTRY(name)						\
static ssize_t name##_show(struct device *d,				\
			   struct device_attribute *attr, char *buf)	\
{									\
	return netstat_show(d, attr, buf,				\
			    offsetof(struct rtnl_link_stats64, name));	\
}									\
static DEVICE_ATTR_RO(name)

NETSTAT_ENTRY(rx_packets);
NETSTAT_ENTRY(tx_packets);
NETSTAT_ENTRY(rx_bytes);
NETSTAT_ENTRY(tx_bytes);
NETSTAT_ENTRY(rx_errors);
NETSTAT_ENTRY(tx_errors);
NETSTAT_ENTRY(rx_dropped);
NETSTAT_ENTRY(tx_dropped);
NETSTAT_ENTRY(multicast);
NETSTAT_ENTRY(collisions);
NETSTAT_ENTRY(rx_length_errors);
NETSTAT_ENTRY(rx_over_errors);
NETSTAT_ENTRY(rx_crc_errors);
NETSTAT_ENTRY(rx_frame_errors);
NETSTAT_ENTRY(rx_fifo_errors);
NETSTAT_ENTRY(rx_missed_errors);
NETSTAT_ENTRY(tx_aborted_errors);
NETSTAT_ENTRY(tx_carrier_errors);
NETSTAT_ENTRY(tx_fifo_errors);
NETSTAT_ENTRY(tx_heartbeat_errors);
NETSTAT_ENTRY(tx_window_errors);
NETSTAT_ENTRY(rx_compressed);
NETSTAT_ENTRY(tx_compressed);
NETSTAT_ENTRY(rx_nohandler);

static struct attribute *netstat_attrs[] __ro_after_init = {
	&dev_attr_rx_packets.attr,
	&dev_attr_tx_packets.attr,
	&dev_attr_rx_bytes.attr,
	&dev_attr_tx_bytes.attr,
	&dev_attr_rx_errors.attr,
	&dev_attr_tx_errors.attr,
	&dev_attr_rx_dropped.attr,
	&dev_attr_tx_dropped.attr,
	&dev_attr_multicast.attr,
	&dev_attr_collisions.attr,
	&dev_attr_rx_length_errors.attr,
	&dev_attr_rx_over_errors.attr,
	&dev_attr_rx_crc_errors.attr,
	&dev_attr_rx_frame_errors.attr,
	&dev_attr_rx_fifo_errors.attr,
	&dev_attr_rx_missed_errors.attr,
	&dev_attr_tx_aborted_errors.attr,
	&dev_attr_tx_carrier_errors.attr,
	&dev_attr_tx_fifo_errors.attr,
	&dev_attr_tx_heartbeat_errors.attr,
	&dev_attr_tx_window_errors.attr,
	&dev_attr_rx_compressed.attr,
	&dev_attr_tx_compressed.attr,
	&dev_attr_rx_nohandler.attr,
	NULL
};

static const struct attribute_group netstat_group = {
	.name  = "statistics",
	.attrs  = netstat_attrs,
};

static struct attribute *wireless_attrs[] = {
	NULL
};

static const struct attribute_group wireless_group = {
	.name = "wireless",
	.attrs = wireless_attrs,
};

static bool wireless_group_needed(struct net_device *ndev)
{
#if IS_ENABLED(CONFIG_CFG80211)
	if (ndev->ieee80211_ptr)
		return true;
#endif
#if IS_ENABLED(CONFIG_WIRELESS_EXT)
	if (ndev->wireless_handlers)
		return true;
#endif
	return false;
}

#else /* CONFIG_SYSFS */
#define net_class_groups	NULL
#endif /* CONFIG_SYSFS */

#ifdef CONFIG_SYSFS
#define to_rx_queue_attr(_attr) \
	container_of(_attr, struct rx_queue_attribute, attr)

#define to_rx_queue(obj) container_of(obj, struct netdev_rx_queue, kobj)

static ssize_t rx_queue_attr_show(struct kobject *kobj, struct attribute *attr,
				  char *buf)
{
	const struct rx_queue_attribute *attribute = to_rx_queue_attr(attr);
	struct netdev_rx_queue *queue = to_rx_queue(kobj);

	if (!attribute->show)
		return -EIO;

	return attribute->show(queue, buf);
}

static ssize_t rx_queue_attr_store(struct kobject *kobj, struct attribute *attr,
				   const char *buf, size_t count)
{
	const struct rx_queue_attribute *attribute = to_rx_queue_attr(attr);
	struct netdev_rx_queue *queue = to_rx_queue(kobj);

	if (!attribute->store)
		return -EIO;

	return attribute->store(queue, buf, count);
}

static const struct sysfs_ops rx_queue_sysfs_ops = {
	.show = rx_queue_attr_show,
	.store = rx_queue_attr_store,
};

#ifdef CONFIG_RPS
static ssize_t show_rps_map(struct netdev_rx_queue *queue, char *buf)
{
	struct rps_map *map;
	cpumask_var_t mask;
	int i, len;

	if (!zalloc_cpumask_var(&mask, GFP_KERNEL))
		return -ENOMEM;

	rcu_read_lock();
	map = rcu_dereference(queue->rps_map);
	if (map)
		for (i = 0; i < map->len; i++)
			cpumask_set_cpu(map->cpus[i], mask);

	len = sysfs_emit(buf, "%*pb\n", cpumask_pr_args(mask));
	rcu_read_unlock();
	free_cpumask_var(mask);

	return len < PAGE_SIZE ? len : -EINVAL;
}

static int netdev_rx_queue_set_rps_mask(struct netdev_rx_queue *queue,
					cpumask_var_t mask)
{
	static DEFINE_MUTEX(rps_map_mutex);
	struct rps_map *old_map, *map;
	int cpu, i;

	map = kzalloc(max_t(unsigned int,
			    RPS_MAP_SIZE(cpumask_weight(mask)), L1_CACHE_BYTES),
		      GFP_KERNEL);
	if (!map)
		return -ENOMEM;

	i = 0;
	for_each_cpu_and(cpu, mask, cpu_online_mask)
		map->cpus[i++] = cpu;

	if (i) {
		map->len = i;
	} else {
		kfree(map);
		map = NULL;
	}

	mutex_lock(&rps_map_mutex);
	old_map = rcu_dereference_protected(queue->rps_map,
					    mutex_is_locked(&rps_map_mutex));
	rcu_assign_pointer(queue->rps_map, map);

	if (map)
		static_branch_inc(&rps_needed);
	if (old_map)
		static_branch_dec(&rps_needed);

	mutex_unlock(&rps_map_mutex);

	if (old_map)
		kfree_rcu(old_map, rcu);
	return 0;
}

int rps_cpumask_housekeeping(struct cpumask *mask)
{
	if (!cpumask_empty(mask)) {
		cpumask_and(mask, mask, housekeeping_cpumask(HK_TYPE_DOMAIN));
		cpumask_and(mask, mask, housekeeping_cpumask(HK_TYPE_WQ));
		if (cpumask_empty(mask))
			return -EINVAL;
	}
	return 0;
}

static ssize_t store_rps_map(struct netdev_rx_queue *queue,
			     const char *buf, size_t len)
{
	cpumask_var_t mask;
	int err;

	if (!capable(CAP_NET_ADMIN))
		return -EPERM;

	if (!alloc_cpumask_var(&mask, GFP_KERNEL))
		return -ENOMEM;

	err = bitmap_parse(buf, len, cpumask_bits(mask), nr_cpumask_bits);
	if (err)
		goto out;

	err = rps_cpumask_housekeeping(mask);
	if (err)
		goto out;

	err = netdev_rx_queue_set_rps_mask(queue, mask);

out:
	free_cpumask_var(mask);
	return err ? : len;
}

static ssize_t show_rps_dev_flow_table_cnt(struct netdev_rx_queue *queue,
					   char *buf)
{
	struct rps_dev_flow_table *flow_table;
	unsigned long val = 0;

	rcu_read_lock();
	flow_table = rcu_dereference(queue->rps_flow_table);
	if (flow_table)
		val = (unsigned long)flow_table->mask + 1;
	rcu_read_unlock();

	return sysfs_emit(buf, "%lu\n", val);
}

static void rps_dev_flow_table_release(struct rcu_head *rcu)
{
	struct rps_dev_flow_table *table = container_of(rcu,
	    struct rps_dev_flow_table, rcu);
	vfree(table);
}

static ssize_t store_rps_dev_flow_table_cnt(struct netdev_rx_queue *queue,
					    const char *buf, size_t len)
{
	unsigned long mask, count;
	struct rps_dev_flow_table *table, *old_table;
	static DEFINE_SPINLOCK(rps_dev_flow_lock);
	int rc;

	if (!capable(CAP_NET_ADMIN))
		return -EPERM;

	rc = kstrtoul(buf, 0, &count);
	if (rc < 0)
		return rc;

	if (count) {
		mask = count - 1;
		/* mask = roundup_pow_of_two(count) - 1;
		 * without overflows...
		 */
		while ((mask | (mask >> 1)) != mask)
			mask |= (mask >> 1);
		/* On 64 bit arches, must check mask fits in table->mask (u32),
		 * and on 32bit arches, must check
		 * RPS_DEV_FLOW_TABLE_SIZE(mask + 1) doesn't overflow.
		 */
#if BITS_PER_LONG > 32
		if (mask > (unsigned long)(u32)mask)
			return -EINVAL;
#else
		if (mask > (ULONG_MAX - RPS_DEV_FLOW_TABLE_SIZE(1))
				/ sizeof(struct rps_dev_flow)) {
			/* Enforce a limit to prevent overflow */
			return -EINVAL;
		}
#endif
		table = vmalloc(RPS_DEV_FLOW_TABLE_SIZE(mask + 1));
		if (!table)
			return -ENOMEM;

		table->mask = mask;
		for (count = 0; count <= mask; count++)
			table->flows[count].cpu = RPS_NO_CPU;
	} else {
		table = NULL;
	}

	spin_lock(&rps_dev_flow_lock);
	old_table = rcu_dereference_protected(queue->rps_flow_table,
					      lockdep_is_held(&rps_dev_flow_lock));
	rcu_assign_pointer(queue->rps_flow_table, table);
	spin_unlock(&rps_dev_flow_lock);

	if (old_table)
		call_rcu(&old_table->rcu, rps_dev_flow_table_release);

	return len;
}

static struct rx_queue_attribute rps_cpus_attribute __ro_after_init
	= __ATTR(rps_cpus, 0644, show_rps_map, store_rps_map);

static struct rx_queue_attribute rps_dev_flow_table_cnt_attribute __ro_after_init
	= __ATTR(rps_flow_cnt, 0644,
		 show_rps_dev_flow_table_cnt, store_rps_dev_flow_table_cnt);
#endif /* CONFIG_RPS */

static struct attribute *rx_queue_default_attrs[] __ro_after_init = {
#ifdef CONFIG_RPS
	&rps_cpus_attribute.attr,
	&rps_dev_flow_table_cnt_attribute.attr,
#endif
	NULL
};
ATTRIBUTE_GROUPS(rx_queue_default);

static void rx_queue_release(struct kobject *kobj)
{
	struct netdev_rx_queue *queue = to_rx_queue(kobj);
#ifdef CONFIG_RPS
	struct rps_map *map;
	struct rps_dev_flow_table *flow_table;

	map = rcu_dereference_protected(queue->rps_map, 1);
	if (map) {
		RCU_INIT_POINTER(queue->rps_map, NULL);
		kfree_rcu(map, rcu);
	}

	flow_table = rcu_dereference_protected(queue->rps_flow_table, 1);
	if (flow_table) {
		RCU_INIT_POINTER(queue->rps_flow_table, NULL);
		call_rcu(&flow_table->rcu, rps_dev_flow_table_release);
	}
#endif

	memset(kobj, 0, sizeof(*kobj));
	netdev_put(queue->dev, &queue->dev_tracker);
}

static const void *rx_queue_namespace(const struct kobject *kobj)
{
	struct netdev_rx_queue *queue = to_rx_queue(kobj);
	struct device *dev = &queue->dev->dev;
	const void *ns = NULL;

	if (dev->class && dev->class->ns_type)
		ns = dev->class->namespace(dev);

	return ns;
}

static void rx_queue_get_ownership(const struct kobject *kobj,
				   kuid_t *uid, kgid_t *gid)
{
	const struct net *net = rx_queue_namespace(kobj);

	net_ns_get_ownership(net, uid, gid);
}

static const struct kobj_type rx_queue_ktype = {
	.sysfs_ops = &rx_queue_sysfs_ops,
	.release = rx_queue_release,
	.default_groups = rx_queue_default_groups,
	.namespace = rx_queue_namespace,
	.get_ownership = rx_queue_get_ownership,
};

static int rx_queue_default_mask(struct net_device *dev,
				 struct netdev_rx_queue *queue)
{
#if IS_ENABLED(CONFIG_RPS) && IS_ENABLED(CONFIG_SYSCTL)
	struct cpumask *rps_default_mask = READ_ONCE(dev_net(dev)->core.rps_default_mask);

	if (rps_default_mask && !cpumask_empty(rps_default_mask))
		return netdev_rx_queue_set_rps_mask(queue, rps_default_mask);
#endif
	return 0;
}

static int rx_queue_add_kobject(struct net_device *dev, int index)
{
	struct netdev_rx_queue *queue = dev->_rx + index;
	struct kobject *kobj = &queue->kobj;
	int error = 0;

	/* Kobject_put later will trigger rx_queue_release call which
	 * decreases dev refcount: Take that reference here
	 */
	netdev_hold(queue->dev, &queue->dev_tracker, GFP_KERNEL);

	kobj->kset = dev->queues_kset;
	error = kobject_init_and_add(kobj, &rx_queue_ktype, NULL,
				     "rx-%u", index);
	if (error)
		goto err;

	if (dev->sysfs_rx_queue_group) {
		error = sysfs_create_group(kobj, dev->sysfs_rx_queue_group);
		if (error)
			goto err;
	}

	error = rx_queue_default_mask(dev, queue);
	if (error)
		goto err;

	kobject_uevent(kobj, KOBJ_ADD);

	return error;

err:
	kobject_put(kobj);
	return error;
}

static int rx_queue_change_owner(struct net_device *dev, int index, kuid_t kuid,
				 kgid_t kgid)
{
	struct netdev_rx_queue *queue = dev->_rx + index;
	struct kobject *kobj = &queue->kobj;
	int error;

	error = sysfs_change_owner(kobj, kuid, kgid);
	if (error)
		return error;

	if (dev->sysfs_rx_queue_group)
		error = sysfs_group_change_owner(
			kobj, dev->sysfs_rx_queue_group, kuid, kgid);

	return error;
}
#endif /* CONFIG_SYSFS */

int
net_rx_queue_update_kobjects(struct net_device *dev, int old_num, int new_num)
{
#ifdef CONFIG_SYSFS
	int i;
	int error = 0;

#ifndef CONFIG_RPS
	if (!dev->sysfs_rx_queue_group)
		return 0;
#endif
	for (i = old_num; i < new_num; i++) {
		error = rx_queue_add_kobject(dev, i);
		if (error) {
			new_num = old_num;
			break;
		}
	}

	while (--i >= new_num) {
		struct kobject *kobj = &dev->_rx[i].kobj;

		if (!refcount_read(&dev_net(dev)->ns.count))
			kobj->uevent_suppress = 1;
		if (dev->sysfs_rx_queue_group)
			sysfs_remove_group(kobj, dev->sysfs_rx_queue_group);
		kobject_put(kobj);
	}

	return error;
#else
	return 0;
#endif
}

static int net_rx_queue_change_owner(struct net_device *dev, int num,
				     kuid_t kuid, kgid_t kgid)
{
#ifdef CONFIG_SYSFS
	int error = 0;
	int i;

#ifndef CONFIG_RPS
	if (!dev->sysfs_rx_queue_group)
		return 0;
#endif
	for (i = 0; i < num; i++) {
		error = rx_queue_change_owner(dev, i, kuid, kgid);
		if (error)
			break;
	}

	return error;
#else
	return 0;
#endif
}

#ifdef CONFIG_SYSFS
/*
 * netdev_queue sysfs structures and functions.
 */
struct netdev_queue_attribute {
	struct attribute attr;
	ssize_t (*show)(struct netdev_queue *queue, char *buf);
	ssize_t (*store)(struct netdev_queue *queue,
			 const char *buf, size_t len);
};
#define to_netdev_queue_attr(_attr) \
	container_of(_attr, struct netdev_queue_attribute, attr)

#define to_netdev_queue(obj) container_of(obj, struct netdev_queue, kobj)

static ssize_t netdev_queue_attr_show(struct kobject *kobj,
				      struct attribute *attr, char *buf)
{
	const struct netdev_queue_attribute *attribute
		= to_netdev_queue_attr(attr);
	struct netdev_queue *queue = to_netdev_queue(kobj);

	if (!attribute->show)
		return -EIO;

	return attribute->show(queue, buf);
}

static ssize_t netdev_queue_attr_store(struct kobject *kobj,
				       struct attribute *attr,
				       const char *buf, size_t count)
{
	const struct netdev_queue_attribute *attribute
		= to_netdev_queue_attr(attr);
	struct netdev_queue *queue = to_netdev_queue(kobj);

	if (!attribute->store)
		return -EIO;

	return attribute->store(queue, buf, count);
}

static const struct sysfs_ops netdev_queue_sysfs_ops = {
	.show = netdev_queue_attr_show,
	.store = netdev_queue_attr_store,
};

static ssize_t tx_timeout_show(struct netdev_queue *queue, char *buf)
{
	unsigned long trans_timeout = atomic_long_read(&queue->trans_timeout);

	return sysfs_emit(buf, fmt_ulong, trans_timeout);
}

static unsigned int get_netdev_queue_index(struct netdev_queue *queue)
{
	struct net_device *dev = queue->dev;
	unsigned int i;

	i = queue - dev->_tx;
	BUG_ON(i >= dev->num_tx_queues);

	return i;
}

static ssize_t traffic_class_show(struct netdev_queue *queue,
				  char *buf)
{
	struct net_device *dev = queue->dev;
	int num_tc, tc;
	int index;

	if (!netif_is_multiqueue(dev))
		return -ENOENT;

	if (!rtnl_trylock())
		return restart_syscall();

	index = get_netdev_queue_index(queue);

	/* If queue belongs to subordinate dev use its TC mapping */
	dev = netdev_get_tx_queue(dev, index)->sb_dev ? : dev;

	num_tc = dev->num_tc;
	tc = netdev_txq_to_tc(dev, index);

	rtnl_unlock();

	if (tc < 0)
		return -EINVAL;

	/* We can report the traffic class one of two ways:
	 * Subordinate device traffic classes are reported with the traffic
	 * class first, and then the subordinate class so for example TC0 on
	 * subordinate device 2 will be reported as "0-2". If the queue
	 * belongs to the root device it will be reported with just the
	 * traffic class, so just "0" for TC 0 for example.
	 */
	return num_tc < 0 ? sysfs_emit(buf, "%d%d\n", tc, num_tc) :
			    sysfs_emit(buf, "%d\n", tc);
}

#ifdef CONFIG_XPS
static ssize_t tx_maxrate_show(struct netdev_queue *queue,
			       char *buf)
{
	return sysfs_emit(buf, "%lu\n", queue->tx_maxrate);
}

static ssize_t tx_maxrate_store(struct netdev_queue *queue,
				const char *buf, size_t len)
{
	struct net_device *dev = queue->dev;
	int err, index = get_netdev_queue_index(queue);
	u32 rate = 0;

	if (!capable(CAP_NET_ADMIN))
		return -EPERM;

	/* The check is also done later; this helps returning early without
	 * hitting the trylock/restart below.
	 */
	if (!dev->netdev_ops->ndo_set_tx_maxrate)
		return -EOPNOTSUPP;

	err = kstrtou32(buf, 10, &rate);
	if (err < 0)
		return err;

	if (!rtnl_trylock())
		return restart_syscall();

	err = -EOPNOTSUPP;
	if (dev->netdev_ops->ndo_set_tx_maxrate)
		err = dev->netdev_ops->ndo_set_tx_maxrate(dev, index, rate);

	rtnl_unlock();
	if (!err) {
		queue->tx_maxrate = rate;
		return len;
	}
	return err;
}

static struct netdev_queue_attribute queue_tx_maxrate __ro_after_init
	= __ATTR_RW(tx_maxrate);
#endif

static struct netdev_queue_attribute queue_trans_timeout __ro_after_init
	= __ATTR_RO(tx_timeout);

static struct netdev_queue_attribute queue_traffic_class __ro_after_init
	= __ATTR_RO(traffic_class);

#ifdef CONFIG_BQL
/*
 * Byte queue limits sysfs structures and functions.
 */
static ssize_t bql_show(char *buf, unsigned int value)
{
	return sysfs_emit(buf, "%u\n", value);
}

static ssize_t bql_set(const char *buf, const size_t count,
		       unsigned int *pvalue)
{
	unsigned int value;
	int err;

	if (!strcmp(buf, "max") || !strcmp(buf, "max\n")) {
		value = DQL_MAX_LIMIT;
	} else {
		err = kstrtouint(buf, 10, &value);
		if (err < 0)
			return err;
		if (value > DQL_MAX_LIMIT)
			return -EINVAL;
	}

	*pvalue = value;

	return count;
}

static ssize_t bql_show_hold_time(struct netdev_queue *queue,
				  char *buf)
{
	struct dql *dql = &queue->dql;

	return sysfs_emit(buf, "%u\n", jiffies_to_msecs(dql->slack_hold_time));
}

static ssize_t bql_set_hold_time(struct netdev_queue *queue,
				 const char *buf, size_t len)
{
	struct dql *dql = &queue->dql;
	unsigned int value;
	int err;

	err = kstrtouint(buf, 10, &value);
	if (err < 0)
		return err;

	dql->slack_hold_time = msecs_to_jiffies(value);

	return len;
}

static struct netdev_queue_attribute bql_hold_time_attribute __ro_after_init
	= __ATTR(hold_time, 0644,
		 bql_show_hold_time, bql_set_hold_time);

static ssize_t bql_show_stall_thrs(struct netdev_queue *queue, char *buf)
{
	struct dql *dql = &queue->dql;

<<<<<<< HEAD
	return sprintf(buf, "%u\n", jiffies_to_msecs(dql->stall_thrs));
=======
	return sysfs_emit(buf, "%u\n", jiffies_to_msecs(dql->stall_thrs));
>>>>>>> 0c383648
}

static ssize_t bql_set_stall_thrs(struct netdev_queue *queue,
				  const char *buf, size_t len)
{
	struct dql *dql = &queue->dql;
	unsigned int value;
	int err;

	err = kstrtouint(buf, 10, &value);
	if (err < 0)
		return err;

	value = msecs_to_jiffies(value);
	if (value && (value < 4 || value > 4 / 2 * BITS_PER_LONG))
		return -ERANGE;

	if (!dql->stall_thrs && value)
		dql->last_reap = jiffies;
	/* Force last_reap to be live */
	smp_wmb();
	dql->stall_thrs = value;

	return len;
}

static struct netdev_queue_attribute bql_stall_thrs_attribute __ro_after_init =
	__ATTR(stall_thrs, 0644, bql_show_stall_thrs, bql_set_stall_thrs);

static ssize_t bql_show_stall_max(struct netdev_queue *queue, char *buf)
{
<<<<<<< HEAD
	return sprintf(buf, "%u\n", READ_ONCE(queue->dql.stall_max));
=======
	return sysfs_emit(buf, "%u\n", READ_ONCE(queue->dql.stall_max));
>>>>>>> 0c383648
}

static ssize_t bql_set_stall_max(struct netdev_queue *queue,
				 const char *buf, size_t len)
{
	WRITE_ONCE(queue->dql.stall_max, 0);
	return len;
}

static struct netdev_queue_attribute bql_stall_max_attribute __ro_after_init =
	__ATTR(stall_max, 0644, bql_show_stall_max, bql_set_stall_max);

static ssize_t bql_show_stall_cnt(struct netdev_queue *queue, char *buf)
{
	struct dql *dql = &queue->dql;

<<<<<<< HEAD
	return sprintf(buf, "%lu\n", dql->stall_cnt);
=======
	return sysfs_emit(buf, "%lu\n", dql->stall_cnt);
>>>>>>> 0c383648
}

static struct netdev_queue_attribute bql_stall_cnt_attribute __ro_after_init =
	__ATTR(stall_cnt, 0444, bql_show_stall_cnt, NULL);

static ssize_t bql_show_inflight(struct netdev_queue *queue,
				 char *buf)
{
	struct dql *dql = &queue->dql;

	return sysfs_emit(buf, "%u\n", dql->num_queued - dql->num_completed);
}

static struct netdev_queue_attribute bql_inflight_attribute __ro_after_init =
	__ATTR(inflight, 0444, bql_show_inflight, NULL);

#define BQL_ATTR(NAME, FIELD)						\
static ssize_t bql_show_ ## NAME(struct netdev_queue *queue,		\
				 char *buf)				\
{									\
	return bql_show(buf, queue->dql.FIELD);				\
}									\
									\
static ssize_t bql_set_ ## NAME(struct netdev_queue *queue,		\
				const char *buf, size_t len)		\
{									\
	return bql_set(buf, len, &queue->dql.FIELD);			\
}									\
									\
static struct netdev_queue_attribute bql_ ## NAME ## _attribute __ro_after_init \
	= __ATTR(NAME, 0644,				\
		 bql_show_ ## NAME, bql_set_ ## NAME)

BQL_ATTR(limit, limit);
BQL_ATTR(limit_max, max_limit);
BQL_ATTR(limit_min, min_limit);

static struct attribute *dql_attrs[] __ro_after_init = {
	&bql_limit_attribute.attr,
	&bql_limit_max_attribute.attr,
	&bql_limit_min_attribute.attr,
	&bql_hold_time_attribute.attr,
	&bql_inflight_attribute.attr,
	&bql_stall_thrs_attribute.attr,
	&bql_stall_cnt_attribute.attr,
	&bql_stall_max_attribute.attr,
	NULL
};

static const struct attribute_group dql_group = {
	.name  = "byte_queue_limits",
	.attrs  = dql_attrs,
};
#else
/* Fake declaration, all the code using it should be dead */
extern const struct attribute_group dql_group;
#endif /* CONFIG_BQL */

#ifdef CONFIG_XPS
static ssize_t xps_queue_show(struct net_device *dev, unsigned int index,
			      int tc, char *buf, enum xps_map_type type)
{
	struct xps_dev_maps *dev_maps;
	unsigned long *mask;
	unsigned int nr_ids;
	int j, len;

	rcu_read_lock();
	dev_maps = rcu_dereference(dev->xps_maps[type]);

	/* Default to nr_cpu_ids/dev->num_rx_queues and do not just return 0
	 * when dev_maps hasn't been allocated yet, to be backward compatible.
	 */
	nr_ids = dev_maps ? dev_maps->nr_ids :
		 (type == XPS_CPUS ? nr_cpu_ids : dev->num_rx_queues);

	mask = bitmap_zalloc(nr_ids, GFP_NOWAIT);
	if (!mask) {
		rcu_read_unlock();
		return -ENOMEM;
	}

	if (!dev_maps || tc >= dev_maps->num_tc)
		goto out_no_maps;

	for (j = 0; j < nr_ids; j++) {
		int i, tci = j * dev_maps->num_tc + tc;
		struct xps_map *map;

		map = rcu_dereference(dev_maps->attr_map[tci]);
		if (!map)
			continue;

		for (i = map->len; i--;) {
			if (map->queues[i] == index) {
				__set_bit(j, mask);
				break;
			}
		}
	}
out_no_maps:
	rcu_read_unlock();

	len = bitmap_print_to_pagebuf(false, buf, mask, nr_ids);
	bitmap_free(mask);

	return len < PAGE_SIZE ? len : -EINVAL;
}

static ssize_t xps_cpus_show(struct netdev_queue *queue, char *buf)
{
	struct net_device *dev = queue->dev;
	unsigned int index;
	int len, tc;

	if (!netif_is_multiqueue(dev))
		return -ENOENT;

	index = get_netdev_queue_index(queue);

	if (!rtnl_trylock())
		return restart_syscall();

	/* If queue belongs to subordinate dev use its map */
	dev = netdev_get_tx_queue(dev, index)->sb_dev ? : dev;

	tc = netdev_txq_to_tc(dev, index);
	if (tc < 0) {
		rtnl_unlock();
		return -EINVAL;
	}

	/* Make sure the subordinate device can't be freed */
	get_device(&dev->dev);
	rtnl_unlock();

	len = xps_queue_show(dev, index, tc, buf, XPS_CPUS);

	put_device(&dev->dev);
	return len;
}

static ssize_t xps_cpus_store(struct netdev_queue *queue,
			      const char *buf, size_t len)
{
	struct net_device *dev = queue->dev;
	unsigned int index;
	cpumask_var_t mask;
	int err;

	if (!netif_is_multiqueue(dev))
		return -ENOENT;

	if (!capable(CAP_NET_ADMIN))
		return -EPERM;

	if (!alloc_cpumask_var(&mask, GFP_KERNEL))
		return -ENOMEM;

	index = get_netdev_queue_index(queue);

	err = bitmap_parse(buf, len, cpumask_bits(mask), nr_cpumask_bits);
	if (err) {
		free_cpumask_var(mask);
		return err;
	}

	if (!rtnl_trylock()) {
		free_cpumask_var(mask);
		return restart_syscall();
	}

	err = netif_set_xps_queue(dev, mask, index);
	rtnl_unlock();

	free_cpumask_var(mask);

	return err ? : len;
}

static struct netdev_queue_attribute xps_cpus_attribute __ro_after_init
	= __ATTR_RW(xps_cpus);

static ssize_t xps_rxqs_show(struct netdev_queue *queue, char *buf)
{
	struct net_device *dev = queue->dev;
	unsigned int index;
	int tc;

	index = get_netdev_queue_index(queue);

	if (!rtnl_trylock())
		return restart_syscall();

	tc = netdev_txq_to_tc(dev, index);
	rtnl_unlock();
	if (tc < 0)
		return -EINVAL;

	return xps_queue_show(dev, index, tc, buf, XPS_RXQS);
}

static ssize_t xps_rxqs_store(struct netdev_queue *queue, const char *buf,
			      size_t len)
{
	struct net_device *dev = queue->dev;
	struct net *net = dev_net(dev);
	unsigned long *mask;
	unsigned int index;
	int err;

	if (!ns_capable(net->user_ns, CAP_NET_ADMIN))
		return -EPERM;

	mask = bitmap_zalloc(dev->num_rx_queues, GFP_KERNEL);
	if (!mask)
		return -ENOMEM;

	index = get_netdev_queue_index(queue);

	err = bitmap_parse(buf, len, mask, dev->num_rx_queues);
	if (err) {
		bitmap_free(mask);
		return err;
	}

	if (!rtnl_trylock()) {
		bitmap_free(mask);
		return restart_syscall();
	}

	cpus_read_lock();
	err = __netif_set_xps_queue(dev, mask, index, XPS_RXQS);
	cpus_read_unlock();

	rtnl_unlock();

	bitmap_free(mask);
	return err ? : len;
}

static struct netdev_queue_attribute xps_rxqs_attribute __ro_after_init
	= __ATTR_RW(xps_rxqs);
#endif /* CONFIG_XPS */

static struct attribute *netdev_queue_default_attrs[] __ro_after_init = {
	&queue_trans_timeout.attr,
	&queue_traffic_class.attr,
#ifdef CONFIG_XPS
	&xps_cpus_attribute.attr,
	&xps_rxqs_attribute.attr,
	&queue_tx_maxrate.attr,
#endif
	NULL
};
ATTRIBUTE_GROUPS(netdev_queue_default);

static void netdev_queue_release(struct kobject *kobj)
{
	struct netdev_queue *queue = to_netdev_queue(kobj);

	memset(kobj, 0, sizeof(*kobj));
	netdev_put(queue->dev, &queue->dev_tracker);
}

static const void *netdev_queue_namespace(const struct kobject *kobj)
{
	struct netdev_queue *queue = to_netdev_queue(kobj);
	struct device *dev = &queue->dev->dev;
	const void *ns = NULL;

	if (dev->class && dev->class->ns_type)
		ns = dev->class->namespace(dev);

	return ns;
}

static void netdev_queue_get_ownership(const struct kobject *kobj,
				       kuid_t *uid, kgid_t *gid)
{
	const struct net *net = netdev_queue_namespace(kobj);

	net_ns_get_ownership(net, uid, gid);
}

static const struct kobj_type netdev_queue_ktype = {
	.sysfs_ops = &netdev_queue_sysfs_ops,
	.release = netdev_queue_release,
	.default_groups = netdev_queue_default_groups,
	.namespace = netdev_queue_namespace,
	.get_ownership = netdev_queue_get_ownership,
};

static bool netdev_uses_bql(const struct net_device *dev)
{
	if (dev->features & NETIF_F_LLTX ||
	    dev->priv_flags & IFF_NO_QUEUE)
		return false;

	return IS_ENABLED(CONFIG_BQL);
}

static int netdev_queue_add_kobject(struct net_device *dev, int index)
{
	struct netdev_queue *queue = dev->_tx + index;
	struct kobject *kobj = &queue->kobj;
	int error = 0;

	/* Kobject_put later will trigger netdev_queue_release call
	 * which decreases dev refcount: Take that reference here
	 */
	netdev_hold(queue->dev, &queue->dev_tracker, GFP_KERNEL);

	kobj->kset = dev->queues_kset;
	error = kobject_init_and_add(kobj, &netdev_queue_ktype, NULL,
				     "tx-%u", index);
	if (error)
		goto err;

	if (netdev_uses_bql(dev)) {
		error = sysfs_create_group(kobj, &dql_group);
		if (error)
			goto err;
	}

	kobject_uevent(kobj, KOBJ_ADD);
	return 0;

err:
	kobject_put(kobj);
	return error;
}

static int tx_queue_change_owner(struct net_device *ndev, int index,
				 kuid_t kuid, kgid_t kgid)
{
	struct netdev_queue *queue = ndev->_tx + index;
	struct kobject *kobj = &queue->kobj;
	int error;

	error = sysfs_change_owner(kobj, kuid, kgid);
	if (error)
		return error;

	if (netdev_uses_bql(ndev))
		error = sysfs_group_change_owner(kobj, &dql_group, kuid, kgid);

	return error;
}
#endif /* CONFIG_SYSFS */

int
netdev_queue_update_kobjects(struct net_device *dev, int old_num, int new_num)
{
#ifdef CONFIG_SYSFS
	int i;
	int error = 0;

	/* Tx queue kobjects are allowed to be updated when a device is being
	 * unregistered, but solely to remove queues from qdiscs. Any path
	 * adding queues should be fixed.
	 */
	WARN(dev->reg_state == NETREG_UNREGISTERING && new_num > old_num,
	     "New queues can't be registered after device unregistration.");

	for (i = old_num; i < new_num; i++) {
		error = netdev_queue_add_kobject(dev, i);
		if (error) {
			new_num = old_num;
			break;
		}
	}

	while (--i >= new_num) {
		struct netdev_queue *queue = dev->_tx + i;

		if (!refcount_read(&dev_net(dev)->ns.count))
			queue->kobj.uevent_suppress = 1;

		if (netdev_uses_bql(dev))
			sysfs_remove_group(&queue->kobj, &dql_group);

		kobject_put(&queue->kobj);
	}

	return error;
#else
	return 0;
#endif /* CONFIG_SYSFS */
}

static int net_tx_queue_change_owner(struct net_device *dev, int num,
				     kuid_t kuid, kgid_t kgid)
{
#ifdef CONFIG_SYSFS
	int error = 0;
	int i;

	for (i = 0; i < num; i++) {
		error = tx_queue_change_owner(dev, i, kuid, kgid);
		if (error)
			break;
	}

	return error;
#else
	return 0;
#endif /* CONFIG_SYSFS */
}

static int register_queue_kobjects(struct net_device *dev)
{
	int error = 0, txq = 0, rxq = 0, real_rx = 0, real_tx = 0;

#ifdef CONFIG_SYSFS
	dev->queues_kset = kset_create_and_add("queues",
					       NULL, &dev->dev.kobj);
	if (!dev->queues_kset)
		return -ENOMEM;
	real_rx = dev->real_num_rx_queues;
#endif
	real_tx = dev->real_num_tx_queues;

	error = net_rx_queue_update_kobjects(dev, 0, real_rx);
	if (error)
		goto error;
	rxq = real_rx;

	error = netdev_queue_update_kobjects(dev, 0, real_tx);
	if (error)
		goto error;
	txq = real_tx;

	return 0;

error:
	netdev_queue_update_kobjects(dev, txq, 0);
	net_rx_queue_update_kobjects(dev, rxq, 0);
#ifdef CONFIG_SYSFS
	kset_unregister(dev->queues_kset);
#endif
	return error;
}

static int queue_change_owner(struct net_device *ndev, kuid_t kuid, kgid_t kgid)
{
	int error = 0, real_rx = 0, real_tx = 0;

#ifdef CONFIG_SYSFS
	if (ndev->queues_kset) {
		error = sysfs_change_owner(&ndev->queues_kset->kobj, kuid, kgid);
		if (error)
			return error;
	}
	real_rx = ndev->real_num_rx_queues;
#endif
	real_tx = ndev->real_num_tx_queues;

	error = net_rx_queue_change_owner(ndev, real_rx, kuid, kgid);
	if (error)
		return error;

	error = net_tx_queue_change_owner(ndev, real_tx, kuid, kgid);
	if (error)
		return error;

	return 0;
}

static void remove_queue_kobjects(struct net_device *dev)
{
	int real_rx = 0, real_tx = 0;

#ifdef CONFIG_SYSFS
	real_rx = dev->real_num_rx_queues;
#endif
	real_tx = dev->real_num_tx_queues;

	net_rx_queue_update_kobjects(dev, real_rx, 0);
	netdev_queue_update_kobjects(dev, real_tx, 0);

	dev->real_num_rx_queues = 0;
	dev->real_num_tx_queues = 0;
#ifdef CONFIG_SYSFS
	kset_unregister(dev->queues_kset);
#endif
}

static bool net_current_may_mount(void)
{
	struct net *net = current->nsproxy->net_ns;

	return ns_capable(net->user_ns, CAP_SYS_ADMIN);
}

static void *net_grab_current_ns(void)
{
	struct net *ns = current->nsproxy->net_ns;
#ifdef CONFIG_NET_NS
	if (ns)
		refcount_inc(&ns->passive);
#endif
	return ns;
}

static const void *net_initial_ns(void)
{
	return &init_net;
}

static const void *net_netlink_ns(struct sock *sk)
{
	return sock_net(sk);
}

const struct kobj_ns_type_operations net_ns_type_operations = {
	.type = KOBJ_NS_TYPE_NET,
	.current_may_mount = net_current_may_mount,
	.grab_current_ns = net_grab_current_ns,
	.netlink_ns = net_netlink_ns,
	.initial_ns = net_initial_ns,
	.drop_ns = net_drop_ns,
};
EXPORT_SYMBOL_GPL(net_ns_type_operations);

static int netdev_uevent(const struct device *d, struct kobj_uevent_env *env)
{
	const struct net_device *dev = to_net_dev(d);
	int retval;

	/* pass interface to uevent. */
	retval = add_uevent_var(env, "INTERFACE=%s", dev->name);
	if (retval)
		goto exit;

	/* pass ifindex to uevent.
	 * ifindex is useful as it won't change (interface name may change)
	 * and is what RtNetlink uses natively.
	 */
	retval = add_uevent_var(env, "IFINDEX=%d", dev->ifindex);

exit:
	return retval;
}

/*
 *	netdev_release -- destroy and free a dead device.
 *	Called when last reference to device kobject is gone.
 */
static void netdev_release(struct device *d)
{
	struct net_device *dev = to_net_dev(d);

	BUG_ON(dev->reg_state != NETREG_RELEASED);

	/* no need to wait for rcu grace period:
	 * device is dead and about to be freed.
	 */
	kfree(rcu_access_pointer(dev->ifalias));
	netdev_freemem(dev);
}

static const void *net_namespace(const struct device *d)
{
	const struct net_device *dev = to_net_dev(d);

	return dev_net(dev);
}

static void net_get_ownership(const struct device *d, kuid_t *uid, kgid_t *gid)
{
	const struct net_device *dev = to_net_dev(d);
	const struct net *net = dev_net(dev);

	net_ns_get_ownership(net, uid, gid);
}

static const struct class net_class = {
	.name = "net",
	.dev_release = netdev_release,
	.dev_groups = net_class_groups,
	.dev_uevent = netdev_uevent,
	.ns_type = &net_ns_type_operations,
	.namespace = net_namespace,
	.get_ownership = net_get_ownership,
};

#ifdef CONFIG_OF
static int of_dev_node_match(struct device *dev, const void *data)
{
	for (; dev; dev = dev->parent) {
		if (dev->of_node == data)
			return 1;
	}

	return 0;
}

/*
 * of_find_net_device_by_node - lookup the net device for the device node
 * @np: OF device node
 *
 * Looks up the net_device structure corresponding with the device node.
 * If successful, returns a pointer to the net_device with the embedded
 * struct device refcount incremented by one, or NULL on failure. The
 * refcount must be dropped when done with the net_device.
 */
struct net_device *of_find_net_device_by_node(struct device_node *np)
{
	struct device *dev;

	dev = class_find_device(&net_class, NULL, np, of_dev_node_match);
	if (!dev)
		return NULL;

	return to_net_dev(dev);
}
EXPORT_SYMBOL(of_find_net_device_by_node);
#endif

/* Delete sysfs entries but hold kobject reference until after all
 * netdev references are gone.
 */
void netdev_unregister_kobject(struct net_device *ndev)
{
	struct device *dev = &ndev->dev;

	if (!refcount_read(&dev_net(ndev)->ns.count))
		dev_set_uevent_suppress(dev, 1);

	kobject_get(&dev->kobj);

	remove_queue_kobjects(ndev);

	pm_runtime_set_memalloc_noio(dev, false);

	device_del(dev);
}

/* Create sysfs entries for network device. */
int netdev_register_kobject(struct net_device *ndev)
{
	struct device *dev = &ndev->dev;
	const struct attribute_group **groups = ndev->sysfs_groups;
	int error = 0;

	device_initialize(dev);
	dev->class = &net_class;
	dev->platform_data = ndev;
	dev->groups = groups;

	dev_set_name(dev, "%s", ndev->name);

#ifdef CONFIG_SYSFS
	/* Allow for a device specific group */
	if (*groups)
		groups++;

	*groups++ = &netstat_group;

	if (wireless_group_needed(ndev))
		*groups++ = &wireless_group;
#endif /* CONFIG_SYSFS */

	error = device_add(dev);
	if (error)
		return error;

	error = register_queue_kobjects(ndev);
	if (error) {
		device_del(dev);
		return error;
	}

	pm_runtime_set_memalloc_noio(dev, true);

	return error;
}

/* Change owner for sysfs entries when moving network devices across network
 * namespaces owned by different user namespaces.
 */
int netdev_change_owner(struct net_device *ndev, const struct net *net_old,
			const struct net *net_new)
{
	kuid_t old_uid = GLOBAL_ROOT_UID, new_uid = GLOBAL_ROOT_UID;
	kgid_t old_gid = GLOBAL_ROOT_GID, new_gid = GLOBAL_ROOT_GID;
	struct device *dev = &ndev->dev;
	int error;

	net_ns_get_ownership(net_old, &old_uid, &old_gid);
	net_ns_get_ownership(net_new, &new_uid, &new_gid);

	/* The network namespace was changed but the owning user namespace is
	 * identical so there's no need to change the owner of sysfs entries.
	 */
	if (uid_eq(old_uid, new_uid) && gid_eq(old_gid, new_gid))
		return 0;

	error = device_change_owner(dev, new_uid, new_gid);
	if (error)
		return error;

	error = queue_change_owner(ndev, new_uid, new_gid);
	if (error)
		return error;

	return 0;
}

int netdev_class_create_file_ns(const struct class_attribute *class_attr,
				const void *ns)
{
	return class_create_file_ns(&net_class, class_attr, ns);
}
EXPORT_SYMBOL(netdev_class_create_file_ns);

void netdev_class_remove_file_ns(const struct class_attribute *class_attr,
				 const void *ns)
{
	class_remove_file_ns(&net_class, class_attr, ns);
}
EXPORT_SYMBOL(netdev_class_remove_file_ns);

int __init netdev_kobject_init(void)
{
	kobj_ns_type_register(&net_ns_type_operations);
	return class_register(&net_class);
}<|MERGE_RESOLUTION|>--- conflicted
+++ resolved
@@ -1419,11 +1419,7 @@
 {
 	struct dql *dql = &queue->dql;
 
-<<<<<<< HEAD
-	return sprintf(buf, "%u\n", jiffies_to_msecs(dql->stall_thrs));
-=======
 	return sysfs_emit(buf, "%u\n", jiffies_to_msecs(dql->stall_thrs));
->>>>>>> 0c383648
 }
 
 static ssize_t bql_set_stall_thrs(struct netdev_queue *queue,
@@ -1455,11 +1451,7 @@
 
 static ssize_t bql_show_stall_max(struct netdev_queue *queue, char *buf)
 {
-<<<<<<< HEAD
-	return sprintf(buf, "%u\n", READ_ONCE(queue->dql.stall_max));
-=======
 	return sysfs_emit(buf, "%u\n", READ_ONCE(queue->dql.stall_max));
->>>>>>> 0c383648
 }
 
 static ssize_t bql_set_stall_max(struct netdev_queue *queue,
@@ -1476,11 +1468,7 @@
 {
 	struct dql *dql = &queue->dql;
 
-<<<<<<< HEAD
-	return sprintf(buf, "%lu\n", dql->stall_cnt);
-=======
 	return sysfs_emit(buf, "%lu\n", dql->stall_cnt);
->>>>>>> 0c383648
 }
 
 static struct netdev_queue_attribute bql_stall_cnt_attribute __ro_after_init =
