// SPDX-License-Identifier: GPL-2.0-or-later
/*
 * Bridge multicast support.
 *
 * Copyright (c) 2010 Herbert Xu <herbert@gondor.apana.org.au>
 */

#include <linux/err.h>
#include <linux/export.h>
#include <linux/if_ether.h>
#include <linux/igmp.h>
#include <linux/in.h>
#include <linux/jhash.h>
#include <linux/kernel.h>
#include <linux/log2.h>
#include <linux/netdevice.h>
#include <linux/netfilter_bridge.h>
#include <linux/random.h>
#include <linux/rculist.h>
#include <linux/skbuff.h>
#include <linux/slab.h>
#include <linux/timer.h>
#include <linux/inetdevice.h>
#include <linux/mroute.h>
#include <net/ip.h>
#include <net/switchdev.h>
#if IS_ENABLED(CONFIG_IPV6)
#include <linux/icmpv6.h>
#include <net/ipv6.h>
#include <net/mld.h>
#include <net/ip6_checksum.h>
#include <net/addrconf.h>
#endif

#include "br_private.h"
#include "br_private_mcast_eht.h"

static const struct rhashtable_params br_mdb_rht_params = {
	.head_offset = offsetof(struct net_bridge_mdb_entry, rhnode),
	.key_offset = offsetof(struct net_bridge_mdb_entry, addr),
	.key_len = sizeof(struct br_ip),
	.automatic_shrinking = true,
};

static const struct rhashtable_params br_sg_port_rht_params = {
	.head_offset = offsetof(struct net_bridge_port_group, rhnode),
	.key_offset = offsetof(struct net_bridge_port_group, key),
	.key_len = sizeof(struct net_bridge_port_group_sg_key),
	.automatic_shrinking = true,
};

static void br_multicast_start_querier(struct net_bridge_mcast *brmctx,
				       struct bridge_mcast_own_query *query);
static void br_ip4_multicast_add_router(struct net_bridge_mcast *brmctx,
					struct net_bridge_mcast_port *pmctx);
static void br_ip4_multicast_leave_group(struct net_bridge_mcast *brmctx,
					 struct net_bridge_mcast_port *pmctx,
					 __be32 group,
					 __u16 vid,
					 const unsigned char *src);
static void br_multicast_port_group_rexmit(struct timer_list *t);

static void
br_multicast_rport_del_notify(struct net_bridge_mcast_port *pmctx, bool deleted);
static void br_ip6_multicast_add_router(struct net_bridge_mcast *brmctx,
					struct net_bridge_mcast_port *pmctx);
#if IS_ENABLED(CONFIG_IPV6)
static void br_ip6_multicast_leave_group(struct net_bridge_mcast *brmctx,
					 struct net_bridge_mcast_port *pmctx,
					 const struct in6_addr *group,
					 __u16 vid, const unsigned char *src);
#endif
static struct net_bridge_port_group *
__br_multicast_add_group(struct net_bridge_mcast *brmctx,
			 struct net_bridge_mcast_port *pmctx,
			 struct br_ip *group,
			 const unsigned char *src,
			 u8 filter_mode,
			 bool igmpv2_mldv1,
			 bool blocked);
static void br_multicast_find_del_pg(struct net_bridge *br,
				     struct net_bridge_port_group *pg);
static void __br_multicast_stop(struct net_bridge_mcast *brmctx);

static struct net_bridge_port_group *
br_sg_port_find(struct net_bridge *br,
		struct net_bridge_port_group_sg_key *sg_p)
{
	lockdep_assert_held_once(&br->multicast_lock);

	return rhashtable_lookup_fast(&br->sg_port_tbl, sg_p,
				      br_sg_port_rht_params);
}

static struct net_bridge_mdb_entry *br_mdb_ip_get_rcu(struct net_bridge *br,
						      struct br_ip *dst)
{
	return rhashtable_lookup(&br->mdb_hash_tbl, dst, br_mdb_rht_params);
}

struct net_bridge_mdb_entry *br_mdb_ip_get(struct net_bridge *br,
					   struct br_ip *dst)
{
	struct net_bridge_mdb_entry *ent;

	lockdep_assert_held_once(&br->multicast_lock);

	rcu_read_lock();
	ent = rhashtable_lookup(&br->mdb_hash_tbl, dst, br_mdb_rht_params);
	rcu_read_unlock();

	return ent;
}

static struct net_bridge_mdb_entry *br_mdb_ip4_get(struct net_bridge *br,
						   __be32 dst, __u16 vid)
{
	struct br_ip br_dst;

	memset(&br_dst, 0, sizeof(br_dst));
	br_dst.dst.ip4 = dst;
	br_dst.proto = htons(ETH_P_IP);
	br_dst.vid = vid;

	return br_mdb_ip_get(br, &br_dst);
}

#if IS_ENABLED(CONFIG_IPV6)
static struct net_bridge_mdb_entry *br_mdb_ip6_get(struct net_bridge *br,
						   const struct in6_addr *dst,
						   __u16 vid)
{
	struct br_ip br_dst;

	memset(&br_dst, 0, sizeof(br_dst));
	br_dst.dst.ip6 = *dst;
	br_dst.proto = htons(ETH_P_IPV6);
	br_dst.vid = vid;

	return br_mdb_ip_get(br, &br_dst);
}
#endif

struct net_bridge_mdb_entry *br_mdb_get(struct net_bridge_mcast *brmctx,
					struct sk_buff *skb, u16 vid)
{
	struct net_bridge *br = brmctx->br;
	struct br_ip ip;

	if (!br_opt_get(br, BROPT_MULTICAST_ENABLED) ||
	    br_multicast_ctx_vlan_global_disabled(brmctx))
		return NULL;

	if (BR_INPUT_SKB_CB(skb)->igmp)
		return NULL;

	memset(&ip, 0, sizeof(ip));
	ip.proto = skb->protocol;
	ip.vid = vid;

	switch (skb->protocol) {
	case htons(ETH_P_IP):
		ip.dst.ip4 = ip_hdr(skb)->daddr;
		if (brmctx->multicast_igmp_version == 3) {
			struct net_bridge_mdb_entry *mdb;

			ip.src.ip4 = ip_hdr(skb)->saddr;
			mdb = br_mdb_ip_get_rcu(br, &ip);
			if (mdb)
				return mdb;
			ip.src.ip4 = 0;
		}
		break;
#if IS_ENABLED(CONFIG_IPV6)
	case htons(ETH_P_IPV6):
		ip.dst.ip6 = ipv6_hdr(skb)->daddr;
		if (brmctx->multicast_mld_version == 2) {
			struct net_bridge_mdb_entry *mdb;

			ip.src.ip6 = ipv6_hdr(skb)->saddr;
			mdb = br_mdb_ip_get_rcu(br, &ip);
			if (mdb)
				return mdb;
			memset(&ip.src.ip6, 0, sizeof(ip.src.ip6));
		}
		break;
#endif
	default:
		ip.proto = 0;
		ether_addr_copy(ip.dst.mac_addr, eth_hdr(skb)->h_dest);
	}

	return br_mdb_ip_get_rcu(br, &ip);
}

/* IMPORTANT: this function must be used only when the contexts cannot be
 * passed down (e.g. timer) and must be used for read-only purposes because
 * the vlan snooping option can change, so it can return any context
 * (non-vlan or vlan). Its initial intended purpose is to read timer values
 * from the *current* context based on the option. At worst that could lead
 * to inconsistent timers when the contexts are changed, i.e. src timer
 * which needs to re-arm with a specific delay taken from the old context
 */
static struct net_bridge_mcast_port *
br_multicast_pg_to_port_ctx(const struct net_bridge_port_group *pg)
{
	struct net_bridge_mcast_port *pmctx = &pg->key.port->multicast_ctx;
	struct net_bridge_vlan *vlan;

	lockdep_assert_held_once(&pg->key.port->br->multicast_lock);

	/* if vlan snooping is disabled use the port's multicast context */
	if (!pg->key.addr.vid ||
	    !br_opt_get(pg->key.port->br, BROPT_MCAST_VLAN_SNOOPING_ENABLED))
		goto out;

	/* locking is tricky here, due to different rules for multicast and
	 * vlans we need to take rcu to find the vlan and make sure it has
	 * the BR_VLFLAG_MCAST_ENABLED flag set, it can only change under
	 * multicast_lock which must be already held here, so the vlan's pmctx
	 * can safely be used on return
	 */
	rcu_read_lock();
	vlan = br_vlan_find(nbp_vlan_group_rcu(pg->key.port), pg->key.addr.vid);
	if (vlan && !br_multicast_port_ctx_vlan_disabled(&vlan->port_mcast_ctx))
		pmctx = &vlan->port_mcast_ctx;
	else
		pmctx = NULL;
	rcu_read_unlock();
out:
	return pmctx;
}

/* when snooping we need to check if the contexts should be used
 * in the following order:
 * - if pmctx is non-NULL (port), check if it should be used
 * - if pmctx is NULL (bridge), check if brmctx should be used
 */
static bool
br_multicast_ctx_should_use(const struct net_bridge_mcast *brmctx,
			    const struct net_bridge_mcast_port *pmctx)
{
	if (!netif_running(brmctx->br->dev))
		return false;

	if (pmctx)
		return !br_multicast_port_ctx_state_disabled(pmctx);
	else
		return !br_multicast_ctx_vlan_disabled(brmctx);
}

static bool br_port_group_equal(struct net_bridge_port_group *p,
				struct net_bridge_port *port,
				const unsigned char *src)
{
	if (p->key.port != port)
		return false;

	if (!(port->flags & BR_MULTICAST_TO_UNICAST))
		return true;

	return ether_addr_equal(src, p->eth_addr);
}

static void __fwd_add_star_excl(struct net_bridge_mcast_port *pmctx,
				struct net_bridge_port_group *pg,
				struct br_ip *sg_ip)
{
	struct net_bridge_port_group_sg_key sg_key;
	struct net_bridge_port_group *src_pg;
	struct net_bridge_mcast *brmctx;

	memset(&sg_key, 0, sizeof(sg_key));
	brmctx = br_multicast_port_ctx_get_global(pmctx);
	sg_key.port = pg->key.port;
	sg_key.addr = *sg_ip;
	if (br_sg_port_find(brmctx->br, &sg_key))
		return;

	src_pg = __br_multicast_add_group(brmctx, pmctx,
					  sg_ip, pg->eth_addr,
					  MCAST_INCLUDE, false, false);
	if (IS_ERR_OR_NULL(src_pg) ||
	    src_pg->rt_protocol != RTPROT_KERNEL)
		return;

	src_pg->flags |= MDB_PG_FLAGS_STAR_EXCL;
}

static void __fwd_del_star_excl(struct net_bridge_port_group *pg,
				struct br_ip *sg_ip)
{
	struct net_bridge_port_group_sg_key sg_key;
	struct net_bridge *br = pg->key.port->br;
	struct net_bridge_port_group *src_pg;

	memset(&sg_key, 0, sizeof(sg_key));
	sg_key.port = pg->key.port;
	sg_key.addr = *sg_ip;
	src_pg = br_sg_port_find(br, &sg_key);
	if (!src_pg || !(src_pg->flags & MDB_PG_FLAGS_STAR_EXCL) ||
	    src_pg->rt_protocol != RTPROT_KERNEL)
		return;

	br_multicast_find_del_pg(br, src_pg);
}

/* When a port group transitions to (or is added as) EXCLUDE we need to add it
 * to all other ports' S,G entries which are not blocked by the current group
 * for proper replication, the assumption is that any S,G blocked entries
 * are already added so the S,G,port lookup should skip them.
 * When a port group transitions from EXCLUDE -> INCLUDE mode or is being
 * deleted we need to remove it from all ports' S,G entries where it was
 * automatically installed before (i.e. where it's MDB_PG_FLAGS_STAR_EXCL).
 */
void br_multicast_star_g_handle_mode(struct net_bridge_port_group *pg,
				     u8 filter_mode)
{
	struct net_bridge *br = pg->key.port->br;
	struct net_bridge_port_group *pg_lst;
	struct net_bridge_mcast_port *pmctx;
	struct net_bridge_mdb_entry *mp;
	struct br_ip sg_ip;

	if (WARN_ON(!br_multicast_is_star_g(&pg->key.addr)))
		return;

	mp = br_mdb_ip_get(br, &pg->key.addr);
	if (!mp)
		return;
	pmctx = br_multicast_pg_to_port_ctx(pg);
	if (!pmctx)
		return;

	memset(&sg_ip, 0, sizeof(sg_ip));
	sg_ip = pg->key.addr;

	for (pg_lst = mlock_dereference(mp->ports, br);
	     pg_lst;
	     pg_lst = mlock_dereference(pg_lst->next, br)) {
		struct net_bridge_group_src *src_ent;

		if (pg_lst == pg)
			continue;
		hlist_for_each_entry(src_ent, &pg_lst->src_list, node) {
			if (!(src_ent->flags & BR_SGRP_F_INSTALLED))
				continue;
			sg_ip.src = src_ent->addr.src;
			switch (filter_mode) {
			case MCAST_INCLUDE:
				__fwd_del_star_excl(pg, &sg_ip);
				break;
			case MCAST_EXCLUDE:
				__fwd_add_star_excl(pmctx, pg, &sg_ip);
				break;
			}
		}
	}
}

/* called when adding a new S,G with host_joined == false by default */
static void br_multicast_sg_host_state(struct net_bridge_mdb_entry *star_mp,
				       struct net_bridge_port_group *sg)
{
	struct net_bridge_mdb_entry *sg_mp;

	if (WARN_ON(!br_multicast_is_star_g(&star_mp->addr)))
		return;
	if (!star_mp->host_joined)
		return;

	sg_mp = br_mdb_ip_get(star_mp->br, &sg->key.addr);
	if (!sg_mp)
		return;
	sg_mp->host_joined = true;
}

/* set the host_joined state of all of *,G's S,G entries */
static void br_multicast_star_g_host_state(struct net_bridge_mdb_entry *star_mp)
{
	struct net_bridge *br = star_mp->br;
	struct net_bridge_mdb_entry *sg_mp;
	struct net_bridge_port_group *pg;
	struct br_ip sg_ip;

	if (WARN_ON(!br_multicast_is_star_g(&star_mp->addr)))
		return;

	memset(&sg_ip, 0, sizeof(sg_ip));
	sg_ip = star_mp->addr;
	for (pg = mlock_dereference(star_mp->ports, br);
	     pg;
	     pg = mlock_dereference(pg->next, br)) {
		struct net_bridge_group_src *src_ent;

		hlist_for_each_entry(src_ent, &pg->src_list, node) {
			if (!(src_ent->flags & BR_SGRP_F_INSTALLED))
				continue;
			sg_ip.src = src_ent->addr.src;
			sg_mp = br_mdb_ip_get(br, &sg_ip);
			if (!sg_mp)
				continue;
			sg_mp->host_joined = star_mp->host_joined;
		}
	}
}

static void br_multicast_sg_del_exclude_ports(struct net_bridge_mdb_entry *sgmp)
{
	struct net_bridge_port_group __rcu **pp;
	struct net_bridge_port_group *p;

	/* *,G exclude ports are only added to S,G entries */
	if (WARN_ON(br_multicast_is_star_g(&sgmp->addr)))
		return;

	/* we need the STAR_EXCLUDE ports if there are non-STAR_EXCLUDE ports
	 * we should ignore perm entries since they're managed by user-space
	 */
	for (pp = &sgmp->ports;
	     (p = mlock_dereference(*pp, sgmp->br)) != NULL;
	     pp = &p->next)
		if (!(p->flags & (MDB_PG_FLAGS_STAR_EXCL |
				  MDB_PG_FLAGS_PERMANENT)))
			return;

	/* currently the host can only have joined the *,G which means
	 * we treat it as EXCLUDE {}, so for an S,G it's considered a
	 * STAR_EXCLUDE entry and we can safely leave it
	 */
	sgmp->host_joined = false;

	for (pp = &sgmp->ports;
	     (p = mlock_dereference(*pp, sgmp->br)) != NULL;) {
		if (!(p->flags & MDB_PG_FLAGS_PERMANENT))
			br_multicast_del_pg(sgmp, p, pp);
		else
			pp = &p->next;
	}
}

void br_multicast_sg_add_exclude_ports(struct net_bridge_mdb_entry *star_mp,
				       struct net_bridge_port_group *sg)
{
	struct net_bridge_port_group_sg_key sg_key;
	struct net_bridge *br = star_mp->br;
	struct net_bridge_mcast_port *pmctx;
	struct net_bridge_port_group *pg;
	struct net_bridge_mcast *brmctx;

	if (WARN_ON(br_multicast_is_star_g(&sg->key.addr)))
		return;
	if (WARN_ON(!br_multicast_is_star_g(&star_mp->addr)))
		return;

	br_multicast_sg_host_state(star_mp, sg);
	memset(&sg_key, 0, sizeof(sg_key));
	sg_key.addr = sg->key.addr;
	/* we need to add all exclude ports to the S,G */
	for (pg = mlock_dereference(star_mp->ports, br);
	     pg;
	     pg = mlock_dereference(pg->next, br)) {
		struct net_bridge_port_group *src_pg;

		if (pg == sg || pg->filter_mode == MCAST_INCLUDE)
			continue;

		sg_key.port = pg->key.port;
		if (br_sg_port_find(br, &sg_key))
			continue;

		pmctx = br_multicast_pg_to_port_ctx(pg);
		if (!pmctx)
			continue;
		brmctx = br_multicast_port_ctx_get_global(pmctx);

		src_pg = __br_multicast_add_group(brmctx, pmctx,
						  &sg->key.addr,
						  sg->eth_addr,
						  MCAST_INCLUDE, false, false);
		if (IS_ERR_OR_NULL(src_pg) ||
		    src_pg->rt_protocol != RTPROT_KERNEL)
			continue;
		src_pg->flags |= MDB_PG_FLAGS_STAR_EXCL;
	}
}

static void br_multicast_fwd_src_add(struct net_bridge_group_src *src)
{
	struct net_bridge_mdb_entry *star_mp;
	struct net_bridge_mcast_port *pmctx;
	struct net_bridge_port_group *sg;
	struct net_bridge_mcast *brmctx;
	struct br_ip sg_ip;

	if (src->flags & BR_SGRP_F_INSTALLED)
		return;

	memset(&sg_ip, 0, sizeof(sg_ip));
	pmctx = br_multicast_pg_to_port_ctx(src->pg);
	if (!pmctx)
		return;
	brmctx = br_multicast_port_ctx_get_global(pmctx);
	sg_ip = src->pg->key.addr;
	sg_ip.src = src->addr.src;

	sg = __br_multicast_add_group(brmctx, pmctx, &sg_ip,
				      src->pg->eth_addr, MCAST_INCLUDE, false,
				      !timer_pending(&src->timer));
	if (IS_ERR_OR_NULL(sg))
		return;
	src->flags |= BR_SGRP_F_INSTALLED;
	sg->flags &= ~MDB_PG_FLAGS_STAR_EXCL;

	/* if it was added by user-space as perm we can skip next steps */
	if (sg->rt_protocol != RTPROT_KERNEL &&
	    (sg->flags & MDB_PG_FLAGS_PERMANENT))
		return;

	/* the kernel is now responsible for removing this S,G */
	del_timer(&sg->timer);
	star_mp = br_mdb_ip_get(src->br, &src->pg->key.addr);
	if (!star_mp)
		return;

	br_multicast_sg_add_exclude_ports(star_mp, sg);
}

static void br_multicast_fwd_src_remove(struct net_bridge_group_src *src,
					bool fastleave)
{
	struct net_bridge_port_group *p, *pg = src->pg;
	struct net_bridge_port_group __rcu **pp;
	struct net_bridge_mdb_entry *mp;
	struct br_ip sg_ip;

	memset(&sg_ip, 0, sizeof(sg_ip));
	sg_ip = pg->key.addr;
	sg_ip.src = src->addr.src;

	mp = br_mdb_ip_get(src->br, &sg_ip);
	if (!mp)
		return;

	for (pp = &mp->ports;
	     (p = mlock_dereference(*pp, src->br)) != NULL;
	     pp = &p->next) {
		if (!br_port_group_equal(p, pg->key.port, pg->eth_addr))
			continue;

		if (p->rt_protocol != RTPROT_KERNEL &&
		    (p->flags & MDB_PG_FLAGS_PERMANENT))
			break;

		if (fastleave)
			p->flags |= MDB_PG_FLAGS_FAST_LEAVE;
		br_multicast_del_pg(mp, p, pp);
		break;
	}
	src->flags &= ~BR_SGRP_F_INSTALLED;
}

/* install S,G and based on src's timer enable or disable forwarding */
static void br_multicast_fwd_src_handle(struct net_bridge_group_src *src)
{
	struct net_bridge_port_group_sg_key sg_key;
	struct net_bridge_port_group *sg;
	u8 old_flags;

	br_multicast_fwd_src_add(src);

	memset(&sg_key, 0, sizeof(sg_key));
	sg_key.addr = src->pg->key.addr;
	sg_key.addr.src = src->addr.src;
	sg_key.port = src->pg->key.port;

	sg = br_sg_port_find(src->br, &sg_key);
	if (!sg || (sg->flags & MDB_PG_FLAGS_PERMANENT))
		return;

	old_flags = sg->flags;
	if (timer_pending(&src->timer))
		sg->flags &= ~MDB_PG_FLAGS_BLOCKED;
	else
		sg->flags |= MDB_PG_FLAGS_BLOCKED;

	if (old_flags != sg->flags) {
		struct net_bridge_mdb_entry *sg_mp;

		sg_mp = br_mdb_ip_get(src->br, &sg_key.addr);
		if (!sg_mp)
			return;
		br_mdb_notify(src->br->dev, sg_mp, sg, RTM_NEWMDB);
	}
}

static void br_multicast_destroy_mdb_entry(struct net_bridge_mcast_gc *gc)
{
	struct net_bridge_mdb_entry *mp;

	mp = container_of(gc, struct net_bridge_mdb_entry, mcast_gc);
	WARN_ON(!hlist_unhashed(&mp->mdb_node));
	WARN_ON(mp->ports);

	del_timer_sync(&mp->timer);
	kfree_rcu(mp, rcu);
}

static void br_multicast_del_mdb_entry(struct net_bridge_mdb_entry *mp)
{
	struct net_bridge *br = mp->br;

	rhashtable_remove_fast(&br->mdb_hash_tbl, &mp->rhnode,
			       br_mdb_rht_params);
	hlist_del_init_rcu(&mp->mdb_node);
	hlist_add_head(&mp->mcast_gc.gc_node, &br->mcast_gc_list);
	queue_work(system_long_wq, &br->mcast_gc_work);
}

static void br_multicast_group_expired(struct timer_list *t)
{
	struct net_bridge_mdb_entry *mp = from_timer(mp, t, timer);
	struct net_bridge *br = mp->br;

	spin_lock(&br->multicast_lock);
	if (hlist_unhashed(&mp->mdb_node) || !netif_running(br->dev) ||
	    timer_pending(&mp->timer))
		goto out;

	br_multicast_host_leave(mp, true);

	if (mp->ports)
		goto out;
	br_multicast_del_mdb_entry(mp);
out:
	spin_unlock(&br->multicast_lock);
}

static void br_multicast_destroy_group_src(struct net_bridge_mcast_gc *gc)
{
	struct net_bridge_group_src *src;

	src = container_of(gc, struct net_bridge_group_src, mcast_gc);
	WARN_ON(!hlist_unhashed(&src->node));

	del_timer_sync(&src->timer);
	kfree_rcu(src, rcu);
}

void br_multicast_del_group_src(struct net_bridge_group_src *src,
				bool fastleave)
{
	struct net_bridge *br = src->pg->key.port->br;

	br_multicast_fwd_src_remove(src, fastleave);
	hlist_del_init_rcu(&src->node);
	src->pg->src_ents--;
	hlist_add_head(&src->mcast_gc.gc_node, &br->mcast_gc_list);
	queue_work(system_long_wq, &br->mcast_gc_work);
}

static void br_multicast_destroy_port_group(struct net_bridge_mcast_gc *gc)
{
	struct net_bridge_port_group *pg;

	pg = container_of(gc, struct net_bridge_port_group, mcast_gc);
	WARN_ON(!hlist_unhashed(&pg->mglist));
	WARN_ON(!hlist_empty(&pg->src_list));

	del_timer_sync(&pg->rexmit_timer);
	del_timer_sync(&pg->timer);
	kfree_rcu(pg, rcu);
}

void br_multicast_del_pg(struct net_bridge_mdb_entry *mp,
			 struct net_bridge_port_group *pg,
			 struct net_bridge_port_group __rcu **pp)
{
	struct net_bridge *br = pg->key.port->br;
	struct net_bridge_group_src *ent;
	struct hlist_node *tmp;

	rcu_assign_pointer(*pp, pg->next);
	hlist_del_init(&pg->mglist);
	br_multicast_eht_clean_sets(pg);
	hlist_for_each_entry_safe(ent, tmp, &pg->src_list, node)
		br_multicast_del_group_src(ent, false);
	br_mdb_notify(br->dev, mp, pg, RTM_DELMDB);
	if (!br_multicast_is_star_g(&mp->addr)) {
		rhashtable_remove_fast(&br->sg_port_tbl, &pg->rhnode,
				       br_sg_port_rht_params);
		br_multicast_sg_del_exclude_ports(mp);
	} else {
		br_multicast_star_g_handle_mode(pg, MCAST_INCLUDE);
	}
	hlist_add_head(&pg->mcast_gc.gc_node, &br->mcast_gc_list);
	queue_work(system_long_wq, &br->mcast_gc_work);

	if (!mp->ports && !mp->host_joined && netif_running(br->dev))
		mod_timer(&mp->timer, jiffies);
}

static void br_multicast_find_del_pg(struct net_bridge *br,
				     struct net_bridge_port_group *pg)
{
	struct net_bridge_port_group __rcu **pp;
	struct net_bridge_mdb_entry *mp;
	struct net_bridge_port_group *p;

	mp = br_mdb_ip_get(br, &pg->key.addr);
	if (WARN_ON(!mp))
		return;

	for (pp = &mp->ports;
	     (p = mlock_dereference(*pp, br)) != NULL;
	     pp = &p->next) {
		if (p != pg)
			continue;

		br_multicast_del_pg(mp, pg, pp);
		return;
	}

	WARN_ON(1);
}

static void br_multicast_port_group_expired(struct timer_list *t)
{
	struct net_bridge_port_group *pg = from_timer(pg, t, timer);
	struct net_bridge_group_src *src_ent;
	struct net_bridge *br = pg->key.port->br;
	struct hlist_node *tmp;
	bool changed;

	spin_lock(&br->multicast_lock);
	if (!netif_running(br->dev) || timer_pending(&pg->timer) ||
	    hlist_unhashed(&pg->mglist) || pg->flags & MDB_PG_FLAGS_PERMANENT)
		goto out;

	changed = !!(pg->filter_mode == MCAST_EXCLUDE);
	pg->filter_mode = MCAST_INCLUDE;
	hlist_for_each_entry_safe(src_ent, tmp, &pg->src_list, node) {
		if (!timer_pending(&src_ent->timer)) {
			br_multicast_del_group_src(src_ent, false);
			changed = true;
		}
	}

	if (hlist_empty(&pg->src_list)) {
		br_multicast_find_del_pg(br, pg);
	} else if (changed) {
		struct net_bridge_mdb_entry *mp = br_mdb_ip_get(br, &pg->key.addr);

		if (changed && br_multicast_is_star_g(&pg->key.addr))
			br_multicast_star_g_handle_mode(pg, MCAST_INCLUDE);

		if (WARN_ON(!mp))
			goto out;
		br_mdb_notify(br->dev, mp, pg, RTM_NEWMDB);
	}
out:
	spin_unlock(&br->multicast_lock);
}

static void br_multicast_gc(struct hlist_head *head)
{
	struct net_bridge_mcast_gc *gcent;
	struct hlist_node *tmp;

	hlist_for_each_entry_safe(gcent, tmp, head, gc_node) {
		hlist_del_init(&gcent->gc_node);
		gcent->destroy(gcent);
	}
}

static void __br_multicast_query_handle_vlan(struct net_bridge_mcast *brmctx,
					     struct net_bridge_mcast_port *pmctx,
					     struct sk_buff *skb)
{
	struct net_bridge_vlan *vlan = NULL;

	if (pmctx && br_multicast_port_ctx_is_vlan(pmctx))
		vlan = pmctx->vlan;
	else if (br_multicast_ctx_is_vlan(brmctx))
		vlan = brmctx->vlan;

	if (vlan && !(vlan->flags & BRIDGE_VLAN_INFO_UNTAGGED)) {
		u16 vlan_proto;

		if (br_vlan_get_proto(brmctx->br->dev, &vlan_proto) != 0)
			return;
		__vlan_hwaccel_put_tag(skb, htons(vlan_proto), vlan->vid);
	}
}

static struct sk_buff *br_ip4_multicast_alloc_query(struct net_bridge_mcast *brmctx,
						    struct net_bridge_mcast_port *pmctx,
						    struct net_bridge_port_group *pg,
						    __be32 ip_dst, __be32 group,
						    bool with_srcs, bool over_lmqt,
						    u8 sflag, u8 *igmp_type,
						    bool *need_rexmit)
{
	struct net_bridge_port *p = pg ? pg->key.port : NULL;
	struct net_bridge_group_src *ent;
	size_t pkt_size, igmp_hdr_size;
	unsigned long now = jiffies;
	struct igmpv3_query *ihv3;
	void *csum_start = NULL;
	__sum16 *csum = NULL;
	struct sk_buff *skb;
	struct igmphdr *ih;
	struct ethhdr *eth;
	unsigned long lmqt;
	struct iphdr *iph;
	u16 lmqt_srcs = 0;

	igmp_hdr_size = sizeof(*ih);
	if (brmctx->multicast_igmp_version == 3) {
		igmp_hdr_size = sizeof(*ihv3);
		if (pg && with_srcs) {
			lmqt = now + (brmctx->multicast_last_member_interval *
				      brmctx->multicast_last_member_count);
			hlist_for_each_entry(ent, &pg->src_list, node) {
				if (over_lmqt == time_after(ent->timer.expires,
							    lmqt) &&
				    ent->src_query_rexmit_cnt > 0)
					lmqt_srcs++;
			}

			if (!lmqt_srcs)
				return NULL;
			igmp_hdr_size += lmqt_srcs * sizeof(__be32);
		}
	}

	pkt_size = sizeof(*eth) + sizeof(*iph) + 4 + igmp_hdr_size;
	if ((p && pkt_size > p->dev->mtu) ||
	    pkt_size > brmctx->br->dev->mtu)
		return NULL;

	skb = netdev_alloc_skb_ip_align(brmctx->br->dev, pkt_size);
	if (!skb)
		goto out;

	__br_multicast_query_handle_vlan(brmctx, pmctx, skb);
	skb->protocol = htons(ETH_P_IP);

	skb_reset_mac_header(skb);
	eth = eth_hdr(skb);

	ether_addr_copy(eth->h_source, brmctx->br->dev->dev_addr);
	ip_eth_mc_map(ip_dst, eth->h_dest);
	eth->h_proto = htons(ETH_P_IP);
	skb_put(skb, sizeof(*eth));

	skb_set_network_header(skb, skb->len);
	iph = ip_hdr(skb);
	iph->tot_len = htons(pkt_size - sizeof(*eth));

	iph->version = 4;
	iph->ihl = 6;
	iph->tos = 0xc0;
	iph->id = 0;
	iph->frag_off = htons(IP_DF);
	iph->ttl = 1;
	iph->protocol = IPPROTO_IGMP;
	iph->saddr = br_opt_get(brmctx->br, BROPT_MULTICAST_QUERY_USE_IFADDR) ?
		     inet_select_addr(brmctx->br->dev, 0, RT_SCOPE_LINK) : 0;
	iph->daddr = ip_dst;
	((u8 *)&iph[1])[0] = IPOPT_RA;
	((u8 *)&iph[1])[1] = 4;
	((u8 *)&iph[1])[2] = 0;
	((u8 *)&iph[1])[3] = 0;
	ip_send_check(iph);
	skb_put(skb, 24);

	skb_set_transport_header(skb, skb->len);
	*igmp_type = IGMP_HOST_MEMBERSHIP_QUERY;

	switch (brmctx->multicast_igmp_version) {
	case 2:
		ih = igmp_hdr(skb);
		ih->type = IGMP_HOST_MEMBERSHIP_QUERY;
		ih->code = (group ? brmctx->multicast_last_member_interval :
				    brmctx->multicast_query_response_interval) /
			   (HZ / IGMP_TIMER_SCALE);
		ih->group = group;
		ih->csum = 0;
		csum = &ih->csum;
		csum_start = (void *)ih;
		break;
	case 3:
		ihv3 = igmpv3_query_hdr(skb);
		ihv3->type = IGMP_HOST_MEMBERSHIP_QUERY;
		ihv3->code = (group ? brmctx->multicast_last_member_interval :
				      brmctx->multicast_query_response_interval) /
			     (HZ / IGMP_TIMER_SCALE);
		ihv3->group = group;
		ihv3->qqic = brmctx->multicast_query_interval / HZ;
		ihv3->nsrcs = htons(lmqt_srcs);
		ihv3->resv = 0;
		ihv3->suppress = sflag;
		ihv3->qrv = 2;
		ihv3->csum = 0;
		csum = &ihv3->csum;
		csum_start = (void *)ihv3;
		if (!pg || !with_srcs)
			break;

		lmqt_srcs = 0;
		hlist_for_each_entry(ent, &pg->src_list, node) {
			if (over_lmqt == time_after(ent->timer.expires,
						    lmqt) &&
			    ent->src_query_rexmit_cnt > 0) {
				ihv3->srcs[lmqt_srcs++] = ent->addr.src.ip4;
				ent->src_query_rexmit_cnt--;
				if (need_rexmit && ent->src_query_rexmit_cnt)
					*need_rexmit = true;
			}
		}
		if (WARN_ON(lmqt_srcs != ntohs(ihv3->nsrcs))) {
			kfree_skb(skb);
			return NULL;
		}
		break;
	}

	if (WARN_ON(!csum || !csum_start)) {
		kfree_skb(skb);
		return NULL;
	}

	*csum = ip_compute_csum(csum_start, igmp_hdr_size);
	skb_put(skb, igmp_hdr_size);
	__skb_pull(skb, sizeof(*eth));

out:
	return skb;
}

#if IS_ENABLED(CONFIG_IPV6)
static struct sk_buff *br_ip6_multicast_alloc_query(struct net_bridge_mcast *brmctx,
						    struct net_bridge_mcast_port *pmctx,
						    struct net_bridge_port_group *pg,
						    const struct in6_addr *ip6_dst,
						    const struct in6_addr *group,
						    bool with_srcs, bool over_llqt,
						    u8 sflag, u8 *igmp_type,
						    bool *need_rexmit)
{
	struct net_bridge_port *p = pg ? pg->key.port : NULL;
	struct net_bridge_group_src *ent;
	size_t pkt_size, mld_hdr_size;
	unsigned long now = jiffies;
	struct mld2_query *mld2q;
	void *csum_start = NULL;
	unsigned long interval;
	__sum16 *csum = NULL;
	struct ipv6hdr *ip6h;
	struct mld_msg *mldq;
	struct sk_buff *skb;
	unsigned long llqt;
	struct ethhdr *eth;
	u16 llqt_srcs = 0;
	u8 *hopopt;

	mld_hdr_size = sizeof(*mldq);
	if (brmctx->multicast_mld_version == 2) {
		mld_hdr_size = sizeof(*mld2q);
		if (pg && with_srcs) {
			llqt = now + (brmctx->multicast_last_member_interval *
				      brmctx->multicast_last_member_count);
			hlist_for_each_entry(ent, &pg->src_list, node) {
				if (over_llqt == time_after(ent->timer.expires,
							    llqt) &&
				    ent->src_query_rexmit_cnt > 0)
					llqt_srcs++;
			}

			if (!llqt_srcs)
				return NULL;
			mld_hdr_size += llqt_srcs * sizeof(struct in6_addr);
		}
	}

	pkt_size = sizeof(*eth) + sizeof(*ip6h) + 8 + mld_hdr_size;
	if ((p && pkt_size > p->dev->mtu) ||
	    pkt_size > brmctx->br->dev->mtu)
		return NULL;

	skb = netdev_alloc_skb_ip_align(brmctx->br->dev, pkt_size);
	if (!skb)
		goto out;

	__br_multicast_query_handle_vlan(brmctx, pmctx, skb);
	skb->protocol = htons(ETH_P_IPV6);

	/* Ethernet header */
	skb_reset_mac_header(skb);
	eth = eth_hdr(skb);

	ether_addr_copy(eth->h_source, brmctx->br->dev->dev_addr);
	eth->h_proto = htons(ETH_P_IPV6);
	skb_put(skb, sizeof(*eth));

	/* IPv6 header + HbH option */
	skb_set_network_header(skb, skb->len);
	ip6h = ipv6_hdr(skb);

	*(__force __be32 *)ip6h = htonl(0x60000000);
	ip6h->payload_len = htons(8 + mld_hdr_size);
	ip6h->nexthdr = IPPROTO_HOPOPTS;
	ip6h->hop_limit = 1;
	ip6h->daddr = *ip6_dst;
	if (ipv6_dev_get_saddr(dev_net(brmctx->br->dev), brmctx->br->dev,
			       &ip6h->daddr, 0, &ip6h->saddr)) {
		kfree_skb(skb);
		br_opt_toggle(brmctx->br, BROPT_HAS_IPV6_ADDR, false);
		return NULL;
	}

	br_opt_toggle(brmctx->br, BROPT_HAS_IPV6_ADDR, true);
	ipv6_eth_mc_map(&ip6h->daddr, eth->h_dest);

	hopopt = (u8 *)(ip6h + 1);
	hopopt[0] = IPPROTO_ICMPV6;		/* next hdr */
	hopopt[1] = 0;				/* length of HbH */
	hopopt[2] = IPV6_TLV_ROUTERALERT;	/* Router Alert */
	hopopt[3] = 2;				/* Length of RA Option */
	hopopt[4] = 0;				/* Type = 0x0000 (MLD) */
	hopopt[5] = 0;
	hopopt[6] = IPV6_TLV_PAD1;		/* Pad1 */
	hopopt[7] = IPV6_TLV_PAD1;		/* Pad1 */

	skb_put(skb, sizeof(*ip6h) + 8);

	/* ICMPv6 */
	skb_set_transport_header(skb, skb->len);
	interval = ipv6_addr_any(group) ?
			brmctx->multicast_query_response_interval :
			brmctx->multicast_last_member_interval;
	*igmp_type = ICMPV6_MGM_QUERY;
	switch (brmctx->multicast_mld_version) {
	case 1:
		mldq = (struct mld_msg *)icmp6_hdr(skb);
		mldq->mld_type = ICMPV6_MGM_QUERY;
		mldq->mld_code = 0;
		mldq->mld_cksum = 0;
		mldq->mld_maxdelay = htons((u16)jiffies_to_msecs(interval));
		mldq->mld_reserved = 0;
		mldq->mld_mca = *group;
		csum = &mldq->mld_cksum;
		csum_start = (void *)mldq;
		break;
	case 2:
		mld2q = (struct mld2_query *)icmp6_hdr(skb);
		mld2q->mld2q_mrc = htons((u16)jiffies_to_msecs(interval));
		mld2q->mld2q_type = ICMPV6_MGM_QUERY;
		mld2q->mld2q_code = 0;
		mld2q->mld2q_cksum = 0;
		mld2q->mld2q_resv1 = 0;
		mld2q->mld2q_resv2 = 0;
		mld2q->mld2q_suppress = sflag;
		mld2q->mld2q_qrv = 2;
		mld2q->mld2q_nsrcs = htons(llqt_srcs);
		mld2q->mld2q_qqic = brmctx->multicast_query_interval / HZ;
		mld2q->mld2q_mca = *group;
		csum = &mld2q->mld2q_cksum;
		csum_start = (void *)mld2q;
		if (!pg || !with_srcs)
			break;

		llqt_srcs = 0;
		hlist_for_each_entry(ent, &pg->src_list, node) {
			if (over_llqt == time_after(ent->timer.expires,
						    llqt) &&
			    ent->src_query_rexmit_cnt > 0) {
				mld2q->mld2q_srcs[llqt_srcs++] = ent->addr.src.ip6;
				ent->src_query_rexmit_cnt--;
				if (need_rexmit && ent->src_query_rexmit_cnt)
					*need_rexmit = true;
			}
		}
		if (WARN_ON(llqt_srcs != ntohs(mld2q->mld2q_nsrcs))) {
			kfree_skb(skb);
			return NULL;
		}
		break;
	}

	if (WARN_ON(!csum || !csum_start)) {
		kfree_skb(skb);
		return NULL;
	}

	*csum = csum_ipv6_magic(&ip6h->saddr, &ip6h->daddr, mld_hdr_size,
				IPPROTO_ICMPV6,
				csum_partial(csum_start, mld_hdr_size, 0));
	skb_put(skb, mld_hdr_size);
	__skb_pull(skb, sizeof(*eth));

out:
	return skb;
}
#endif

static struct sk_buff *br_multicast_alloc_query(struct net_bridge_mcast *brmctx,
						struct net_bridge_mcast_port *pmctx,
						struct net_bridge_port_group *pg,
						struct br_ip *ip_dst,
						struct br_ip *group,
						bool with_srcs, bool over_lmqt,
						u8 sflag, u8 *igmp_type,
						bool *need_rexmit)
{
	__be32 ip4_dst;

	switch (group->proto) {
	case htons(ETH_P_IP):
		ip4_dst = ip_dst ? ip_dst->dst.ip4 : htonl(INADDR_ALLHOSTS_GROUP);
		return br_ip4_multicast_alloc_query(brmctx, pmctx, pg,
						    ip4_dst, group->dst.ip4,
						    with_srcs, over_lmqt,
						    sflag, igmp_type,
						    need_rexmit);
#if IS_ENABLED(CONFIG_IPV6)
	case htons(ETH_P_IPV6): {
		struct in6_addr ip6_dst;

		if (ip_dst)
			ip6_dst = ip_dst->dst.ip6;
		else
			ipv6_addr_set(&ip6_dst, htonl(0xff020000), 0, 0,
				      htonl(1));

		return br_ip6_multicast_alloc_query(brmctx, pmctx, pg,
						    &ip6_dst, &group->dst.ip6,
						    with_srcs, over_lmqt,
						    sflag, igmp_type,
						    need_rexmit);
	}
#endif
	}
	return NULL;
}

struct net_bridge_mdb_entry *br_multicast_new_group(struct net_bridge *br,
						    struct br_ip *group)
{
	struct net_bridge_mdb_entry *mp;
	int err;

	mp = br_mdb_ip_get(br, group);
	if (mp)
		return mp;

	if (atomic_read(&br->mdb_hash_tbl.nelems) >= br->hash_max) {
		br_opt_toggle(br, BROPT_MULTICAST_ENABLED, false);
		return ERR_PTR(-E2BIG);
	}

	mp = kzalloc(sizeof(*mp), GFP_ATOMIC);
	if (unlikely(!mp))
		return ERR_PTR(-ENOMEM);

	mp->br = br;
	mp->addr = *group;
	mp->mcast_gc.destroy = br_multicast_destroy_mdb_entry;
	timer_setup(&mp->timer, br_multicast_group_expired, 0);
	err = rhashtable_lookup_insert_fast(&br->mdb_hash_tbl, &mp->rhnode,
					    br_mdb_rht_params);
	if (err) {
		kfree(mp);
		mp = ERR_PTR(err);
	} else {
		hlist_add_head_rcu(&mp->mdb_node, &br->mdb_list);
	}

	return mp;
}

static void br_multicast_group_src_expired(struct timer_list *t)
{
	struct net_bridge_group_src *src = from_timer(src, t, timer);
	struct net_bridge_port_group *pg;
	struct net_bridge *br = src->br;

	spin_lock(&br->multicast_lock);
	if (hlist_unhashed(&src->node) || !netif_running(br->dev) ||
	    timer_pending(&src->timer))
		goto out;

	pg = src->pg;
	if (pg->filter_mode == MCAST_INCLUDE) {
		br_multicast_del_group_src(src, false);
		if (!hlist_empty(&pg->src_list))
			goto out;
		br_multicast_find_del_pg(br, pg);
	} else {
		br_multicast_fwd_src_handle(src);
	}

out:
	spin_unlock(&br->multicast_lock);
}

struct net_bridge_group_src *
br_multicast_find_group_src(struct net_bridge_port_group *pg, struct br_ip *ip)
{
	struct net_bridge_group_src *ent;

	switch (ip->proto) {
	case htons(ETH_P_IP):
		hlist_for_each_entry(ent, &pg->src_list, node)
			if (ip->src.ip4 == ent->addr.src.ip4)
				return ent;
		break;
#if IS_ENABLED(CONFIG_IPV6)
	case htons(ETH_P_IPV6):
		hlist_for_each_entry(ent, &pg->src_list, node)
			if (!ipv6_addr_cmp(&ent->addr.src.ip6, &ip->src.ip6))
				return ent;
		break;
#endif
	}

	return NULL;
}

static struct net_bridge_group_src *
br_multicast_new_group_src(struct net_bridge_port_group *pg, struct br_ip *src_ip)
{
	struct net_bridge_group_src *grp_src;

	if (unlikely(pg->src_ents >= PG_SRC_ENT_LIMIT))
		return NULL;

	switch (src_ip->proto) {
	case htons(ETH_P_IP):
		if (ipv4_is_zeronet(src_ip->src.ip4) ||
		    ipv4_is_multicast(src_ip->src.ip4))
			return NULL;
		break;
#if IS_ENABLED(CONFIG_IPV6)
	case htons(ETH_P_IPV6):
		if (ipv6_addr_any(&src_ip->src.ip6) ||
		    ipv6_addr_is_multicast(&src_ip->src.ip6))
			return NULL;
		break;
#endif
	}

	grp_src = kzalloc(sizeof(*grp_src), GFP_ATOMIC);
	if (unlikely(!grp_src))
		return NULL;

	grp_src->pg = pg;
	grp_src->br = pg->key.port->br;
	grp_src->addr = *src_ip;
	grp_src->mcast_gc.destroy = br_multicast_destroy_group_src;
	timer_setup(&grp_src->timer, br_multicast_group_src_expired, 0);

	hlist_add_head_rcu(&grp_src->node, &pg->src_list);
	pg->src_ents++;

	return grp_src;
}

struct net_bridge_port_group *br_multicast_new_port_group(
			struct net_bridge_port *port,
			struct br_ip *group,
			struct net_bridge_port_group __rcu *next,
			unsigned char flags,
			const unsigned char *src,
			u8 filter_mode,
			u8 rt_protocol)
{
	struct net_bridge_port_group *p;

	p = kzalloc(sizeof(*p), GFP_ATOMIC);
	if (unlikely(!p))
		return NULL;

	p->key.addr = *group;
	p->key.port = port;
	p->flags = flags;
	p->filter_mode = filter_mode;
	p->rt_protocol = rt_protocol;
	p->eht_host_tree = RB_ROOT;
	p->eht_set_tree = RB_ROOT;
	p->mcast_gc.destroy = br_multicast_destroy_port_group;
	INIT_HLIST_HEAD(&p->src_list);

	if (!br_multicast_is_star_g(group) &&
	    rhashtable_lookup_insert_fast(&port->br->sg_port_tbl, &p->rhnode,
					  br_sg_port_rht_params)) {
		kfree(p);
		return NULL;
	}

	rcu_assign_pointer(p->next, next);
	timer_setup(&p->timer, br_multicast_port_group_expired, 0);
	timer_setup(&p->rexmit_timer, br_multicast_port_group_rexmit, 0);
	hlist_add_head(&p->mglist, &port->mglist);

	if (src)
		memcpy(p->eth_addr, src, ETH_ALEN);
	else
		eth_broadcast_addr(p->eth_addr);

	return p;
}

void br_multicast_host_join(const struct net_bridge_mcast *brmctx,
			    struct net_bridge_mdb_entry *mp, bool notify)
{
	if (!mp->host_joined) {
		mp->host_joined = true;
		if (br_multicast_is_star_g(&mp->addr))
			br_multicast_star_g_host_state(mp);
		if (notify)
			br_mdb_notify(mp->br->dev, mp, NULL, RTM_NEWMDB);
	}

	if (br_group_is_l2(&mp->addr))
		return;

	mod_timer(&mp->timer, jiffies + brmctx->multicast_membership_interval);
}

void br_multicast_host_leave(struct net_bridge_mdb_entry *mp, bool notify)
{
	if (!mp->host_joined)
		return;

	mp->host_joined = false;
	if (br_multicast_is_star_g(&mp->addr))
		br_multicast_star_g_host_state(mp);
	if (notify)
		br_mdb_notify(mp->br->dev, mp, NULL, RTM_DELMDB);
}

static struct net_bridge_port_group *
__br_multicast_add_group(struct net_bridge_mcast *brmctx,
			 struct net_bridge_mcast_port *pmctx,
			 struct br_ip *group,
			 const unsigned char *src,
			 u8 filter_mode,
			 bool igmpv2_mldv1,
			 bool blocked)
{
	struct net_bridge_port_group __rcu **pp;
	struct net_bridge_port_group *p = NULL;
	struct net_bridge_mdb_entry *mp;
	unsigned long now = jiffies;

	if (!br_multicast_ctx_should_use(brmctx, pmctx))
		goto out;

	mp = br_multicast_new_group(brmctx->br, group);
	if (IS_ERR(mp))
		return ERR_CAST(mp);

	if (!pmctx) {
		br_multicast_host_join(brmctx, mp, true);
		goto out;
	}

	for (pp = &mp->ports;
	     (p = mlock_dereference(*pp, brmctx->br)) != NULL;
	     pp = &p->next) {
		if (br_port_group_equal(p, pmctx->port, src))
			goto found;
		if ((unsigned long)p->key.port < (unsigned long)pmctx->port)
			break;
	}

	p = br_multicast_new_port_group(pmctx->port, group, *pp, 0, src,
					filter_mode, RTPROT_KERNEL);
	if (unlikely(!p)) {
		p = ERR_PTR(-ENOMEM);
		goto out;
	}
	rcu_assign_pointer(*pp, p);
	if (blocked)
		p->flags |= MDB_PG_FLAGS_BLOCKED;
	br_mdb_notify(brmctx->br->dev, mp, p, RTM_NEWMDB);

found:
	if (igmpv2_mldv1)
		mod_timer(&p->timer,
			  now + brmctx->multicast_membership_interval);

out:
	return p;
}

static int br_multicast_add_group(struct net_bridge_mcast *brmctx,
				  struct net_bridge_mcast_port *pmctx,
				  struct br_ip *group,
				  const unsigned char *src,
				  u8 filter_mode,
				  bool igmpv2_mldv1)
{
	struct net_bridge_port_group *pg;
	int err;

	spin_lock(&brmctx->br->multicast_lock);
	pg = __br_multicast_add_group(brmctx, pmctx, group, src, filter_mode,
				      igmpv2_mldv1, false);
	/* NULL is considered valid for host joined groups */
	err = PTR_ERR_OR_ZERO(pg);
	spin_unlock(&brmctx->br->multicast_lock);

	return err;
}

static int br_ip4_multicast_add_group(struct net_bridge_mcast *brmctx,
				      struct net_bridge_mcast_port *pmctx,
				      __be32 group,
				      __u16 vid,
				      const unsigned char *src,
				      bool igmpv2)
{
	struct br_ip br_group;
	u8 filter_mode;

	if (ipv4_is_local_multicast(group))
		return 0;

	memset(&br_group, 0, sizeof(br_group));
	br_group.dst.ip4 = group;
	br_group.proto = htons(ETH_P_IP);
	br_group.vid = vid;
	filter_mode = igmpv2 ? MCAST_EXCLUDE : MCAST_INCLUDE;

	return br_multicast_add_group(brmctx, pmctx, &br_group, src,
				      filter_mode, igmpv2);
}

#if IS_ENABLED(CONFIG_IPV6)
static int br_ip6_multicast_add_group(struct net_bridge_mcast *brmctx,
				      struct net_bridge_mcast_port *pmctx,
				      const struct in6_addr *group,
				      __u16 vid,
				      const unsigned char *src,
				      bool mldv1)
{
	struct br_ip br_group;
	u8 filter_mode;

	if (ipv6_addr_is_ll_all_nodes(group))
		return 0;

	memset(&br_group, 0, sizeof(br_group));
	br_group.dst.ip6 = *group;
	br_group.proto = htons(ETH_P_IPV6);
	br_group.vid = vid;
	filter_mode = mldv1 ? MCAST_EXCLUDE : MCAST_INCLUDE;

	return br_multicast_add_group(brmctx, pmctx, &br_group, src,
				      filter_mode, mldv1);
}
#endif

static bool br_multicast_rport_del(struct hlist_node *rlist)
{
	if (hlist_unhashed(rlist))
		return false;

	hlist_del_init_rcu(rlist);
	return true;
}

static bool br_ip4_multicast_rport_del(struct net_bridge_mcast_port *pmctx)
{
	return br_multicast_rport_del(&pmctx->ip4_rlist);
}

static bool br_ip6_multicast_rport_del(struct net_bridge_mcast_port *pmctx)
{
#if IS_ENABLED(CONFIG_IPV6)
	return br_multicast_rport_del(&pmctx->ip6_rlist);
#else
	return false;
#endif
}

static void br_multicast_router_expired(struct net_bridge_mcast_port *pmctx,
					struct timer_list *t,
					struct hlist_node *rlist)
{
	struct net_bridge *br = pmctx->port->br;
	bool del;

	spin_lock(&br->multicast_lock);
	if (pmctx->multicast_router == MDB_RTR_TYPE_DISABLED ||
	    pmctx->multicast_router == MDB_RTR_TYPE_PERM ||
	    timer_pending(t))
		goto out;

	del = br_multicast_rport_del(rlist);
	br_multicast_rport_del_notify(pmctx, del);
out:
	spin_unlock(&br->multicast_lock);
}

static void br_ip4_multicast_router_expired(struct timer_list *t)
{
	struct net_bridge_mcast_port *pmctx = from_timer(pmctx, t,
							 ip4_mc_router_timer);

	br_multicast_router_expired(pmctx, t, &pmctx->ip4_rlist);
}

#if IS_ENABLED(CONFIG_IPV6)
static void br_ip6_multicast_router_expired(struct timer_list *t)
{
	struct net_bridge_mcast_port *pmctx = from_timer(pmctx, t,
							 ip6_mc_router_timer);

	br_multicast_router_expired(pmctx, t, &pmctx->ip6_rlist);
}
#endif

static void br_mc_router_state_change(struct net_bridge *p,
				      bool is_mc_router)
{
	struct switchdev_attr attr = {
		.orig_dev = p->dev,
		.id = SWITCHDEV_ATTR_ID_BRIDGE_MROUTER,
		.flags = SWITCHDEV_F_DEFER,
		.u.mrouter = is_mc_router,
	};

	switchdev_port_attr_set(p->dev, &attr, NULL);
}

static void br_multicast_local_router_expired(struct net_bridge_mcast *brmctx,
					      struct timer_list *timer)
{
	spin_lock(&brmctx->br->multicast_lock);
	if (brmctx->multicast_router == MDB_RTR_TYPE_DISABLED ||
	    brmctx->multicast_router == MDB_RTR_TYPE_PERM ||
	    br_ip4_multicast_is_router(brmctx) ||
	    br_ip6_multicast_is_router(brmctx))
		goto out;

	br_mc_router_state_change(brmctx->br, false);
out:
	spin_unlock(&brmctx->br->multicast_lock);
}

static void br_ip4_multicast_local_router_expired(struct timer_list *t)
{
	struct net_bridge_mcast *brmctx = from_timer(brmctx, t,
						     ip4_mc_router_timer);

	br_multicast_local_router_expired(brmctx, t);
}

#if IS_ENABLED(CONFIG_IPV6)
static void br_ip6_multicast_local_router_expired(struct timer_list *t)
{
	struct net_bridge_mcast *brmctx = from_timer(brmctx, t,
						     ip6_mc_router_timer);

	br_multicast_local_router_expired(brmctx, t);
}
#endif

static void br_multicast_querier_expired(struct net_bridge_mcast *brmctx,
					 struct bridge_mcast_own_query *query)
{
	spin_lock(&brmctx->br->multicast_lock);
	if (!netif_running(brmctx->br->dev) ||
	    br_multicast_ctx_vlan_global_disabled(brmctx) ||
	    !br_opt_get(brmctx->br, BROPT_MULTICAST_ENABLED))
		goto out;

	br_multicast_start_querier(brmctx, query);

out:
	spin_unlock(&brmctx->br->multicast_lock);
}

static void br_ip4_multicast_querier_expired(struct timer_list *t)
{
	struct net_bridge_mcast *brmctx = from_timer(brmctx, t,
						     ip4_other_query.timer);

	br_multicast_querier_expired(brmctx, &brmctx->ip4_own_query);
}

#if IS_ENABLED(CONFIG_IPV6)
static void br_ip6_multicast_querier_expired(struct timer_list *t)
{
	struct net_bridge_mcast *brmctx = from_timer(brmctx, t,
						     ip6_other_query.timer);

	br_multicast_querier_expired(brmctx, &brmctx->ip6_own_query);
}
#endif

static void br_multicast_select_own_querier(struct net_bridge_mcast *brmctx,
					    struct br_ip *ip,
					    struct sk_buff *skb)
{
	if (ip->proto == htons(ETH_P_IP))
		brmctx->ip4_querier.addr.src.ip4 = ip_hdr(skb)->saddr;
#if IS_ENABLED(CONFIG_IPV6)
	else
		brmctx->ip6_querier.addr.src.ip6 = ipv6_hdr(skb)->saddr;
#endif
}

static void __br_multicast_send_query(struct net_bridge_mcast *brmctx,
				      struct net_bridge_mcast_port *pmctx,
				      struct net_bridge_port_group *pg,
				      struct br_ip *ip_dst,
				      struct br_ip *group,
				      bool with_srcs,
				      u8 sflag,
				      bool *need_rexmit)
{
	bool over_lmqt = !!sflag;
	struct sk_buff *skb;
	u8 igmp_type;

	if (!br_multicast_ctx_should_use(brmctx, pmctx) ||
	    !br_multicast_ctx_matches_vlan_snooping(brmctx))
		return;

again_under_lmqt:
	skb = br_multicast_alloc_query(brmctx, pmctx, pg, ip_dst, group,
				       with_srcs, over_lmqt, sflag, &igmp_type,
				       need_rexmit);
	if (!skb)
		return;

	if (pmctx) {
		skb->dev = pmctx->port->dev;
		br_multicast_count(brmctx->br, pmctx->port, skb, igmp_type,
				   BR_MCAST_DIR_TX);
		NF_HOOK(NFPROTO_BRIDGE, NF_BR_LOCAL_OUT,
			dev_net(pmctx->port->dev), NULL, skb, NULL, skb->dev,
			br_dev_queue_push_xmit);

		if (over_lmqt && with_srcs && sflag) {
			over_lmqt = false;
			goto again_under_lmqt;
		}
	} else {
		br_multicast_select_own_querier(brmctx, group, skb);
		br_multicast_count(brmctx->br, NULL, skb, igmp_type,
				   BR_MCAST_DIR_RX);
		netif_rx(skb);
	}
}

static void br_multicast_read_querier(const struct bridge_mcast_querier *querier,
				      struct bridge_mcast_querier *dest)
{
	unsigned int seq;

	memset(dest, 0, sizeof(*dest));
	do {
		seq = read_seqcount_begin(&querier->seq);
		dest->port_ifidx = querier->port_ifidx;
		memcpy(&dest->addr, &querier->addr, sizeof(struct br_ip));
	} while (read_seqcount_retry(&querier->seq, seq));
}

static void br_multicast_update_querier(struct net_bridge_mcast *brmctx,
					struct bridge_mcast_querier *querier,
					int ifindex,
					struct br_ip *saddr)
{
<<<<<<< HEAD
	lockdep_assert_held_once(&brmctx->br->multicast_lock);

=======
>>>>>>> 6195eb15
	write_seqcount_begin(&querier->seq);
	querier->port_ifidx = ifindex;
	memcpy(&querier->addr, saddr, sizeof(*saddr));
	write_seqcount_end(&querier->seq);
}

static void br_multicast_send_query(struct net_bridge_mcast *brmctx,
				    struct net_bridge_mcast_port *pmctx,
				    struct bridge_mcast_own_query *own_query)
{
	struct bridge_mcast_other_query *other_query = NULL;
	struct bridge_mcast_querier *querier;
	struct br_ip br_group;
	unsigned long time;

	if (!br_multicast_ctx_should_use(brmctx, pmctx) ||
	    !br_opt_get(brmctx->br, BROPT_MULTICAST_ENABLED) ||
	    !brmctx->multicast_querier)
		return;

	memset(&br_group.dst, 0, sizeof(br_group.dst));

	if (pmctx ? (own_query == &pmctx->ip4_own_query) :
		    (own_query == &brmctx->ip4_own_query)) {
		querier = &brmctx->ip4_querier;
		other_query = &brmctx->ip4_other_query;
		br_group.proto = htons(ETH_P_IP);
#if IS_ENABLED(CONFIG_IPV6)
	} else {
		querier = &brmctx->ip6_querier;
		other_query = &brmctx->ip6_other_query;
		br_group.proto = htons(ETH_P_IPV6);
#endif
	}

	if (!other_query || timer_pending(&other_query->timer))
		return;

	/* we're about to select ourselves as querier */
	if (!pmctx && querier->port_ifidx) {
		struct br_ip zeroip = {};

		br_multicast_update_querier(brmctx, querier, 0, &zeroip);
	}

	__br_multicast_send_query(brmctx, pmctx, NULL, NULL, &br_group, false,
				  0, NULL);

	time = jiffies;
	time += own_query->startup_sent < brmctx->multicast_startup_query_count ?
		brmctx->multicast_startup_query_interval :
		brmctx->multicast_query_interval;
	mod_timer(&own_query->timer, time);
}

static void
br_multicast_port_query_expired(struct net_bridge_mcast_port *pmctx,
				struct bridge_mcast_own_query *query)
{
	struct net_bridge *br = pmctx->port->br;
	struct net_bridge_mcast *brmctx;

	spin_lock(&br->multicast_lock);
	if (br_multicast_port_ctx_state_stopped(pmctx))
		goto out;

	brmctx = br_multicast_port_ctx_get_global(pmctx);
	if (query->startup_sent < brmctx->multicast_startup_query_count)
		query->startup_sent++;

	br_multicast_send_query(brmctx, pmctx, query);

out:
	spin_unlock(&br->multicast_lock);
}

static void br_ip4_multicast_port_query_expired(struct timer_list *t)
{
	struct net_bridge_mcast_port *pmctx = from_timer(pmctx, t,
							 ip4_own_query.timer);

	br_multicast_port_query_expired(pmctx, &pmctx->ip4_own_query);
}

#if IS_ENABLED(CONFIG_IPV6)
static void br_ip6_multicast_port_query_expired(struct timer_list *t)
{
	struct net_bridge_mcast_port *pmctx = from_timer(pmctx, t,
							 ip6_own_query.timer);

	br_multicast_port_query_expired(pmctx, &pmctx->ip6_own_query);
}
#endif

static void br_multicast_port_group_rexmit(struct timer_list *t)
{
	struct net_bridge_port_group *pg = from_timer(pg, t, rexmit_timer);
	struct bridge_mcast_other_query *other_query = NULL;
	struct net_bridge *br = pg->key.port->br;
	struct net_bridge_mcast_port *pmctx;
	struct net_bridge_mcast *brmctx;
	bool need_rexmit = false;

	spin_lock(&br->multicast_lock);
	if (!netif_running(br->dev) || hlist_unhashed(&pg->mglist) ||
	    !br_opt_get(br, BROPT_MULTICAST_ENABLED))
		goto out;

	pmctx = br_multicast_pg_to_port_ctx(pg);
	if (!pmctx)
		goto out;
	brmctx = br_multicast_port_ctx_get_global(pmctx);
	if (!brmctx->multicast_querier)
		goto out;

	if (pg->key.addr.proto == htons(ETH_P_IP))
		other_query = &brmctx->ip4_other_query;
#if IS_ENABLED(CONFIG_IPV6)
	else
		other_query = &brmctx->ip6_other_query;
#endif

	if (!other_query || timer_pending(&other_query->timer))
		goto out;

	if (pg->grp_query_rexmit_cnt) {
		pg->grp_query_rexmit_cnt--;
		__br_multicast_send_query(brmctx, pmctx, pg, &pg->key.addr,
					  &pg->key.addr, false, 1, NULL);
	}
	__br_multicast_send_query(brmctx, pmctx, pg, &pg->key.addr,
				  &pg->key.addr, true, 0, &need_rexmit);

	if (pg->grp_query_rexmit_cnt || need_rexmit)
		mod_timer(&pg->rexmit_timer, jiffies +
					     brmctx->multicast_last_member_interval);
out:
	spin_unlock(&br->multicast_lock);
}

static int br_mc_disabled_update(struct net_device *dev, bool value,
				 struct netlink_ext_ack *extack)
{
	struct switchdev_attr attr = {
		.orig_dev = dev,
		.id = SWITCHDEV_ATTR_ID_BRIDGE_MC_DISABLED,
		.flags = SWITCHDEV_F_DEFER,
		.u.mc_disabled = !value,
	};

	return switchdev_port_attr_set(dev, &attr, extack);
}

void br_multicast_port_ctx_init(struct net_bridge_port *port,
				struct net_bridge_vlan *vlan,
				struct net_bridge_mcast_port *pmctx)
{
	pmctx->port = port;
	pmctx->vlan = vlan;
	pmctx->multicast_router = MDB_RTR_TYPE_TEMP_QUERY;
	timer_setup(&pmctx->ip4_mc_router_timer,
		    br_ip4_multicast_router_expired, 0);
	timer_setup(&pmctx->ip4_own_query.timer,
		    br_ip4_multicast_port_query_expired, 0);
#if IS_ENABLED(CONFIG_IPV6)
	timer_setup(&pmctx->ip6_mc_router_timer,
		    br_ip6_multicast_router_expired, 0);
	timer_setup(&pmctx->ip6_own_query.timer,
		    br_ip6_multicast_port_query_expired, 0);
#endif
}

void br_multicast_port_ctx_deinit(struct net_bridge_mcast_port *pmctx)
{
#if IS_ENABLED(CONFIG_IPV6)
	del_timer_sync(&pmctx->ip6_mc_router_timer);
#endif
	del_timer_sync(&pmctx->ip4_mc_router_timer);
}

int br_multicast_add_port(struct net_bridge_port *port)
{
	int err;

	port->multicast_eht_hosts_limit = BR_MCAST_DEFAULT_EHT_HOSTS_LIMIT;
	br_multicast_port_ctx_init(port, NULL, &port->multicast_ctx);

	err = br_mc_disabled_update(port->dev,
				    br_opt_get(port->br,
					       BROPT_MULTICAST_ENABLED),
				    NULL);
	if (err && err != -EOPNOTSUPP)
		return err;

	port->mcast_stats = netdev_alloc_pcpu_stats(struct bridge_mcast_stats);
	if (!port->mcast_stats)
		return -ENOMEM;

	return 0;
}

void br_multicast_del_port(struct net_bridge_port *port)
{
	struct net_bridge *br = port->br;
	struct net_bridge_port_group *pg;
	HLIST_HEAD(deleted_head);
	struct hlist_node *n;

	/* Take care of the remaining groups, only perm ones should be left */
	spin_lock_bh(&br->multicast_lock);
	hlist_for_each_entry_safe(pg, n, &port->mglist, mglist)
		br_multicast_find_del_pg(br, pg);
	hlist_move_list(&br->mcast_gc_list, &deleted_head);
	spin_unlock_bh(&br->multicast_lock);
	br_multicast_gc(&deleted_head);
	br_multicast_port_ctx_deinit(&port->multicast_ctx);
	free_percpu(port->mcast_stats);
}

static void br_multicast_enable(struct bridge_mcast_own_query *query)
{
	query->startup_sent = 0;

	if (try_to_del_timer_sync(&query->timer) >= 0 ||
	    del_timer(&query->timer))
		mod_timer(&query->timer, jiffies);
}

static void __br_multicast_enable_port_ctx(struct net_bridge_mcast_port *pmctx)
{
	struct net_bridge *br = pmctx->port->br;
	struct net_bridge_mcast *brmctx;

	brmctx = br_multicast_port_ctx_get_global(pmctx);
	if (!br_opt_get(br, BROPT_MULTICAST_ENABLED) ||
	    !netif_running(br->dev))
		return;

	br_multicast_enable(&pmctx->ip4_own_query);
#if IS_ENABLED(CONFIG_IPV6)
	br_multicast_enable(&pmctx->ip6_own_query);
#endif
	if (pmctx->multicast_router == MDB_RTR_TYPE_PERM) {
		br_ip4_multicast_add_router(brmctx, pmctx);
		br_ip6_multicast_add_router(brmctx, pmctx);
	}
}

void br_multicast_enable_port(struct net_bridge_port *port)
{
	struct net_bridge *br = port->br;

	spin_lock_bh(&br->multicast_lock);
	__br_multicast_enable_port_ctx(&port->multicast_ctx);
	spin_unlock_bh(&br->multicast_lock);
}

static void __br_multicast_disable_port_ctx(struct net_bridge_mcast_port *pmctx)
{
	struct net_bridge_port_group *pg;
	struct hlist_node *n;
	bool del = false;

	hlist_for_each_entry_safe(pg, n, &pmctx->port->mglist, mglist)
		if (!(pg->flags & MDB_PG_FLAGS_PERMANENT) &&
		    (!br_multicast_port_ctx_is_vlan(pmctx) ||
		     pg->key.addr.vid == pmctx->vlan->vid))
			br_multicast_find_del_pg(pmctx->port->br, pg);

	del |= br_ip4_multicast_rport_del(pmctx);
	del_timer(&pmctx->ip4_mc_router_timer);
	del_timer(&pmctx->ip4_own_query.timer);
	del |= br_ip6_multicast_rport_del(pmctx);
#if IS_ENABLED(CONFIG_IPV6)
	del_timer(&pmctx->ip6_mc_router_timer);
	del_timer(&pmctx->ip6_own_query.timer);
#endif
	br_multicast_rport_del_notify(pmctx, del);
}

void br_multicast_disable_port(struct net_bridge_port *port)
{
	spin_lock_bh(&port->br->multicast_lock);
	__br_multicast_disable_port_ctx(&port->multicast_ctx);
	spin_unlock_bh(&port->br->multicast_lock);
}

static int __grp_src_delete_marked(struct net_bridge_port_group *pg)
{
	struct net_bridge_group_src *ent;
	struct hlist_node *tmp;
	int deleted = 0;

	hlist_for_each_entry_safe(ent, tmp, &pg->src_list, node)
		if (ent->flags & BR_SGRP_F_DELETE) {
			br_multicast_del_group_src(ent, false);
			deleted++;
		}

	return deleted;
}

static void __grp_src_mod_timer(struct net_bridge_group_src *src,
				unsigned long expires)
{
	mod_timer(&src->timer, expires);
	br_multicast_fwd_src_handle(src);
}

static void __grp_src_query_marked_and_rexmit(struct net_bridge_mcast *brmctx,
					      struct net_bridge_mcast_port *pmctx,
					      struct net_bridge_port_group *pg)
{
	struct bridge_mcast_other_query *other_query = NULL;
	u32 lmqc = brmctx->multicast_last_member_count;
	unsigned long lmqt, lmi, now = jiffies;
	struct net_bridge_group_src *ent;

	if (!netif_running(brmctx->br->dev) ||
	    !br_opt_get(brmctx->br, BROPT_MULTICAST_ENABLED))
		return;

	if (pg->key.addr.proto == htons(ETH_P_IP))
		other_query = &brmctx->ip4_other_query;
#if IS_ENABLED(CONFIG_IPV6)
	else
		other_query = &brmctx->ip6_other_query;
#endif

	lmqt = now + br_multicast_lmqt(brmctx);
	hlist_for_each_entry(ent, &pg->src_list, node) {
		if (ent->flags & BR_SGRP_F_SEND) {
			ent->flags &= ~BR_SGRP_F_SEND;
			if (ent->timer.expires > lmqt) {
				if (brmctx->multicast_querier &&
				    other_query &&
				    !timer_pending(&other_query->timer))
					ent->src_query_rexmit_cnt = lmqc;
				__grp_src_mod_timer(ent, lmqt);
			}
		}
	}

	if (!brmctx->multicast_querier ||
	    !other_query || timer_pending(&other_query->timer))
		return;

	__br_multicast_send_query(brmctx, pmctx, pg, &pg->key.addr,
				  &pg->key.addr, true, 1, NULL);

	lmi = now + brmctx->multicast_last_member_interval;
	if (!timer_pending(&pg->rexmit_timer) ||
	    time_after(pg->rexmit_timer.expires, lmi))
		mod_timer(&pg->rexmit_timer, lmi);
}

static void __grp_send_query_and_rexmit(struct net_bridge_mcast *brmctx,
					struct net_bridge_mcast_port *pmctx,
					struct net_bridge_port_group *pg)
{
	struct bridge_mcast_other_query *other_query = NULL;
	unsigned long now = jiffies, lmi;

	if (!netif_running(brmctx->br->dev) ||
	    !br_opt_get(brmctx->br, BROPT_MULTICAST_ENABLED))
		return;

	if (pg->key.addr.proto == htons(ETH_P_IP))
		other_query = &brmctx->ip4_other_query;
#if IS_ENABLED(CONFIG_IPV6)
	else
		other_query = &brmctx->ip6_other_query;
#endif

	if (brmctx->multicast_querier &&
	    other_query && !timer_pending(&other_query->timer)) {
		lmi = now + brmctx->multicast_last_member_interval;
		pg->grp_query_rexmit_cnt = brmctx->multicast_last_member_count - 1;
		__br_multicast_send_query(brmctx, pmctx, pg, &pg->key.addr,
					  &pg->key.addr, false, 0, NULL);
		if (!timer_pending(&pg->rexmit_timer) ||
		    time_after(pg->rexmit_timer.expires, lmi))
			mod_timer(&pg->rexmit_timer, lmi);
	}

	if (pg->filter_mode == MCAST_EXCLUDE &&
	    (!timer_pending(&pg->timer) ||
	     time_after(pg->timer.expires, now + br_multicast_lmqt(brmctx))))
		mod_timer(&pg->timer, now + br_multicast_lmqt(brmctx));
}

/* State          Msg type      New state                Actions
 * INCLUDE (A)    IS_IN (B)     INCLUDE (A+B)            (B)=GMI
 * INCLUDE (A)    ALLOW (B)     INCLUDE (A+B)            (B)=GMI
 * EXCLUDE (X,Y)  ALLOW (A)     EXCLUDE (X+A,Y-A)        (A)=GMI
 */
static bool br_multicast_isinc_allow(const struct net_bridge_mcast *brmctx,
				     struct net_bridge_port_group *pg, void *h_addr,
				     void *srcs, u32 nsrcs, size_t addr_size,
				     int grec_type)
{
	struct net_bridge_group_src *ent;
	unsigned long now = jiffies;
	bool changed = false;
	struct br_ip src_ip;
	u32 src_idx;

	memset(&src_ip, 0, sizeof(src_ip));
	src_ip.proto = pg->key.addr.proto;
	for (src_idx = 0; src_idx < nsrcs; src_idx++) {
		memcpy(&src_ip.src, srcs + (src_idx * addr_size), addr_size);
		ent = br_multicast_find_group_src(pg, &src_ip);
		if (!ent) {
			ent = br_multicast_new_group_src(pg, &src_ip);
			if (ent)
				changed = true;
		}

		if (ent)
			__grp_src_mod_timer(ent, now + br_multicast_gmi(brmctx));
	}

	if (br_multicast_eht_handle(brmctx, pg, h_addr, srcs, nsrcs, addr_size,
				    grec_type))
		changed = true;

	return changed;
}

/* State          Msg type      New state                Actions
 * INCLUDE (A)    IS_EX (B)     EXCLUDE (A*B,B-A)        (B-A)=0
 *                                                       Delete (A-B)
 *                                                       Group Timer=GMI
 */
static void __grp_src_isexc_incl(const struct net_bridge_mcast *brmctx,
				 struct net_bridge_port_group *pg, void *h_addr,
				 void *srcs, u32 nsrcs, size_t addr_size,
				 int grec_type)
{
	struct net_bridge_group_src *ent;
	struct br_ip src_ip;
	u32 src_idx;

	hlist_for_each_entry(ent, &pg->src_list, node)
		ent->flags |= BR_SGRP_F_DELETE;

	memset(&src_ip, 0, sizeof(src_ip));
	src_ip.proto = pg->key.addr.proto;
	for (src_idx = 0; src_idx < nsrcs; src_idx++) {
		memcpy(&src_ip.src, srcs + (src_idx * addr_size), addr_size);
		ent = br_multicast_find_group_src(pg, &src_ip);
		if (ent)
			ent->flags &= ~BR_SGRP_F_DELETE;
		else
			ent = br_multicast_new_group_src(pg, &src_ip);
		if (ent)
			br_multicast_fwd_src_handle(ent);
	}

	br_multicast_eht_handle(brmctx, pg, h_addr, srcs, nsrcs, addr_size,
				grec_type);

	__grp_src_delete_marked(pg);
}

/* State          Msg type      New state                Actions
 * EXCLUDE (X,Y)  IS_EX (A)     EXCLUDE (A-Y,Y*A)        (A-X-Y)=GMI
 *                                                       Delete (X-A)
 *                                                       Delete (Y-A)
 *                                                       Group Timer=GMI
 */
static bool __grp_src_isexc_excl(const struct net_bridge_mcast *brmctx,
				 struct net_bridge_port_group *pg, void *h_addr,
				 void *srcs, u32 nsrcs, size_t addr_size,
				 int grec_type)
{
	struct net_bridge_group_src *ent;
	unsigned long now = jiffies;
	bool changed = false;
	struct br_ip src_ip;
	u32 src_idx;

	hlist_for_each_entry(ent, &pg->src_list, node)
		ent->flags |= BR_SGRP_F_DELETE;

	memset(&src_ip, 0, sizeof(src_ip));
	src_ip.proto = pg->key.addr.proto;
	for (src_idx = 0; src_idx < nsrcs; src_idx++) {
		memcpy(&src_ip.src, srcs + (src_idx * addr_size), addr_size);
		ent = br_multicast_find_group_src(pg, &src_ip);
		if (ent) {
			ent->flags &= ~BR_SGRP_F_DELETE;
		} else {
			ent = br_multicast_new_group_src(pg, &src_ip);
			if (ent) {
				__grp_src_mod_timer(ent,
						    now + br_multicast_gmi(brmctx));
				changed = true;
			}
		}
	}

	if (br_multicast_eht_handle(brmctx, pg, h_addr, srcs, nsrcs, addr_size,
				    grec_type))
		changed = true;

	if (__grp_src_delete_marked(pg))
		changed = true;

	return changed;
}

static bool br_multicast_isexc(const struct net_bridge_mcast *brmctx,
			       struct net_bridge_port_group *pg, void *h_addr,
			       void *srcs, u32 nsrcs, size_t addr_size,
			       int grec_type)
{
	bool changed = false;

	switch (pg->filter_mode) {
	case MCAST_INCLUDE:
		__grp_src_isexc_incl(brmctx, pg, h_addr, srcs, nsrcs, addr_size,
				     grec_type);
		br_multicast_star_g_handle_mode(pg, MCAST_EXCLUDE);
		changed = true;
		break;
	case MCAST_EXCLUDE:
		changed = __grp_src_isexc_excl(brmctx, pg, h_addr, srcs, nsrcs,
					       addr_size, grec_type);
		break;
	}

	pg->filter_mode = MCAST_EXCLUDE;
	mod_timer(&pg->timer, jiffies + br_multicast_gmi(brmctx));

	return changed;
}

/* State          Msg type      New state                Actions
 * INCLUDE (A)    TO_IN (B)     INCLUDE (A+B)            (B)=GMI
 *                                                       Send Q(G,A-B)
 */
static bool __grp_src_toin_incl(struct net_bridge_mcast *brmctx,
				struct net_bridge_mcast_port *pmctx,
				struct net_bridge_port_group *pg, void *h_addr,
				void *srcs, u32 nsrcs, size_t addr_size,
				int grec_type)
{
	u32 src_idx, to_send = pg->src_ents;
	struct net_bridge_group_src *ent;
	unsigned long now = jiffies;
	bool changed = false;
	struct br_ip src_ip;

	hlist_for_each_entry(ent, &pg->src_list, node)
		ent->flags |= BR_SGRP_F_SEND;

	memset(&src_ip, 0, sizeof(src_ip));
	src_ip.proto = pg->key.addr.proto;
	for (src_idx = 0; src_idx < nsrcs; src_idx++) {
		memcpy(&src_ip.src, srcs + (src_idx * addr_size), addr_size);
		ent = br_multicast_find_group_src(pg, &src_ip);
		if (ent) {
			ent->flags &= ~BR_SGRP_F_SEND;
			to_send--;
		} else {
			ent = br_multicast_new_group_src(pg, &src_ip);
			if (ent)
				changed = true;
		}
		if (ent)
			__grp_src_mod_timer(ent, now + br_multicast_gmi(brmctx));
	}

	if (br_multicast_eht_handle(brmctx, pg, h_addr, srcs, nsrcs, addr_size,
				    grec_type))
		changed = true;

	if (to_send)
		__grp_src_query_marked_and_rexmit(brmctx, pmctx, pg);

	return changed;
}

/* State          Msg type      New state                Actions
 * EXCLUDE (X,Y)  TO_IN (A)     EXCLUDE (X+A,Y-A)        (A)=GMI
 *                                                       Send Q(G,X-A)
 *                                                       Send Q(G)
 */
static bool __grp_src_toin_excl(struct net_bridge_mcast *brmctx,
				struct net_bridge_mcast_port *pmctx,
				struct net_bridge_port_group *pg, void *h_addr,
				void *srcs, u32 nsrcs, size_t addr_size,
				int grec_type)
{
	u32 src_idx, to_send = pg->src_ents;
	struct net_bridge_group_src *ent;
	unsigned long now = jiffies;
	bool changed = false;
	struct br_ip src_ip;

	hlist_for_each_entry(ent, &pg->src_list, node)
		if (timer_pending(&ent->timer))
			ent->flags |= BR_SGRP_F_SEND;

	memset(&src_ip, 0, sizeof(src_ip));
	src_ip.proto = pg->key.addr.proto;
	for (src_idx = 0; src_idx < nsrcs; src_idx++) {
		memcpy(&src_ip.src, srcs + (src_idx * addr_size), addr_size);
		ent = br_multicast_find_group_src(pg, &src_ip);
		if (ent) {
			if (timer_pending(&ent->timer)) {
				ent->flags &= ~BR_SGRP_F_SEND;
				to_send--;
			}
		} else {
			ent = br_multicast_new_group_src(pg, &src_ip);
			if (ent)
				changed = true;
		}
		if (ent)
			__grp_src_mod_timer(ent, now + br_multicast_gmi(brmctx));
	}

	if (br_multicast_eht_handle(brmctx, pg, h_addr, srcs, nsrcs, addr_size,
				    grec_type))
		changed = true;

	if (to_send)
		__grp_src_query_marked_and_rexmit(brmctx, pmctx, pg);

	__grp_send_query_and_rexmit(brmctx, pmctx, pg);

	return changed;
}

static bool br_multicast_toin(struct net_bridge_mcast *brmctx,
			      struct net_bridge_mcast_port *pmctx,
			      struct net_bridge_port_group *pg, void *h_addr,
			      void *srcs, u32 nsrcs, size_t addr_size,
			      int grec_type)
{
	bool changed = false;

	switch (pg->filter_mode) {
	case MCAST_INCLUDE:
		changed = __grp_src_toin_incl(brmctx, pmctx, pg, h_addr, srcs,
					      nsrcs, addr_size, grec_type);
		break;
	case MCAST_EXCLUDE:
		changed = __grp_src_toin_excl(brmctx, pmctx, pg, h_addr, srcs,
					      nsrcs, addr_size, grec_type);
		break;
	}

	if (br_multicast_eht_should_del_pg(pg)) {
		pg->flags |= MDB_PG_FLAGS_FAST_LEAVE;
		br_multicast_find_del_pg(pg->key.port->br, pg);
		/* a notification has already been sent and we shouldn't
		 * access pg after the delete so we have to return false
		 */
		changed = false;
	}

	return changed;
}

/* State          Msg type      New state                Actions
 * INCLUDE (A)    TO_EX (B)     EXCLUDE (A*B,B-A)        (B-A)=0
 *                                                       Delete (A-B)
 *                                                       Send Q(G,A*B)
 *                                                       Group Timer=GMI
 */
static void __grp_src_toex_incl(struct net_bridge_mcast *brmctx,
				struct net_bridge_mcast_port *pmctx,
				struct net_bridge_port_group *pg, void *h_addr,
				void *srcs, u32 nsrcs, size_t addr_size,
				int grec_type)
{
	struct net_bridge_group_src *ent;
	u32 src_idx, to_send = 0;
	struct br_ip src_ip;

	hlist_for_each_entry(ent, &pg->src_list, node)
		ent->flags = (ent->flags & ~BR_SGRP_F_SEND) | BR_SGRP_F_DELETE;

	memset(&src_ip, 0, sizeof(src_ip));
	src_ip.proto = pg->key.addr.proto;
	for (src_idx = 0; src_idx < nsrcs; src_idx++) {
		memcpy(&src_ip.src, srcs + (src_idx * addr_size), addr_size);
		ent = br_multicast_find_group_src(pg, &src_ip);
		if (ent) {
			ent->flags = (ent->flags & ~BR_SGRP_F_DELETE) |
				     BR_SGRP_F_SEND;
			to_send++;
		} else {
			ent = br_multicast_new_group_src(pg, &src_ip);
		}
		if (ent)
			br_multicast_fwd_src_handle(ent);
	}

	br_multicast_eht_handle(brmctx, pg, h_addr, srcs, nsrcs, addr_size,
				grec_type);

	__grp_src_delete_marked(pg);
	if (to_send)
		__grp_src_query_marked_and_rexmit(brmctx, pmctx, pg);
}

/* State          Msg type      New state                Actions
 * EXCLUDE (X,Y)  TO_EX (A)     EXCLUDE (A-Y,Y*A)        (A-X-Y)=Group Timer
 *                                                       Delete (X-A)
 *                                                       Delete (Y-A)
 *                                                       Send Q(G,A-Y)
 *                                                       Group Timer=GMI
 */
static bool __grp_src_toex_excl(struct net_bridge_mcast *brmctx,
				struct net_bridge_mcast_port *pmctx,
				struct net_bridge_port_group *pg, void *h_addr,
				void *srcs, u32 nsrcs, size_t addr_size,
				int grec_type)
{
	struct net_bridge_group_src *ent;
	u32 src_idx, to_send = 0;
	bool changed = false;
	struct br_ip src_ip;

	hlist_for_each_entry(ent, &pg->src_list, node)
		ent->flags = (ent->flags & ~BR_SGRP_F_SEND) | BR_SGRP_F_DELETE;

	memset(&src_ip, 0, sizeof(src_ip));
	src_ip.proto = pg->key.addr.proto;
	for (src_idx = 0; src_idx < nsrcs; src_idx++) {
		memcpy(&src_ip.src, srcs + (src_idx * addr_size), addr_size);
		ent = br_multicast_find_group_src(pg, &src_ip);
		if (ent) {
			ent->flags &= ~BR_SGRP_F_DELETE;
		} else {
			ent = br_multicast_new_group_src(pg, &src_ip);
			if (ent) {
				__grp_src_mod_timer(ent, pg->timer.expires);
				changed = true;
			}
		}
		if (ent && timer_pending(&ent->timer)) {
			ent->flags |= BR_SGRP_F_SEND;
			to_send++;
		}
	}

	if (br_multicast_eht_handle(brmctx, pg, h_addr, srcs, nsrcs, addr_size,
				    grec_type))
		changed = true;

	if (__grp_src_delete_marked(pg))
		changed = true;
	if (to_send)
		__grp_src_query_marked_and_rexmit(brmctx, pmctx, pg);

	return changed;
}

static bool br_multicast_toex(struct net_bridge_mcast *brmctx,
			      struct net_bridge_mcast_port *pmctx,
			      struct net_bridge_port_group *pg, void *h_addr,
			      void *srcs, u32 nsrcs, size_t addr_size,
			      int grec_type)
{
	bool changed = false;

	switch (pg->filter_mode) {
	case MCAST_INCLUDE:
		__grp_src_toex_incl(brmctx, pmctx, pg, h_addr, srcs, nsrcs,
				    addr_size, grec_type);
		br_multicast_star_g_handle_mode(pg, MCAST_EXCLUDE);
		changed = true;
		break;
	case MCAST_EXCLUDE:
		changed = __grp_src_toex_excl(brmctx, pmctx, pg, h_addr, srcs,
					      nsrcs, addr_size, grec_type);
		break;
	}

	pg->filter_mode = MCAST_EXCLUDE;
	mod_timer(&pg->timer, jiffies + br_multicast_gmi(brmctx));

	return changed;
}

/* State          Msg type      New state                Actions
 * INCLUDE (A)    BLOCK (B)     INCLUDE (A)              Send Q(G,A*B)
 */
static bool __grp_src_block_incl(struct net_bridge_mcast *brmctx,
				 struct net_bridge_mcast_port *pmctx,
				 struct net_bridge_port_group *pg, void *h_addr,
				 void *srcs, u32 nsrcs, size_t addr_size, int grec_type)
{
	struct net_bridge_group_src *ent;
	u32 src_idx, to_send = 0;
	bool changed = false;
	struct br_ip src_ip;

	hlist_for_each_entry(ent, &pg->src_list, node)
		ent->flags &= ~BR_SGRP_F_SEND;

	memset(&src_ip, 0, sizeof(src_ip));
	src_ip.proto = pg->key.addr.proto;
	for (src_idx = 0; src_idx < nsrcs; src_idx++) {
		memcpy(&src_ip.src, srcs + (src_idx * addr_size), addr_size);
		ent = br_multicast_find_group_src(pg, &src_ip);
		if (ent) {
			ent->flags |= BR_SGRP_F_SEND;
			to_send++;
		}
	}

	if (br_multicast_eht_handle(brmctx, pg, h_addr, srcs, nsrcs, addr_size,
				    grec_type))
		changed = true;

	if (to_send)
		__grp_src_query_marked_and_rexmit(brmctx, pmctx, pg);

	return changed;
}

/* State          Msg type      New state                Actions
 * EXCLUDE (X,Y)  BLOCK (A)     EXCLUDE (X+(A-Y),Y)      (A-X-Y)=Group Timer
 *                                                       Send Q(G,A-Y)
 */
static bool __grp_src_block_excl(struct net_bridge_mcast *brmctx,
				 struct net_bridge_mcast_port *pmctx,
				 struct net_bridge_port_group *pg, void *h_addr,
				 void *srcs, u32 nsrcs, size_t addr_size, int grec_type)
{
	struct net_bridge_group_src *ent;
	u32 src_idx, to_send = 0;
	bool changed = false;
	struct br_ip src_ip;

	hlist_for_each_entry(ent, &pg->src_list, node)
		ent->flags &= ~BR_SGRP_F_SEND;

	memset(&src_ip, 0, sizeof(src_ip));
	src_ip.proto = pg->key.addr.proto;
	for (src_idx = 0; src_idx < nsrcs; src_idx++) {
		memcpy(&src_ip.src, srcs + (src_idx * addr_size), addr_size);
		ent = br_multicast_find_group_src(pg, &src_ip);
		if (!ent) {
			ent = br_multicast_new_group_src(pg, &src_ip);
			if (ent) {
				__grp_src_mod_timer(ent, pg->timer.expires);
				changed = true;
			}
		}
		if (ent && timer_pending(&ent->timer)) {
			ent->flags |= BR_SGRP_F_SEND;
			to_send++;
		}
	}

	if (br_multicast_eht_handle(brmctx, pg, h_addr, srcs, nsrcs, addr_size,
				    grec_type))
		changed = true;

	if (to_send)
		__grp_src_query_marked_and_rexmit(brmctx, pmctx, pg);

	return changed;
}

static bool br_multicast_block(struct net_bridge_mcast *brmctx,
			       struct net_bridge_mcast_port *pmctx,
			       struct net_bridge_port_group *pg, void *h_addr,
			       void *srcs, u32 nsrcs, size_t addr_size, int grec_type)
{
	bool changed = false;

	switch (pg->filter_mode) {
	case MCAST_INCLUDE:
		changed = __grp_src_block_incl(brmctx, pmctx, pg, h_addr, srcs,
					       nsrcs, addr_size, grec_type);
		break;
	case MCAST_EXCLUDE:
		changed = __grp_src_block_excl(brmctx, pmctx, pg, h_addr, srcs,
					       nsrcs, addr_size, grec_type);
		break;
	}

	if ((pg->filter_mode == MCAST_INCLUDE && hlist_empty(&pg->src_list)) ||
	    br_multicast_eht_should_del_pg(pg)) {
		if (br_multicast_eht_should_del_pg(pg))
			pg->flags |= MDB_PG_FLAGS_FAST_LEAVE;
		br_multicast_find_del_pg(pg->key.port->br, pg);
		/* a notification has already been sent and we shouldn't
		 * access pg after the delete so we have to return false
		 */
		changed = false;
	}

	return changed;
}

static struct net_bridge_port_group *
br_multicast_find_port(struct net_bridge_mdb_entry *mp,
		       struct net_bridge_port *p,
		       const unsigned char *src)
{
	struct net_bridge *br __maybe_unused = mp->br;
	struct net_bridge_port_group *pg;

	for (pg = mlock_dereference(mp->ports, br);
	     pg;
	     pg = mlock_dereference(pg->next, br))
		if (br_port_group_equal(pg, p, src))
			return pg;

	return NULL;
}

static int br_ip4_multicast_igmp3_report(struct net_bridge_mcast *brmctx,
					 struct net_bridge_mcast_port *pmctx,
					 struct sk_buff *skb,
					 u16 vid)
{
	bool igmpv2 = brmctx->multicast_igmp_version == 2;
	struct net_bridge_mdb_entry *mdst;
	struct net_bridge_port_group *pg;
	const unsigned char *src;
	struct igmpv3_report *ih;
	struct igmpv3_grec *grec;
	int i, len, num, type;
	__be32 group, *h_addr;
	bool changed = false;
	int err = 0;
	u16 nsrcs;

	ih = igmpv3_report_hdr(skb);
	num = ntohs(ih->ngrec);
	len = skb_transport_offset(skb) + sizeof(*ih);

	for (i = 0; i < num; i++) {
		len += sizeof(*grec);
		if (!ip_mc_may_pull(skb, len))
			return -EINVAL;

		grec = (void *)(skb->data + len - sizeof(*grec));
		group = grec->grec_mca;
		type = grec->grec_type;
		nsrcs = ntohs(grec->grec_nsrcs);

		len += nsrcs * 4;
		if (!ip_mc_may_pull(skb, len))
			return -EINVAL;

		switch (type) {
		case IGMPV3_MODE_IS_INCLUDE:
		case IGMPV3_MODE_IS_EXCLUDE:
		case IGMPV3_CHANGE_TO_INCLUDE:
		case IGMPV3_CHANGE_TO_EXCLUDE:
		case IGMPV3_ALLOW_NEW_SOURCES:
		case IGMPV3_BLOCK_OLD_SOURCES:
			break;

		default:
			continue;
		}

		src = eth_hdr(skb)->h_source;
		if (nsrcs == 0 &&
		    (type == IGMPV3_CHANGE_TO_INCLUDE ||
		     type == IGMPV3_MODE_IS_INCLUDE)) {
			if (!pmctx || igmpv2) {
				br_ip4_multicast_leave_group(brmctx, pmctx,
							     group, vid, src);
				continue;
			}
		} else {
			err = br_ip4_multicast_add_group(brmctx, pmctx, group,
							 vid, src, igmpv2);
			if (err)
				break;
		}

		if (!pmctx || igmpv2)
			continue;

		spin_lock_bh(&brmctx->br->multicast_lock);
		if (!br_multicast_ctx_should_use(brmctx, pmctx))
			goto unlock_continue;

		mdst = br_mdb_ip4_get(brmctx->br, group, vid);
		if (!mdst)
			goto unlock_continue;
		pg = br_multicast_find_port(mdst, pmctx->port, src);
		if (!pg || (pg->flags & MDB_PG_FLAGS_PERMANENT))
			goto unlock_continue;
		/* reload grec and host addr */
		grec = (void *)(skb->data + len - sizeof(*grec) - (nsrcs * 4));
		h_addr = &ip_hdr(skb)->saddr;
		switch (type) {
		case IGMPV3_ALLOW_NEW_SOURCES:
			changed = br_multicast_isinc_allow(brmctx, pg, h_addr,
							   grec->grec_src,
							   nsrcs, sizeof(__be32), type);
			break;
		case IGMPV3_MODE_IS_INCLUDE:
			changed = br_multicast_isinc_allow(brmctx, pg, h_addr,
							   grec->grec_src,
							   nsrcs, sizeof(__be32), type);
			break;
		case IGMPV3_MODE_IS_EXCLUDE:
			changed = br_multicast_isexc(brmctx, pg, h_addr,
						     grec->grec_src,
						     nsrcs, sizeof(__be32), type);
			break;
		case IGMPV3_CHANGE_TO_INCLUDE:
			changed = br_multicast_toin(brmctx, pmctx, pg, h_addr,
						    grec->grec_src,
						    nsrcs, sizeof(__be32), type);
			break;
		case IGMPV3_CHANGE_TO_EXCLUDE:
			changed = br_multicast_toex(brmctx, pmctx, pg, h_addr,
						    grec->grec_src,
						    nsrcs, sizeof(__be32), type);
			break;
		case IGMPV3_BLOCK_OLD_SOURCES:
			changed = br_multicast_block(brmctx, pmctx, pg, h_addr,
						     grec->grec_src,
						     nsrcs, sizeof(__be32), type);
			break;
		}
		if (changed)
			br_mdb_notify(brmctx->br->dev, mdst, pg, RTM_NEWMDB);
unlock_continue:
		spin_unlock_bh(&brmctx->br->multicast_lock);
	}

	return err;
}

#if IS_ENABLED(CONFIG_IPV6)
static int br_ip6_multicast_mld2_report(struct net_bridge_mcast *brmctx,
					struct net_bridge_mcast_port *pmctx,
					struct sk_buff *skb,
					u16 vid)
{
	bool mldv1 = brmctx->multicast_mld_version == 1;
	struct net_bridge_mdb_entry *mdst;
	struct net_bridge_port_group *pg;
	unsigned int nsrcs_offset;
	struct mld2_report *mld2r;
	const unsigned char *src;
	struct in6_addr *h_addr;
	struct mld2_grec *grec;
	unsigned int grec_len;
	bool changed = false;
	int i, len, num;
	int err = 0;

	if (!ipv6_mc_may_pull(skb, sizeof(*mld2r)))
		return -EINVAL;

	mld2r = (struct mld2_report *)icmp6_hdr(skb);
	num = ntohs(mld2r->mld2r_ngrec);
	len = skb_transport_offset(skb) + sizeof(*mld2r);

	for (i = 0; i < num; i++) {
		__be16 *_nsrcs, __nsrcs;
		u16 nsrcs;

		nsrcs_offset = len + offsetof(struct mld2_grec, grec_nsrcs);

		if (skb_transport_offset(skb) + ipv6_transport_len(skb) <
		    nsrcs_offset + sizeof(__nsrcs))
			return -EINVAL;

		_nsrcs = skb_header_pointer(skb, nsrcs_offset,
					    sizeof(__nsrcs), &__nsrcs);
		if (!_nsrcs)
			return -EINVAL;

		nsrcs = ntohs(*_nsrcs);
		grec_len = struct_size(grec, grec_src, nsrcs);

		if (!ipv6_mc_may_pull(skb, len + grec_len))
			return -EINVAL;

		grec = (struct mld2_grec *)(skb->data + len);
		len += grec_len;

		switch (grec->grec_type) {
		case MLD2_MODE_IS_INCLUDE:
		case MLD2_MODE_IS_EXCLUDE:
		case MLD2_CHANGE_TO_INCLUDE:
		case MLD2_CHANGE_TO_EXCLUDE:
		case MLD2_ALLOW_NEW_SOURCES:
		case MLD2_BLOCK_OLD_SOURCES:
			break;

		default:
			continue;
		}

		src = eth_hdr(skb)->h_source;
		if ((grec->grec_type == MLD2_CHANGE_TO_INCLUDE ||
		     grec->grec_type == MLD2_MODE_IS_INCLUDE) &&
		    nsrcs == 0) {
			if (!pmctx || mldv1) {
				br_ip6_multicast_leave_group(brmctx, pmctx,
							     &grec->grec_mca,
							     vid, src);
				continue;
			}
		} else {
			err = br_ip6_multicast_add_group(brmctx, pmctx,
							 &grec->grec_mca, vid,
							 src, mldv1);
			if (err)
				break;
		}

		if (!pmctx || mldv1)
			continue;

		spin_lock_bh(&brmctx->br->multicast_lock);
		if (!br_multicast_ctx_should_use(brmctx, pmctx))
			goto unlock_continue;

		mdst = br_mdb_ip6_get(brmctx->br, &grec->grec_mca, vid);
		if (!mdst)
			goto unlock_continue;
		pg = br_multicast_find_port(mdst, pmctx->port, src);
		if (!pg || (pg->flags & MDB_PG_FLAGS_PERMANENT))
			goto unlock_continue;
		h_addr = &ipv6_hdr(skb)->saddr;
		switch (grec->grec_type) {
		case MLD2_ALLOW_NEW_SOURCES:
			changed = br_multicast_isinc_allow(brmctx, pg, h_addr,
							   grec->grec_src, nsrcs,
							   sizeof(struct in6_addr),
							   grec->grec_type);
			break;
		case MLD2_MODE_IS_INCLUDE:
			changed = br_multicast_isinc_allow(brmctx, pg, h_addr,
							   grec->grec_src, nsrcs,
							   sizeof(struct in6_addr),
							   grec->grec_type);
			break;
		case MLD2_MODE_IS_EXCLUDE:
			changed = br_multicast_isexc(brmctx, pg, h_addr,
						     grec->grec_src, nsrcs,
						     sizeof(struct in6_addr),
						     grec->grec_type);
			break;
		case MLD2_CHANGE_TO_INCLUDE:
			changed = br_multicast_toin(brmctx, pmctx, pg, h_addr,
						    grec->grec_src, nsrcs,
						    sizeof(struct in6_addr),
						    grec->grec_type);
			break;
		case MLD2_CHANGE_TO_EXCLUDE:
			changed = br_multicast_toex(brmctx, pmctx, pg, h_addr,
						    grec->grec_src, nsrcs,
						    sizeof(struct in6_addr),
						    grec->grec_type);
			break;
		case MLD2_BLOCK_OLD_SOURCES:
			changed = br_multicast_block(brmctx, pmctx, pg, h_addr,
						     grec->grec_src, nsrcs,
						     sizeof(struct in6_addr),
						     grec->grec_type);
			break;
		}
		if (changed)
			br_mdb_notify(brmctx->br->dev, mdst, pg, RTM_NEWMDB);
unlock_continue:
		spin_unlock_bh(&brmctx->br->multicast_lock);
	}

	return err;
}
#endif

static bool br_multicast_select_querier(struct net_bridge_mcast *brmctx,
					struct net_bridge_mcast_port *pmctx,
					struct br_ip *saddr)
{
	int port_ifidx = pmctx ? pmctx->port->dev->ifindex : 0;
	struct timer_list *own_timer, *other_timer;
	struct bridge_mcast_querier *querier;

	switch (saddr->proto) {
	case htons(ETH_P_IP):
		querier = &brmctx->ip4_querier;
		own_timer = &brmctx->ip4_own_query.timer;
		other_timer = &brmctx->ip4_other_query.timer;
		if (!querier->addr.src.ip4 ||
		    ntohl(saddr->src.ip4) <= ntohl(querier->addr.src.ip4))
			goto update;
		break;
#if IS_ENABLED(CONFIG_IPV6)
	case htons(ETH_P_IPV6):
		querier = &brmctx->ip6_querier;
		own_timer = &brmctx->ip6_own_query.timer;
		other_timer = &brmctx->ip6_other_query.timer;
		if (ipv6_addr_cmp(&saddr->src.ip6, &querier->addr.src.ip6) <= 0)
			goto update;
		break;
#endif
	default:
		return false;
	}

	if (!timer_pending(own_timer) && !timer_pending(other_timer))
		goto update;

	return false;

update:
	br_multicast_update_querier(brmctx, querier, port_ifidx, saddr);

	return true;
}

static struct net_bridge_port *
__br_multicast_get_querier_port(struct net_bridge *br,
				const struct bridge_mcast_querier *querier)
{
	int port_ifidx = READ_ONCE(querier->port_ifidx);
	struct net_bridge_port *p;
	struct net_device *dev;

	if (port_ifidx == 0)
		return NULL;

	dev = dev_get_by_index_rcu(dev_net(br->dev), port_ifidx);
	if (!dev)
		return NULL;
	p = br_port_get_rtnl_rcu(dev);
	if (!p || p->br != br)
		return NULL;

	return p;
}

size_t br_multicast_querier_state_size(void)
{
	return nla_total_size(0) +		/* nest attribute */
	       nla_total_size(sizeof(__be32)) + /* BRIDGE_QUERIER_IP_ADDRESS */
	       nla_total_size(sizeof(int)) +    /* BRIDGE_QUERIER_IP_PORT */
	       nla_total_size_64bit(sizeof(u64)) + /* BRIDGE_QUERIER_IP_OTHER_TIMER */
#if IS_ENABLED(CONFIG_IPV6)
	       nla_total_size(sizeof(struct in6_addr)) + /* BRIDGE_QUERIER_IPV6_ADDRESS */
	       nla_total_size(sizeof(int)) +		 /* BRIDGE_QUERIER_IPV6_PORT */
	       nla_total_size_64bit(sizeof(u64)) +	 /* BRIDGE_QUERIER_IPV6_OTHER_TIMER */
#endif
	       0;
}

/* protected by rtnl or rcu */
int br_multicast_dump_querier_state(struct sk_buff *skb,
				    const struct net_bridge_mcast *brmctx,
				    int nest_attr)
{
	struct bridge_mcast_querier querier = {};
	struct net_bridge_port *p;
	struct nlattr *nest;

	if (!br_opt_get(brmctx->br, BROPT_MULTICAST_ENABLED) ||
	    br_multicast_ctx_vlan_global_disabled(brmctx))
		return 0;

	nest = nla_nest_start(skb, nest_attr);
	if (!nest)
		return -EMSGSIZE;

	rcu_read_lock();
	if (!brmctx->multicast_querier &&
	    !timer_pending(&brmctx->ip4_other_query.timer))
		goto out_v6;

	br_multicast_read_querier(&brmctx->ip4_querier, &querier);
	if (nla_put_in_addr(skb, BRIDGE_QUERIER_IP_ADDRESS,
			    querier.addr.src.ip4)) {
		rcu_read_unlock();
		goto out_err;
	}

	p = __br_multicast_get_querier_port(brmctx->br, &querier);
	if (timer_pending(&brmctx->ip4_other_query.timer) &&
	    (nla_put_u64_64bit(skb, BRIDGE_QUERIER_IP_OTHER_TIMER,
			       br_timer_value(&brmctx->ip4_other_query.timer),
			       BRIDGE_QUERIER_PAD) ||
	     (p && nla_put_u32(skb, BRIDGE_QUERIER_IP_PORT, p->dev->ifindex)))) {
		rcu_read_unlock();
		goto out_err;
	}

out_v6:
#if IS_ENABLED(CONFIG_IPV6)
	if (!brmctx->multicast_querier &&
	    !timer_pending(&brmctx->ip6_other_query.timer))
		goto out;

	br_multicast_read_querier(&brmctx->ip6_querier, &querier);
	if (nla_put_in6_addr(skb, BRIDGE_QUERIER_IPV6_ADDRESS,
			     &querier.addr.src.ip6)) {
		rcu_read_unlock();
		goto out_err;
	}

	p = __br_multicast_get_querier_port(brmctx->br, &querier);
	if (timer_pending(&brmctx->ip6_other_query.timer) &&
	    (nla_put_u64_64bit(skb, BRIDGE_QUERIER_IPV6_OTHER_TIMER,
			       br_timer_value(&brmctx->ip6_other_query.timer),
			       BRIDGE_QUERIER_PAD) ||
	     (p && nla_put_u32(skb, BRIDGE_QUERIER_IPV6_PORT,
			       p->dev->ifindex)))) {
		rcu_read_unlock();
		goto out_err;
	}
out:
#endif
	rcu_read_unlock();
	nla_nest_end(skb, nest);
	if (!nla_len(nest))
		nla_nest_cancel(skb, nest);

	return 0;

out_err:
	nla_nest_cancel(skb, nest);
	return -EMSGSIZE;
}

static void
br_multicast_update_query_timer(struct net_bridge_mcast *brmctx,
				struct bridge_mcast_other_query *query,
				unsigned long max_delay)
{
	if (!timer_pending(&query->timer))
		query->delay_time = jiffies + max_delay;

	mod_timer(&query->timer, jiffies + brmctx->multicast_querier_interval);
}

static void br_port_mc_router_state_change(struct net_bridge_port *p,
					   bool is_mc_router)
{
	struct switchdev_attr attr = {
		.orig_dev = p->dev,
		.id = SWITCHDEV_ATTR_ID_PORT_MROUTER,
		.flags = SWITCHDEV_F_DEFER,
		.u.mrouter = is_mc_router,
	};

	switchdev_port_attr_set(p->dev, &attr, NULL);
}

static struct net_bridge_port *
br_multicast_rport_from_node(struct net_bridge_mcast *brmctx,
			     struct hlist_head *mc_router_list,
			     struct hlist_node *rlist)
{
	struct net_bridge_mcast_port *pmctx;

#if IS_ENABLED(CONFIG_IPV6)
	if (mc_router_list == &brmctx->ip6_mc_router_list)
		pmctx = hlist_entry(rlist, struct net_bridge_mcast_port,
				    ip6_rlist);
	else
#endif
		pmctx = hlist_entry(rlist, struct net_bridge_mcast_port,
				    ip4_rlist);

	return pmctx->port;
}

static struct hlist_node *
br_multicast_get_rport_slot(struct net_bridge_mcast *brmctx,
			    struct net_bridge_port *port,
			    struct hlist_head *mc_router_list)

{
	struct hlist_node *slot = NULL;
	struct net_bridge_port *p;
	struct hlist_node *rlist;

	hlist_for_each(rlist, mc_router_list) {
		p = br_multicast_rport_from_node(brmctx, mc_router_list, rlist);

		if ((unsigned long)port >= (unsigned long)p)
			break;

		slot = rlist;
	}

	return slot;
}

static bool br_multicast_no_router_otherpf(struct net_bridge_mcast_port *pmctx,
					   struct hlist_node *rnode)
{
#if IS_ENABLED(CONFIG_IPV6)
	if (rnode != &pmctx->ip6_rlist)
		return hlist_unhashed(&pmctx->ip6_rlist);
	else
		return hlist_unhashed(&pmctx->ip4_rlist);
#else
	return true;
#endif
}

/* Add port to router_list
 *  list is maintained ordered by pointer value
 *  and locked by br->multicast_lock and RCU
 */
static void br_multicast_add_router(struct net_bridge_mcast *brmctx,
				    struct net_bridge_mcast_port *pmctx,
				    struct hlist_node *rlist,
				    struct hlist_head *mc_router_list)
{
	struct hlist_node *slot;

	if (!hlist_unhashed(rlist))
		return;

	slot = br_multicast_get_rport_slot(brmctx, pmctx->port, mc_router_list);

	if (slot)
		hlist_add_behind_rcu(rlist, slot);
	else
		hlist_add_head_rcu(rlist, mc_router_list);

	/* For backwards compatibility for now, only notify if we
	 * switched from no IPv4/IPv6 multicast router to a new
	 * IPv4 or IPv6 multicast router.
	 */
	if (br_multicast_no_router_otherpf(pmctx, rlist)) {
		br_rtr_notify(pmctx->port->br->dev, pmctx, RTM_NEWMDB);
		br_port_mc_router_state_change(pmctx->port, true);
	}
}

/* Add port to router_list
 *  list is maintained ordered by pointer value
 *  and locked by br->multicast_lock and RCU
 */
static void br_ip4_multicast_add_router(struct net_bridge_mcast *brmctx,
					struct net_bridge_mcast_port *pmctx)
{
	br_multicast_add_router(brmctx, pmctx, &pmctx->ip4_rlist,
				&brmctx->ip4_mc_router_list);
}

/* Add port to router_list
 *  list is maintained ordered by pointer value
 *  and locked by br->multicast_lock and RCU
 */
static void br_ip6_multicast_add_router(struct net_bridge_mcast *brmctx,
					struct net_bridge_mcast_port *pmctx)
{
#if IS_ENABLED(CONFIG_IPV6)
	br_multicast_add_router(brmctx, pmctx, &pmctx->ip6_rlist,
				&brmctx->ip6_mc_router_list);
#endif
}

static void br_multicast_mark_router(struct net_bridge_mcast *brmctx,
				     struct net_bridge_mcast_port *pmctx,
				     struct timer_list *timer,
				     struct hlist_node *rlist,
				     struct hlist_head *mc_router_list)
{
	unsigned long now = jiffies;

	if (!br_multicast_ctx_should_use(brmctx, pmctx))
		return;

	if (!pmctx) {
		if (brmctx->multicast_router == MDB_RTR_TYPE_TEMP_QUERY) {
			if (!br_ip4_multicast_is_router(brmctx) &&
			    !br_ip6_multicast_is_router(brmctx))
				br_mc_router_state_change(brmctx->br, true);
			mod_timer(timer, now + brmctx->multicast_querier_interval);
		}
		return;
	}

	if (pmctx->multicast_router == MDB_RTR_TYPE_DISABLED ||
	    pmctx->multicast_router == MDB_RTR_TYPE_PERM)
		return;

	br_multicast_add_router(brmctx, pmctx, rlist, mc_router_list);
	mod_timer(timer, now + brmctx->multicast_querier_interval);
}

static void br_ip4_multicast_mark_router(struct net_bridge_mcast *brmctx,
					 struct net_bridge_mcast_port *pmctx)
{
	struct timer_list *timer = &brmctx->ip4_mc_router_timer;
	struct hlist_node *rlist = NULL;

	if (pmctx) {
		timer = &pmctx->ip4_mc_router_timer;
		rlist = &pmctx->ip4_rlist;
	}

	br_multicast_mark_router(brmctx, pmctx, timer, rlist,
				 &brmctx->ip4_mc_router_list);
}

static void br_ip6_multicast_mark_router(struct net_bridge_mcast *brmctx,
					 struct net_bridge_mcast_port *pmctx)
{
#if IS_ENABLED(CONFIG_IPV6)
	struct timer_list *timer = &brmctx->ip6_mc_router_timer;
	struct hlist_node *rlist = NULL;

	if (pmctx) {
		timer = &pmctx->ip6_mc_router_timer;
		rlist = &pmctx->ip6_rlist;
	}

	br_multicast_mark_router(brmctx, pmctx, timer, rlist,
				 &brmctx->ip6_mc_router_list);
#endif
}

static void
br_ip4_multicast_query_received(struct net_bridge_mcast *brmctx,
				struct net_bridge_mcast_port *pmctx,
				struct bridge_mcast_other_query *query,
				struct br_ip *saddr,
				unsigned long max_delay)
{
	if (!br_multicast_select_querier(brmctx, pmctx, saddr))
		return;

	br_multicast_update_query_timer(brmctx, query, max_delay);
	br_ip4_multicast_mark_router(brmctx, pmctx);
}

#if IS_ENABLED(CONFIG_IPV6)
static void
br_ip6_multicast_query_received(struct net_bridge_mcast *brmctx,
				struct net_bridge_mcast_port *pmctx,
				struct bridge_mcast_other_query *query,
				struct br_ip *saddr,
				unsigned long max_delay)
{
	if (!br_multicast_select_querier(brmctx, pmctx, saddr))
		return;

	br_multicast_update_query_timer(brmctx, query, max_delay);
	br_ip6_multicast_mark_router(brmctx, pmctx);
}
#endif

static void br_ip4_multicast_query(struct net_bridge_mcast *brmctx,
				   struct net_bridge_mcast_port *pmctx,
				   struct sk_buff *skb,
				   u16 vid)
{
	unsigned int transport_len = ip_transport_len(skb);
	const struct iphdr *iph = ip_hdr(skb);
	struct igmphdr *ih = igmp_hdr(skb);
	struct net_bridge_mdb_entry *mp;
	struct igmpv3_query *ih3;
	struct net_bridge_port_group *p;
	struct net_bridge_port_group __rcu **pp;
	struct br_ip saddr = {};
	unsigned long max_delay;
	unsigned long now = jiffies;
	__be32 group;

	spin_lock(&brmctx->br->multicast_lock);
	if (!br_multicast_ctx_should_use(brmctx, pmctx))
		goto out;

	group = ih->group;

	if (transport_len == sizeof(*ih)) {
		max_delay = ih->code * (HZ / IGMP_TIMER_SCALE);

		if (!max_delay) {
			max_delay = 10 * HZ;
			group = 0;
		}
	} else if (transport_len >= sizeof(*ih3)) {
		ih3 = igmpv3_query_hdr(skb);
		if (ih3->nsrcs ||
		    (brmctx->multicast_igmp_version == 3 && group &&
		     ih3->suppress))
			goto out;

		max_delay = ih3->code ?
			    IGMPV3_MRC(ih3->code) * (HZ / IGMP_TIMER_SCALE) : 1;
	} else {
		goto out;
	}

	if (!group) {
		saddr.proto = htons(ETH_P_IP);
		saddr.src.ip4 = iph->saddr;

		br_ip4_multicast_query_received(brmctx, pmctx,
						&brmctx->ip4_other_query,
						&saddr, max_delay);
		goto out;
	}

	mp = br_mdb_ip4_get(brmctx->br, group, vid);
	if (!mp)
		goto out;

	max_delay *= brmctx->multicast_last_member_count;

	if (mp->host_joined &&
	    (timer_pending(&mp->timer) ?
	     time_after(mp->timer.expires, now + max_delay) :
	     try_to_del_timer_sync(&mp->timer) >= 0))
		mod_timer(&mp->timer, now + max_delay);

	for (pp = &mp->ports;
	     (p = mlock_dereference(*pp, brmctx->br)) != NULL;
	     pp = &p->next) {
		if (timer_pending(&p->timer) ?
		    time_after(p->timer.expires, now + max_delay) :
		    try_to_del_timer_sync(&p->timer) >= 0 &&
		    (brmctx->multicast_igmp_version == 2 ||
		     p->filter_mode == MCAST_EXCLUDE))
			mod_timer(&p->timer, now + max_delay);
	}

out:
	spin_unlock(&brmctx->br->multicast_lock);
}

#if IS_ENABLED(CONFIG_IPV6)
static int br_ip6_multicast_query(struct net_bridge_mcast *brmctx,
				  struct net_bridge_mcast_port *pmctx,
				  struct sk_buff *skb,
				  u16 vid)
{
	unsigned int transport_len = ipv6_transport_len(skb);
	struct mld_msg *mld;
	struct net_bridge_mdb_entry *mp;
	struct mld2_query *mld2q;
	struct net_bridge_port_group *p;
	struct net_bridge_port_group __rcu **pp;
	struct br_ip saddr = {};
	unsigned long max_delay;
	unsigned long now = jiffies;
	unsigned int offset = skb_transport_offset(skb);
	const struct in6_addr *group = NULL;
	bool is_general_query;
	int err = 0;

	spin_lock(&brmctx->br->multicast_lock);
	if (!br_multicast_ctx_should_use(brmctx, pmctx))
		goto out;

	if (transport_len == sizeof(*mld)) {
		if (!pskb_may_pull(skb, offset + sizeof(*mld))) {
			err = -EINVAL;
			goto out;
		}
		mld = (struct mld_msg *) icmp6_hdr(skb);
		max_delay = msecs_to_jiffies(ntohs(mld->mld_maxdelay));
		if (max_delay)
			group = &mld->mld_mca;
	} else {
		if (!pskb_may_pull(skb, offset + sizeof(*mld2q))) {
			err = -EINVAL;
			goto out;
		}
		mld2q = (struct mld2_query *)icmp6_hdr(skb);
		if (!mld2q->mld2q_nsrcs)
			group = &mld2q->mld2q_mca;
		if (brmctx->multicast_mld_version == 2 &&
		    !ipv6_addr_any(&mld2q->mld2q_mca) &&
		    mld2q->mld2q_suppress)
			goto out;

		max_delay = max(msecs_to_jiffies(mldv2_mrc(mld2q)), 1UL);
	}

	is_general_query = group && ipv6_addr_any(group);

	if (is_general_query) {
		saddr.proto = htons(ETH_P_IPV6);
		saddr.src.ip6 = ipv6_hdr(skb)->saddr;

		br_ip6_multicast_query_received(brmctx, pmctx,
						&brmctx->ip6_other_query,
						&saddr, max_delay);
		goto out;
	} else if (!group) {
		goto out;
	}

	mp = br_mdb_ip6_get(brmctx->br, group, vid);
	if (!mp)
		goto out;

	max_delay *= brmctx->multicast_last_member_count;
	if (mp->host_joined &&
	    (timer_pending(&mp->timer) ?
	     time_after(mp->timer.expires, now + max_delay) :
	     try_to_del_timer_sync(&mp->timer) >= 0))
		mod_timer(&mp->timer, now + max_delay);

	for (pp = &mp->ports;
	     (p = mlock_dereference(*pp, brmctx->br)) != NULL;
	     pp = &p->next) {
		if (timer_pending(&p->timer) ?
		    time_after(p->timer.expires, now + max_delay) :
		    try_to_del_timer_sync(&p->timer) >= 0 &&
		    (brmctx->multicast_mld_version == 1 ||
		     p->filter_mode == MCAST_EXCLUDE))
			mod_timer(&p->timer, now + max_delay);
	}

out:
	spin_unlock(&brmctx->br->multicast_lock);
	return err;
}
#endif

static void
br_multicast_leave_group(struct net_bridge_mcast *brmctx,
			 struct net_bridge_mcast_port *pmctx,
			 struct br_ip *group,
			 struct bridge_mcast_other_query *other_query,
			 struct bridge_mcast_own_query *own_query,
			 const unsigned char *src)
{
	struct net_bridge_mdb_entry *mp;
	struct net_bridge_port_group *p;
	unsigned long now;
	unsigned long time;

	spin_lock(&brmctx->br->multicast_lock);
	if (!br_multicast_ctx_should_use(brmctx, pmctx))
		goto out;

	mp = br_mdb_ip_get(brmctx->br, group);
	if (!mp)
		goto out;

	if (pmctx && (pmctx->port->flags & BR_MULTICAST_FAST_LEAVE)) {
		struct net_bridge_port_group __rcu **pp;

		for (pp = &mp->ports;
		     (p = mlock_dereference(*pp, brmctx->br)) != NULL;
		     pp = &p->next) {
			if (!br_port_group_equal(p, pmctx->port, src))
				continue;

			if (p->flags & MDB_PG_FLAGS_PERMANENT)
				break;

			p->flags |= MDB_PG_FLAGS_FAST_LEAVE;
			br_multicast_del_pg(mp, p, pp);
		}
		goto out;
	}

	if (timer_pending(&other_query->timer))
		goto out;

	if (brmctx->multicast_querier) {
		__br_multicast_send_query(brmctx, pmctx, NULL, NULL, &mp->addr,
					  false, 0, NULL);

		time = jiffies + brmctx->multicast_last_member_count *
				 brmctx->multicast_last_member_interval;

		mod_timer(&own_query->timer, time);

		for (p = mlock_dereference(mp->ports, brmctx->br);
		     p != NULL && pmctx != NULL;
		     p = mlock_dereference(p->next, brmctx->br)) {
			if (!br_port_group_equal(p, pmctx->port, src))
				continue;

			if (!hlist_unhashed(&p->mglist) &&
			    (timer_pending(&p->timer) ?
			     time_after(p->timer.expires, time) :
			     try_to_del_timer_sync(&p->timer) >= 0)) {
				mod_timer(&p->timer, time);
			}

			break;
		}
	}

	now = jiffies;
	time = now + brmctx->multicast_last_member_count *
		     brmctx->multicast_last_member_interval;

	if (!pmctx) {
		if (mp->host_joined &&
		    (timer_pending(&mp->timer) ?
		     time_after(mp->timer.expires, time) :
		     try_to_del_timer_sync(&mp->timer) >= 0)) {
			mod_timer(&mp->timer, time);
		}

		goto out;
	}

	for (p = mlock_dereference(mp->ports, brmctx->br);
	     p != NULL;
	     p = mlock_dereference(p->next, brmctx->br)) {
		if (p->key.port != pmctx->port)
			continue;

		if (!hlist_unhashed(&p->mglist) &&
		    (timer_pending(&p->timer) ?
		     time_after(p->timer.expires, time) :
		     try_to_del_timer_sync(&p->timer) >= 0)) {
			mod_timer(&p->timer, time);
		}

		break;
	}
out:
	spin_unlock(&brmctx->br->multicast_lock);
}

static void br_ip4_multicast_leave_group(struct net_bridge_mcast *brmctx,
					 struct net_bridge_mcast_port *pmctx,
					 __be32 group,
					 __u16 vid,
					 const unsigned char *src)
{
	struct br_ip br_group;
	struct bridge_mcast_own_query *own_query;

	if (ipv4_is_local_multicast(group))
		return;

	own_query = pmctx ? &pmctx->ip4_own_query : &brmctx->ip4_own_query;

	memset(&br_group, 0, sizeof(br_group));
	br_group.dst.ip4 = group;
	br_group.proto = htons(ETH_P_IP);
	br_group.vid = vid;

	br_multicast_leave_group(brmctx, pmctx, &br_group,
				 &brmctx->ip4_other_query,
				 own_query, src);
}

#if IS_ENABLED(CONFIG_IPV6)
static void br_ip6_multicast_leave_group(struct net_bridge_mcast *brmctx,
					 struct net_bridge_mcast_port *pmctx,
					 const struct in6_addr *group,
					 __u16 vid,
					 const unsigned char *src)
{
	struct br_ip br_group;
	struct bridge_mcast_own_query *own_query;

	if (ipv6_addr_is_ll_all_nodes(group))
		return;

	own_query = pmctx ? &pmctx->ip6_own_query : &brmctx->ip6_own_query;

	memset(&br_group, 0, sizeof(br_group));
	br_group.dst.ip6 = *group;
	br_group.proto = htons(ETH_P_IPV6);
	br_group.vid = vid;

	br_multicast_leave_group(brmctx, pmctx, &br_group,
				 &brmctx->ip6_other_query,
				 own_query, src);
}
#endif

static void br_multicast_err_count(const struct net_bridge *br,
				   const struct net_bridge_port *p,
				   __be16 proto)
{
	struct bridge_mcast_stats __percpu *stats;
	struct bridge_mcast_stats *pstats;

	if (!br_opt_get(br, BROPT_MULTICAST_STATS_ENABLED))
		return;

	if (p)
		stats = p->mcast_stats;
	else
		stats = br->mcast_stats;
	if (WARN_ON(!stats))
		return;

	pstats = this_cpu_ptr(stats);

	u64_stats_update_begin(&pstats->syncp);
	switch (proto) {
	case htons(ETH_P_IP):
		pstats->mstats.igmp_parse_errors++;
		break;
#if IS_ENABLED(CONFIG_IPV6)
	case htons(ETH_P_IPV6):
		pstats->mstats.mld_parse_errors++;
		break;
#endif
	}
	u64_stats_update_end(&pstats->syncp);
}

static void br_multicast_pim(struct net_bridge_mcast *brmctx,
			     struct net_bridge_mcast_port *pmctx,
			     const struct sk_buff *skb)
{
	unsigned int offset = skb_transport_offset(skb);
	struct pimhdr *pimhdr, _pimhdr;

	pimhdr = skb_header_pointer(skb, offset, sizeof(_pimhdr), &_pimhdr);
	if (!pimhdr || pim_hdr_version(pimhdr) != PIM_VERSION ||
	    pim_hdr_type(pimhdr) != PIM_TYPE_HELLO)
		return;

	spin_lock(&brmctx->br->multicast_lock);
	br_ip4_multicast_mark_router(brmctx, pmctx);
	spin_unlock(&brmctx->br->multicast_lock);
}

static int br_ip4_multicast_mrd_rcv(struct net_bridge_mcast *brmctx,
				    struct net_bridge_mcast_port *pmctx,
				    struct sk_buff *skb)
{
	if (ip_hdr(skb)->protocol != IPPROTO_IGMP ||
	    igmp_hdr(skb)->type != IGMP_MRDISC_ADV)
		return -ENOMSG;

	spin_lock(&brmctx->br->multicast_lock);
	br_ip4_multicast_mark_router(brmctx, pmctx);
	spin_unlock(&brmctx->br->multicast_lock);

	return 0;
}

static int br_multicast_ipv4_rcv(struct net_bridge_mcast *brmctx,
				 struct net_bridge_mcast_port *pmctx,
				 struct sk_buff *skb,
				 u16 vid)
{
	struct net_bridge_port *p = pmctx ? pmctx->port : NULL;
	const unsigned char *src;
	struct igmphdr *ih;
	int err;

	err = ip_mc_check_igmp(skb);

	if (err == -ENOMSG) {
		if (!ipv4_is_local_multicast(ip_hdr(skb)->daddr)) {
			BR_INPUT_SKB_CB(skb)->mrouters_only = 1;
		} else if (pim_ipv4_all_pim_routers(ip_hdr(skb)->daddr)) {
			if (ip_hdr(skb)->protocol == IPPROTO_PIM)
				br_multicast_pim(brmctx, pmctx, skb);
		} else if (ipv4_is_all_snoopers(ip_hdr(skb)->daddr)) {
			br_ip4_multicast_mrd_rcv(brmctx, pmctx, skb);
		}

		return 0;
	} else if (err < 0) {
		br_multicast_err_count(brmctx->br, p, skb->protocol);
		return err;
	}

	ih = igmp_hdr(skb);
	src = eth_hdr(skb)->h_source;
	BR_INPUT_SKB_CB(skb)->igmp = ih->type;

	switch (ih->type) {
	case IGMP_HOST_MEMBERSHIP_REPORT:
	case IGMPV2_HOST_MEMBERSHIP_REPORT:
		BR_INPUT_SKB_CB(skb)->mrouters_only = 1;
		err = br_ip4_multicast_add_group(brmctx, pmctx, ih->group, vid,
						 src, true);
		break;
	case IGMPV3_HOST_MEMBERSHIP_REPORT:
		err = br_ip4_multicast_igmp3_report(brmctx, pmctx, skb, vid);
		break;
	case IGMP_HOST_MEMBERSHIP_QUERY:
		br_ip4_multicast_query(brmctx, pmctx, skb, vid);
		break;
	case IGMP_HOST_LEAVE_MESSAGE:
		br_ip4_multicast_leave_group(brmctx, pmctx, ih->group, vid, src);
		break;
	}

	br_multicast_count(brmctx->br, p, skb, BR_INPUT_SKB_CB(skb)->igmp,
			   BR_MCAST_DIR_RX);

	return err;
}

#if IS_ENABLED(CONFIG_IPV6)
static void br_ip6_multicast_mrd_rcv(struct net_bridge_mcast *brmctx,
				     struct net_bridge_mcast_port *pmctx,
				     struct sk_buff *skb)
{
	if (icmp6_hdr(skb)->icmp6_type != ICMPV6_MRDISC_ADV)
		return;

	spin_lock(&brmctx->br->multicast_lock);
	br_ip6_multicast_mark_router(brmctx, pmctx);
	spin_unlock(&brmctx->br->multicast_lock);
}

static int br_multicast_ipv6_rcv(struct net_bridge_mcast *brmctx,
				 struct net_bridge_mcast_port *pmctx,
				 struct sk_buff *skb,
				 u16 vid)
{
	struct net_bridge_port *p = pmctx ? pmctx->port : NULL;
	const unsigned char *src;
	struct mld_msg *mld;
	int err;

	err = ipv6_mc_check_mld(skb);

	if (err == -ENOMSG || err == -ENODATA) {
		if (!ipv6_addr_is_ll_all_nodes(&ipv6_hdr(skb)->daddr))
			BR_INPUT_SKB_CB(skb)->mrouters_only = 1;
		if (err == -ENODATA &&
		    ipv6_addr_is_all_snoopers(&ipv6_hdr(skb)->daddr))
			br_ip6_multicast_mrd_rcv(brmctx, pmctx, skb);

		return 0;
	} else if (err < 0) {
		br_multicast_err_count(brmctx->br, p, skb->protocol);
		return err;
	}

	mld = (struct mld_msg *)skb_transport_header(skb);
	BR_INPUT_SKB_CB(skb)->igmp = mld->mld_type;

	switch (mld->mld_type) {
	case ICMPV6_MGM_REPORT:
		src = eth_hdr(skb)->h_source;
		BR_INPUT_SKB_CB(skb)->mrouters_only = 1;
		err = br_ip6_multicast_add_group(brmctx, pmctx, &mld->mld_mca,
						 vid, src, true);
		break;
	case ICMPV6_MLD2_REPORT:
		err = br_ip6_multicast_mld2_report(brmctx, pmctx, skb, vid);
		break;
	case ICMPV6_MGM_QUERY:
		err = br_ip6_multicast_query(brmctx, pmctx, skb, vid);
		break;
	case ICMPV6_MGM_REDUCTION:
		src = eth_hdr(skb)->h_source;
		br_ip6_multicast_leave_group(brmctx, pmctx, &mld->mld_mca, vid,
					     src);
		break;
	}

	br_multicast_count(brmctx->br, p, skb, BR_INPUT_SKB_CB(skb)->igmp,
			   BR_MCAST_DIR_RX);

	return err;
}
#endif

int br_multicast_rcv(struct net_bridge_mcast **brmctx,
		     struct net_bridge_mcast_port **pmctx,
		     struct net_bridge_vlan *vlan,
		     struct sk_buff *skb, u16 vid)
{
	int ret = 0;

	BR_INPUT_SKB_CB(skb)->igmp = 0;
	BR_INPUT_SKB_CB(skb)->mrouters_only = 0;

	if (!br_opt_get((*brmctx)->br, BROPT_MULTICAST_ENABLED))
		return 0;

	if (br_opt_get((*brmctx)->br, BROPT_MCAST_VLAN_SNOOPING_ENABLED) && vlan) {
		const struct net_bridge_vlan *masterv;

		/* the vlan has the master flag set only when transmitting
		 * through the bridge device
		 */
		if (br_vlan_is_master(vlan)) {
			masterv = vlan;
			*brmctx = &vlan->br_mcast_ctx;
			*pmctx = NULL;
		} else {
			masterv = vlan->brvlan;
			*brmctx = &vlan->brvlan->br_mcast_ctx;
			*pmctx = &vlan->port_mcast_ctx;
		}

		if (!(masterv->priv_flags & BR_VLFLAG_GLOBAL_MCAST_ENABLED))
			return 0;
	}

	switch (skb->protocol) {
	case htons(ETH_P_IP):
		ret = br_multicast_ipv4_rcv(*brmctx, *pmctx, skb, vid);
		break;
#if IS_ENABLED(CONFIG_IPV6)
	case htons(ETH_P_IPV6):
		ret = br_multicast_ipv6_rcv(*brmctx, *pmctx, skb, vid);
		break;
#endif
	}

	return ret;
}

static void br_multicast_query_expired(struct net_bridge_mcast *brmctx,
				       struct bridge_mcast_own_query *query,
				       struct bridge_mcast_querier *querier)
{
	spin_lock(&brmctx->br->multicast_lock);
	if (br_multicast_ctx_vlan_disabled(brmctx))
		goto out;

	if (query->startup_sent < brmctx->multicast_startup_query_count)
		query->startup_sent++;

	br_multicast_send_query(brmctx, NULL, query);
out:
	spin_unlock(&brmctx->br->multicast_lock);
}

static void br_ip4_multicast_query_expired(struct timer_list *t)
{
	struct net_bridge_mcast *brmctx = from_timer(brmctx, t,
						     ip4_own_query.timer);

	br_multicast_query_expired(brmctx, &brmctx->ip4_own_query,
				   &brmctx->ip4_querier);
}

#if IS_ENABLED(CONFIG_IPV6)
static void br_ip6_multicast_query_expired(struct timer_list *t)
{
	struct net_bridge_mcast *brmctx = from_timer(brmctx, t,
						     ip6_own_query.timer);

	br_multicast_query_expired(brmctx, &brmctx->ip6_own_query,
				   &brmctx->ip6_querier);
}
#endif

static void br_multicast_gc_work(struct work_struct *work)
{
	struct net_bridge *br = container_of(work, struct net_bridge,
					     mcast_gc_work);
	HLIST_HEAD(deleted_head);

	spin_lock_bh(&br->multicast_lock);
	hlist_move_list(&br->mcast_gc_list, &deleted_head);
	spin_unlock_bh(&br->multicast_lock);

	br_multicast_gc(&deleted_head);
}

void br_multicast_ctx_init(struct net_bridge *br,
			   struct net_bridge_vlan *vlan,
			   struct net_bridge_mcast *brmctx)
{
	brmctx->br = br;
	brmctx->vlan = vlan;
	brmctx->multicast_router = MDB_RTR_TYPE_TEMP_QUERY;
	brmctx->multicast_last_member_count = 2;
	brmctx->multicast_startup_query_count = 2;
<<<<<<< HEAD

	brmctx->multicast_last_member_interval = HZ;
	brmctx->multicast_query_response_interval = 10 * HZ;
	brmctx->multicast_startup_query_interval = 125 * HZ / 4;
	brmctx->multicast_query_interval = 125 * HZ;
	brmctx->multicast_querier_interval = 255 * HZ;
	brmctx->multicast_membership_interval = 260 * HZ;

	brmctx->ip4_other_query.delay_time = 0;
	brmctx->ip4_querier.port_ifidx = 0;
	seqcount_init(&brmctx->ip4_querier.seq);
=======

	brmctx->multicast_last_member_interval = HZ;
	brmctx->multicast_query_response_interval = 10 * HZ;
	brmctx->multicast_startup_query_interval = 125 * HZ / 4;
	brmctx->multicast_query_interval = 125 * HZ;
	brmctx->multicast_querier_interval = 255 * HZ;
	brmctx->multicast_membership_interval = 260 * HZ;

	brmctx->ip4_other_query.delay_time = 0;
	brmctx->ip4_querier.port_ifidx = 0;
	seqcount_spinlock_init(&brmctx->ip4_querier.seq, &br->multicast_lock);
>>>>>>> 6195eb15
	brmctx->multicast_igmp_version = 2;
#if IS_ENABLED(CONFIG_IPV6)
	brmctx->multicast_mld_version = 1;
	brmctx->ip6_other_query.delay_time = 0;
	brmctx->ip6_querier.port_ifidx = 0;
<<<<<<< HEAD
	seqcount_init(&brmctx->ip6_querier.seq);
=======
	seqcount_spinlock_init(&brmctx->ip6_querier.seq, &br->multicast_lock);
>>>>>>> 6195eb15
#endif

	timer_setup(&brmctx->ip4_mc_router_timer,
		    br_ip4_multicast_local_router_expired, 0);
	timer_setup(&brmctx->ip4_other_query.timer,
		    br_ip4_multicast_querier_expired, 0);
	timer_setup(&brmctx->ip4_own_query.timer,
		    br_ip4_multicast_query_expired, 0);
#if IS_ENABLED(CONFIG_IPV6)
	timer_setup(&brmctx->ip6_mc_router_timer,
		    br_ip6_multicast_local_router_expired, 0);
	timer_setup(&brmctx->ip6_other_query.timer,
		    br_ip6_multicast_querier_expired, 0);
	timer_setup(&brmctx->ip6_own_query.timer,
		    br_ip6_multicast_query_expired, 0);
#endif
}

void br_multicast_ctx_deinit(struct net_bridge_mcast *brmctx)
{
	__br_multicast_stop(brmctx);
}

void br_multicast_init(struct net_bridge *br)
{
	br->hash_max = BR_MULTICAST_DEFAULT_HASH_MAX;

	br_multicast_ctx_init(br, NULL, &br->multicast_ctx);

	br_opt_toggle(br, BROPT_MULTICAST_ENABLED, true);
	br_opt_toggle(br, BROPT_HAS_IPV6_ADDR, true);

	spin_lock_init(&br->multicast_lock);
	INIT_HLIST_HEAD(&br->mdb_list);
	INIT_HLIST_HEAD(&br->mcast_gc_list);
	INIT_WORK(&br->mcast_gc_work, br_multicast_gc_work);
}

static void br_ip4_multicast_join_snoopers(struct net_bridge *br)
{
	struct in_device *in_dev = in_dev_get(br->dev);

	if (!in_dev)
		return;

	__ip_mc_inc_group(in_dev, htonl(INADDR_ALLSNOOPERS_GROUP), GFP_ATOMIC);
	in_dev_put(in_dev);
}

#if IS_ENABLED(CONFIG_IPV6)
static void br_ip6_multicast_join_snoopers(struct net_bridge *br)
{
	struct in6_addr addr;

	ipv6_addr_set(&addr, htonl(0xff020000), 0, 0, htonl(0x6a));
	ipv6_dev_mc_inc(br->dev, &addr);
}
#else
static inline void br_ip6_multicast_join_snoopers(struct net_bridge *br)
{
}
#endif

void br_multicast_join_snoopers(struct net_bridge *br)
{
	br_ip4_multicast_join_snoopers(br);
	br_ip6_multicast_join_snoopers(br);
}

static void br_ip4_multicast_leave_snoopers(struct net_bridge *br)
{
	struct in_device *in_dev = in_dev_get(br->dev);

	if (WARN_ON(!in_dev))
		return;

	__ip_mc_dec_group(in_dev, htonl(INADDR_ALLSNOOPERS_GROUP), GFP_ATOMIC);
	in_dev_put(in_dev);
}

#if IS_ENABLED(CONFIG_IPV6)
static void br_ip6_multicast_leave_snoopers(struct net_bridge *br)
{
	struct in6_addr addr;

	ipv6_addr_set(&addr, htonl(0xff020000), 0, 0, htonl(0x6a));
	ipv6_dev_mc_dec(br->dev, &addr);
}
#else
static inline void br_ip6_multicast_leave_snoopers(struct net_bridge *br)
{
}
#endif

void br_multicast_leave_snoopers(struct net_bridge *br)
{
	br_ip4_multicast_leave_snoopers(br);
	br_ip6_multicast_leave_snoopers(br);
}

static void __br_multicast_open_query(struct net_bridge *br,
				      struct bridge_mcast_own_query *query)
{
	query->startup_sent = 0;

	if (!br_opt_get(br, BROPT_MULTICAST_ENABLED))
		return;

	mod_timer(&query->timer, jiffies);
}

static void __br_multicast_open(struct net_bridge_mcast *brmctx)
{
	__br_multicast_open_query(brmctx->br, &brmctx->ip4_own_query);
#if IS_ENABLED(CONFIG_IPV6)
	__br_multicast_open_query(brmctx->br, &brmctx->ip6_own_query);
#endif
}

void br_multicast_open(struct net_bridge *br)
{
	ASSERT_RTNL();

	if (br_opt_get(br, BROPT_MCAST_VLAN_SNOOPING_ENABLED)) {
		struct net_bridge_vlan_group *vg;
		struct net_bridge_vlan *vlan;

		vg = br_vlan_group(br);
		if (vg) {
			list_for_each_entry(vlan, &vg->vlan_list, vlist) {
				struct net_bridge_mcast *brmctx;

				brmctx = &vlan->br_mcast_ctx;
				if (br_vlan_is_brentry(vlan) &&
				    !br_multicast_ctx_vlan_disabled(brmctx))
					__br_multicast_open(&vlan->br_mcast_ctx);
			}
		}
	} else {
		__br_multicast_open(&br->multicast_ctx);
	}
}

static void __br_multicast_stop(struct net_bridge_mcast *brmctx)
{
	del_timer_sync(&brmctx->ip4_mc_router_timer);
	del_timer_sync(&brmctx->ip4_other_query.timer);
	del_timer_sync(&brmctx->ip4_own_query.timer);
#if IS_ENABLED(CONFIG_IPV6)
	del_timer_sync(&brmctx->ip6_mc_router_timer);
	del_timer_sync(&brmctx->ip6_other_query.timer);
	del_timer_sync(&brmctx->ip6_own_query.timer);
#endif
}

void br_multicast_toggle_one_vlan(struct net_bridge_vlan *vlan, bool on)
{
	struct net_bridge *br;

	/* it's okay to check for the flag without the multicast lock because it
	 * can only change under RTNL -> multicast_lock, we need the latter to
	 * sync with timers and packets
	 */
	if (on == !!(vlan->priv_flags & BR_VLFLAG_MCAST_ENABLED))
		return;

	if (br_vlan_is_master(vlan)) {
		br = vlan->br;

		if (!br_vlan_is_brentry(vlan) ||
		    (on &&
		     br_multicast_ctx_vlan_global_disabled(&vlan->br_mcast_ctx)))
			return;

		spin_lock_bh(&br->multicast_lock);
		vlan->priv_flags ^= BR_VLFLAG_MCAST_ENABLED;
		spin_unlock_bh(&br->multicast_lock);

		if (on)
			__br_multicast_open(&vlan->br_mcast_ctx);
		else
			__br_multicast_stop(&vlan->br_mcast_ctx);
	} else {
		struct net_bridge_mcast *brmctx;

		brmctx = br_multicast_port_ctx_get_global(&vlan->port_mcast_ctx);
		if (on && br_multicast_ctx_vlan_global_disabled(brmctx))
			return;

		br = vlan->port->br;
		spin_lock_bh(&br->multicast_lock);
		vlan->priv_flags ^= BR_VLFLAG_MCAST_ENABLED;
		if (on)
			__br_multicast_enable_port_ctx(&vlan->port_mcast_ctx);
		else
			__br_multicast_disable_port_ctx(&vlan->port_mcast_ctx);
		spin_unlock_bh(&br->multicast_lock);
	}
}

static void br_multicast_toggle_vlan(struct net_bridge_vlan *vlan, bool on)
{
	struct net_bridge_port *p;

	if (WARN_ON_ONCE(!br_vlan_is_master(vlan)))
		return;

	list_for_each_entry(p, &vlan->br->port_list, list) {
		struct net_bridge_vlan *vport;

		vport = br_vlan_find(nbp_vlan_group(p), vlan->vid);
		if (!vport)
			continue;
		br_multicast_toggle_one_vlan(vport, on);
	}

	if (br_vlan_is_brentry(vlan))
		br_multicast_toggle_one_vlan(vlan, on);
}

int br_multicast_toggle_vlan_snooping(struct net_bridge *br, bool on,
				      struct netlink_ext_ack *extack)
{
	struct net_bridge_vlan_group *vg;
	struct net_bridge_vlan *vlan;
	struct net_bridge_port *p;

	if (br_opt_get(br, BROPT_MCAST_VLAN_SNOOPING_ENABLED) == on)
		return 0;

	if (on && !br_opt_get(br, BROPT_VLAN_ENABLED)) {
		NL_SET_ERR_MSG_MOD(extack, "Cannot enable multicast vlan snooping with vlan filtering disabled");
		return -EINVAL;
	}

	vg = br_vlan_group(br);
	if (!vg)
		return 0;

	br_opt_toggle(br, BROPT_MCAST_VLAN_SNOOPING_ENABLED, on);

	/* disable/enable non-vlan mcast contexts based on vlan snooping */
	if (on)
		__br_multicast_stop(&br->multicast_ctx);
	else
		__br_multicast_open(&br->multicast_ctx);
	list_for_each_entry(p, &br->port_list, list) {
		if (on)
			br_multicast_disable_port(p);
		else
			br_multicast_enable_port(p);
	}

	list_for_each_entry(vlan, &vg->vlan_list, vlist)
		br_multicast_toggle_vlan(vlan, on);

	return 0;
}

bool br_multicast_toggle_global_vlan(struct net_bridge_vlan *vlan, bool on)
{
	ASSERT_RTNL();

	/* BR_VLFLAG_GLOBAL_MCAST_ENABLED relies on eventual consistency and
	 * requires only RTNL to change
	 */
	if (on == !!(vlan->priv_flags & BR_VLFLAG_GLOBAL_MCAST_ENABLED))
		return false;

	vlan->priv_flags ^= BR_VLFLAG_GLOBAL_MCAST_ENABLED;
	br_multicast_toggle_vlan(vlan, on);

	return true;
}

void br_multicast_stop(struct net_bridge *br)
{
	ASSERT_RTNL();

	if (br_opt_get(br, BROPT_MCAST_VLAN_SNOOPING_ENABLED)) {
		struct net_bridge_vlan_group *vg;
		struct net_bridge_vlan *vlan;

		vg = br_vlan_group(br);
		if (vg) {
			list_for_each_entry(vlan, &vg->vlan_list, vlist) {
				struct net_bridge_mcast *brmctx;

				brmctx = &vlan->br_mcast_ctx;
				if (br_vlan_is_brentry(vlan) &&
				    !br_multicast_ctx_vlan_disabled(brmctx))
					__br_multicast_stop(&vlan->br_mcast_ctx);
			}
		}
	} else {
		__br_multicast_stop(&br->multicast_ctx);
	}
}

void br_multicast_dev_del(struct net_bridge *br)
{
	struct net_bridge_mdb_entry *mp;
	HLIST_HEAD(deleted_head);
	struct hlist_node *tmp;

	spin_lock_bh(&br->multicast_lock);
	hlist_for_each_entry_safe(mp, tmp, &br->mdb_list, mdb_node)
		br_multicast_del_mdb_entry(mp);
	hlist_move_list(&br->mcast_gc_list, &deleted_head);
	spin_unlock_bh(&br->multicast_lock);

	br_multicast_ctx_deinit(&br->multicast_ctx);
	br_multicast_gc(&deleted_head);
	cancel_work_sync(&br->mcast_gc_work);

	rcu_barrier();
}

int br_multicast_set_router(struct net_bridge_mcast *brmctx, unsigned long val)
{
	int err = -EINVAL;

	spin_lock_bh(&brmctx->br->multicast_lock);

	switch (val) {
	case MDB_RTR_TYPE_DISABLED:
	case MDB_RTR_TYPE_PERM:
		br_mc_router_state_change(brmctx->br, val == MDB_RTR_TYPE_PERM);
		del_timer(&brmctx->ip4_mc_router_timer);
#if IS_ENABLED(CONFIG_IPV6)
		del_timer(&brmctx->ip6_mc_router_timer);
#endif
		brmctx->multicast_router = val;
		err = 0;
		break;
	case MDB_RTR_TYPE_TEMP_QUERY:
		if (brmctx->multicast_router != MDB_RTR_TYPE_TEMP_QUERY)
			br_mc_router_state_change(brmctx->br, false);
		brmctx->multicast_router = val;
		err = 0;
		break;
	}

	spin_unlock_bh(&brmctx->br->multicast_lock);

	return err;
}

static void
br_multicast_rport_del_notify(struct net_bridge_mcast_port *pmctx, bool deleted)
{
	if (!deleted)
		return;

	/* For backwards compatibility for now, only notify if there is
	 * no multicast router anymore for both IPv4 and IPv6.
	 */
	if (!hlist_unhashed(&pmctx->ip4_rlist))
		return;
#if IS_ENABLED(CONFIG_IPV6)
	if (!hlist_unhashed(&pmctx->ip6_rlist))
		return;
#endif

	br_rtr_notify(pmctx->port->br->dev, pmctx, RTM_DELMDB);
	br_port_mc_router_state_change(pmctx->port, false);

	/* don't allow timer refresh */
	if (pmctx->multicast_router == MDB_RTR_TYPE_TEMP)
		pmctx->multicast_router = MDB_RTR_TYPE_TEMP_QUERY;
}

int br_multicast_set_port_router(struct net_bridge_mcast_port *pmctx,
				 unsigned long val)
{
	struct net_bridge_mcast *brmctx;
	unsigned long now = jiffies;
	int err = -EINVAL;
	bool del = false;

	brmctx = br_multicast_port_ctx_get_global(pmctx);
	spin_lock_bh(&brmctx->br->multicast_lock);
	if (pmctx->multicast_router == val) {
		/* Refresh the temp router port timer */
		if (pmctx->multicast_router == MDB_RTR_TYPE_TEMP) {
			mod_timer(&pmctx->ip4_mc_router_timer,
				  now + brmctx->multicast_querier_interval);
#if IS_ENABLED(CONFIG_IPV6)
			mod_timer(&pmctx->ip6_mc_router_timer,
				  now + brmctx->multicast_querier_interval);
#endif
		}
		err = 0;
		goto unlock;
	}
	switch (val) {
	case MDB_RTR_TYPE_DISABLED:
		pmctx->multicast_router = MDB_RTR_TYPE_DISABLED;
		del |= br_ip4_multicast_rport_del(pmctx);
		del_timer(&pmctx->ip4_mc_router_timer);
		del |= br_ip6_multicast_rport_del(pmctx);
#if IS_ENABLED(CONFIG_IPV6)
		del_timer(&pmctx->ip6_mc_router_timer);
#endif
		br_multicast_rport_del_notify(pmctx, del);
		break;
	case MDB_RTR_TYPE_TEMP_QUERY:
		pmctx->multicast_router = MDB_RTR_TYPE_TEMP_QUERY;
		del |= br_ip4_multicast_rport_del(pmctx);
		del |= br_ip6_multicast_rport_del(pmctx);
		br_multicast_rport_del_notify(pmctx, del);
		break;
	case MDB_RTR_TYPE_PERM:
		pmctx->multicast_router = MDB_RTR_TYPE_PERM;
		del_timer(&pmctx->ip4_mc_router_timer);
		br_ip4_multicast_add_router(brmctx, pmctx);
#if IS_ENABLED(CONFIG_IPV6)
		del_timer(&pmctx->ip6_mc_router_timer);
#endif
		br_ip6_multicast_add_router(brmctx, pmctx);
		break;
	case MDB_RTR_TYPE_TEMP:
		pmctx->multicast_router = MDB_RTR_TYPE_TEMP;
		br_ip4_multicast_mark_router(brmctx, pmctx);
		br_ip6_multicast_mark_router(brmctx, pmctx);
		break;
	default:
		goto unlock;
	}
	err = 0;
unlock:
	spin_unlock_bh(&brmctx->br->multicast_lock);

	return err;
}

int br_multicast_set_vlan_router(struct net_bridge_vlan *v, u8 mcast_router)
{
	int err;

	if (br_vlan_is_master(v))
		err = br_multicast_set_router(&v->br_mcast_ctx, mcast_router);
	else
		err = br_multicast_set_port_router(&v->port_mcast_ctx,
						   mcast_router);

	return err;
}

static void br_multicast_start_querier(struct net_bridge_mcast *brmctx,
				       struct bridge_mcast_own_query *query)
{
	struct net_bridge_port *port;

	if (!br_multicast_ctx_matches_vlan_snooping(brmctx))
		return;

	__br_multicast_open_query(brmctx->br, query);

	rcu_read_lock();
	list_for_each_entry_rcu(port, &brmctx->br->port_list, list) {
		struct bridge_mcast_own_query *ip4_own_query;
#if IS_ENABLED(CONFIG_IPV6)
		struct bridge_mcast_own_query *ip6_own_query;
#endif

		if (br_multicast_port_ctx_state_stopped(&port->multicast_ctx))
			continue;

		if (br_multicast_ctx_is_vlan(brmctx)) {
			struct net_bridge_vlan *vlan;

			vlan = br_vlan_find(nbp_vlan_group_rcu(port),
					    brmctx->vlan->vid);
			if (!vlan ||
			    br_multicast_port_ctx_state_stopped(&vlan->port_mcast_ctx))
				continue;

			ip4_own_query = &vlan->port_mcast_ctx.ip4_own_query;
#if IS_ENABLED(CONFIG_IPV6)
			ip6_own_query = &vlan->port_mcast_ctx.ip6_own_query;
#endif
		} else {
			ip4_own_query = &port->multicast_ctx.ip4_own_query;
#if IS_ENABLED(CONFIG_IPV6)
			ip6_own_query = &port->multicast_ctx.ip6_own_query;
#endif
		}

		if (query == &brmctx->ip4_own_query)
			br_multicast_enable(ip4_own_query);
#if IS_ENABLED(CONFIG_IPV6)
		else
			br_multicast_enable(ip6_own_query);
#endif
	}
	rcu_read_unlock();
}

int br_multicast_toggle(struct net_bridge *br, unsigned long val,
			struct netlink_ext_ack *extack)
{
	struct net_bridge_port *port;
	bool change_snoopers = false;
	int err = 0;

	spin_lock_bh(&br->multicast_lock);
	if (!!br_opt_get(br, BROPT_MULTICAST_ENABLED) == !!val)
		goto unlock;

	err = br_mc_disabled_update(br->dev, val, extack);
	if (err == -EOPNOTSUPP)
		err = 0;
	if (err)
		goto unlock;

	br_opt_toggle(br, BROPT_MULTICAST_ENABLED, !!val);
	if (!br_opt_get(br, BROPT_MULTICAST_ENABLED)) {
		change_snoopers = true;
		goto unlock;
	}

	if (!netif_running(br->dev))
		goto unlock;

	br_multicast_open(br);
	list_for_each_entry(port, &br->port_list, list)
		__br_multicast_enable_port_ctx(&port->multicast_ctx);

	change_snoopers = true;

unlock:
	spin_unlock_bh(&br->multicast_lock);

	/* br_multicast_join_snoopers has the potential to cause
	 * an MLD Report/Leave to be delivered to br_multicast_rcv,
	 * which would in turn call br_multicast_add_group, which would
	 * attempt to acquire multicast_lock. This function should be
	 * called after the lock has been released to avoid deadlocks on
	 * multicast_lock.
	 *
	 * br_multicast_leave_snoopers does not have the problem since
	 * br_multicast_rcv first checks BROPT_MULTICAST_ENABLED, and
	 * returns without calling br_multicast_ipv4/6_rcv if it's not
	 * enabled. Moved both functions out just for symmetry.
	 */
	if (change_snoopers) {
		if (br_opt_get(br, BROPT_MULTICAST_ENABLED))
			br_multicast_join_snoopers(br);
		else
			br_multicast_leave_snoopers(br);
	}

	return err;
}

bool br_multicast_enabled(const struct net_device *dev)
{
	struct net_bridge *br = netdev_priv(dev);

	return !!br_opt_get(br, BROPT_MULTICAST_ENABLED);
}
EXPORT_SYMBOL_GPL(br_multicast_enabled);

bool br_multicast_router(const struct net_device *dev)
{
	struct net_bridge *br = netdev_priv(dev);
	bool is_router;

	spin_lock_bh(&br->multicast_lock);
	is_router = br_multicast_is_router(&br->multicast_ctx, NULL);
	spin_unlock_bh(&br->multicast_lock);
	return is_router;
}
EXPORT_SYMBOL_GPL(br_multicast_router);

int br_multicast_set_querier(struct net_bridge_mcast *brmctx, unsigned long val)
{
	unsigned long max_delay;

	val = !!val;

	spin_lock_bh(&brmctx->br->multicast_lock);
	if (brmctx->multicast_querier == val)
		goto unlock;

	WRITE_ONCE(brmctx->multicast_querier, val);
	if (!val)
		goto unlock;

	max_delay = brmctx->multicast_query_response_interval;

	if (!timer_pending(&brmctx->ip4_other_query.timer))
		brmctx->ip4_other_query.delay_time = jiffies + max_delay;

	br_multicast_start_querier(brmctx, &brmctx->ip4_own_query);

#if IS_ENABLED(CONFIG_IPV6)
	if (!timer_pending(&brmctx->ip6_other_query.timer))
		brmctx->ip6_other_query.delay_time = jiffies + max_delay;

	br_multicast_start_querier(brmctx, &brmctx->ip6_own_query);
#endif

unlock:
	spin_unlock_bh(&brmctx->br->multicast_lock);

	return 0;
}

int br_multicast_set_igmp_version(struct net_bridge_mcast *brmctx,
				  unsigned long val)
{
	/* Currently we support only version 2 and 3 */
	switch (val) {
	case 2:
	case 3:
		break;
	default:
		return -EINVAL;
	}

	spin_lock_bh(&brmctx->br->multicast_lock);
	brmctx->multicast_igmp_version = val;
	spin_unlock_bh(&brmctx->br->multicast_lock);

	return 0;
}

#if IS_ENABLED(CONFIG_IPV6)
int br_multicast_set_mld_version(struct net_bridge_mcast *brmctx,
				 unsigned long val)
{
	/* Currently we support version 1 and 2 */
	switch (val) {
	case 1:
	case 2:
		break;
	default:
		return -EINVAL;
	}

	spin_lock_bh(&brmctx->br->multicast_lock);
	brmctx->multicast_mld_version = val;
	spin_unlock_bh(&brmctx->br->multicast_lock);

	return 0;
}
#endif

/**
 * br_multicast_list_adjacent - Returns snooped multicast addresses
 * @dev:	The bridge port adjacent to which to retrieve addresses
 * @br_ip_list:	The list to store found, snooped multicast IP addresses in
 *
 * Creates a list of IP addresses (struct br_ip_list) sensed by the multicast
 * snooping feature on all bridge ports of dev's bridge device, excluding
 * the addresses from dev itself.
 *
 * Returns the number of items added to br_ip_list.
 *
 * Notes:
 * - br_ip_list needs to be initialized by caller
 * - br_ip_list might contain duplicates in the end
 *   (needs to be taken care of by caller)
 * - br_ip_list needs to be freed by caller
 */
int br_multicast_list_adjacent(struct net_device *dev,
			       struct list_head *br_ip_list)
{
	struct net_bridge *br;
	struct net_bridge_port *port;
	struct net_bridge_port_group *group;
	struct br_ip_list *entry;
	int count = 0;

	rcu_read_lock();
	if (!br_ip_list || !netif_is_bridge_port(dev))
		goto unlock;

	port = br_port_get_rcu(dev);
	if (!port || !port->br)
		goto unlock;

	br = port->br;

	list_for_each_entry_rcu(port, &br->port_list, list) {
		if (!port->dev || port->dev == dev)
			continue;

		hlist_for_each_entry_rcu(group, &port->mglist, mglist) {
			entry = kmalloc(sizeof(*entry), GFP_ATOMIC);
			if (!entry)
				goto unlock;

			entry->addr = group->key.addr;
			list_add(&entry->list, br_ip_list);
			count++;
		}
	}

unlock:
	rcu_read_unlock();
	return count;
}
EXPORT_SYMBOL_GPL(br_multicast_list_adjacent);

/**
 * br_multicast_has_querier_anywhere - Checks for a querier on a bridge
 * @dev: The bridge port providing the bridge on which to check for a querier
 * @proto: The protocol family to check for: IGMP -> ETH_P_IP, MLD -> ETH_P_IPV6
 *
 * Checks whether the given interface has a bridge on top and if so returns
 * true if a valid querier exists anywhere on the bridged link layer.
 * Otherwise returns false.
 */
bool br_multicast_has_querier_anywhere(struct net_device *dev, int proto)
{
	struct net_bridge *br;
	struct net_bridge_port *port;
	struct ethhdr eth;
	bool ret = false;

	rcu_read_lock();
	if (!netif_is_bridge_port(dev))
		goto unlock;

	port = br_port_get_rcu(dev);
	if (!port || !port->br)
		goto unlock;

	br = port->br;

	memset(&eth, 0, sizeof(eth));
	eth.h_proto = htons(proto);

	ret = br_multicast_querier_exists(&br->multicast_ctx, &eth, NULL);

unlock:
	rcu_read_unlock();
	return ret;
}
EXPORT_SYMBOL_GPL(br_multicast_has_querier_anywhere);

/**
 * br_multicast_has_querier_adjacent - Checks for a querier behind a bridge port
 * @dev: The bridge port adjacent to which to check for a querier
 * @proto: The protocol family to check for: IGMP -> ETH_P_IP, MLD -> ETH_P_IPV6
 *
 * Checks whether the given interface has a bridge on top and if so returns
 * true if a selected querier is behind one of the other ports of this
 * bridge. Otherwise returns false.
 */
bool br_multicast_has_querier_adjacent(struct net_device *dev, int proto)
{
	struct net_bridge_mcast *brmctx;
	struct net_bridge *br;
	struct net_bridge_port *port;
	bool ret = false;
	int port_ifidx;

	rcu_read_lock();
	if (!netif_is_bridge_port(dev))
		goto unlock;

	port = br_port_get_rcu(dev);
	if (!port || !port->br)
		goto unlock;

	br = port->br;
	brmctx = &br->multicast_ctx;

	switch (proto) {
	case ETH_P_IP:
		port_ifidx = brmctx->ip4_querier.port_ifidx;
		if (!timer_pending(&brmctx->ip4_other_query.timer) ||
		    port_ifidx == port->dev->ifindex)
			goto unlock;
		break;
#if IS_ENABLED(CONFIG_IPV6)
	case ETH_P_IPV6:
		port_ifidx = brmctx->ip6_querier.port_ifidx;
		if (!timer_pending(&brmctx->ip6_other_query.timer) ||
		    port_ifidx == port->dev->ifindex)
			goto unlock;
		break;
#endif
	default:
		goto unlock;
	}

	ret = true;
unlock:
	rcu_read_unlock();
	return ret;
}
EXPORT_SYMBOL_GPL(br_multicast_has_querier_adjacent);

/**
 * br_multicast_has_router_adjacent - Checks for a router behind a bridge port
 * @dev: The bridge port adjacent to which to check for a multicast router
 * @proto: The protocol family to check for: IGMP -> ETH_P_IP, MLD -> ETH_P_IPV6
 *
 * Checks whether the given interface has a bridge on top and if so returns
 * true if a multicast router is behind one of the other ports of this
 * bridge. Otherwise returns false.
 */
bool br_multicast_has_router_adjacent(struct net_device *dev, int proto)
{
	struct net_bridge_mcast_port *pmctx;
	struct net_bridge_mcast *brmctx;
	struct net_bridge_port *port;
	bool ret = false;

	rcu_read_lock();
	port = br_port_get_check_rcu(dev);
	if (!port)
		goto unlock;

	brmctx = &port->br->multicast_ctx;
	switch (proto) {
	case ETH_P_IP:
		hlist_for_each_entry_rcu(pmctx, &brmctx->ip4_mc_router_list,
					 ip4_rlist) {
			if (pmctx->port == port)
				continue;

			ret = true;
			goto unlock;
		}
		break;
#if IS_ENABLED(CONFIG_IPV6)
	case ETH_P_IPV6:
		hlist_for_each_entry_rcu(pmctx, &brmctx->ip6_mc_router_list,
					 ip6_rlist) {
			if (pmctx->port == port)
				continue;

			ret = true;
			goto unlock;
		}
		break;
#endif
	default:
		/* when compiled without IPv6 support, be conservative and
		 * always assume presence of an IPv6 multicast router
		 */
		ret = true;
	}

unlock:
	rcu_read_unlock();
	return ret;
}
EXPORT_SYMBOL_GPL(br_multicast_has_router_adjacent);

static void br_mcast_stats_add(struct bridge_mcast_stats __percpu *stats,
			       const struct sk_buff *skb, u8 type, u8 dir)
{
	struct bridge_mcast_stats *pstats = this_cpu_ptr(stats);
	__be16 proto = skb->protocol;
	unsigned int t_len;

	u64_stats_update_begin(&pstats->syncp);
	switch (proto) {
	case htons(ETH_P_IP):
		t_len = ntohs(ip_hdr(skb)->tot_len) - ip_hdrlen(skb);
		switch (type) {
		case IGMP_HOST_MEMBERSHIP_REPORT:
			pstats->mstats.igmp_v1reports[dir]++;
			break;
		case IGMPV2_HOST_MEMBERSHIP_REPORT:
			pstats->mstats.igmp_v2reports[dir]++;
			break;
		case IGMPV3_HOST_MEMBERSHIP_REPORT:
			pstats->mstats.igmp_v3reports[dir]++;
			break;
		case IGMP_HOST_MEMBERSHIP_QUERY:
			if (t_len != sizeof(struct igmphdr)) {
				pstats->mstats.igmp_v3queries[dir]++;
			} else {
				unsigned int offset = skb_transport_offset(skb);
				struct igmphdr *ih, _ihdr;

				ih = skb_header_pointer(skb, offset,
							sizeof(_ihdr), &_ihdr);
				if (!ih)
					break;
				if (!ih->code)
					pstats->mstats.igmp_v1queries[dir]++;
				else
					pstats->mstats.igmp_v2queries[dir]++;
			}
			break;
		case IGMP_HOST_LEAVE_MESSAGE:
			pstats->mstats.igmp_leaves[dir]++;
			break;
		}
		break;
#if IS_ENABLED(CONFIG_IPV6)
	case htons(ETH_P_IPV6):
		t_len = ntohs(ipv6_hdr(skb)->payload_len) +
			sizeof(struct ipv6hdr);
		t_len -= skb_network_header_len(skb);
		switch (type) {
		case ICMPV6_MGM_REPORT:
			pstats->mstats.mld_v1reports[dir]++;
			break;
		case ICMPV6_MLD2_REPORT:
			pstats->mstats.mld_v2reports[dir]++;
			break;
		case ICMPV6_MGM_QUERY:
			if (t_len != sizeof(struct mld_msg))
				pstats->mstats.mld_v2queries[dir]++;
			else
				pstats->mstats.mld_v1queries[dir]++;
			break;
		case ICMPV6_MGM_REDUCTION:
			pstats->mstats.mld_leaves[dir]++;
			break;
		}
		break;
#endif /* CONFIG_IPV6 */
	}
	u64_stats_update_end(&pstats->syncp);
}

void br_multicast_count(struct net_bridge *br,
			const struct net_bridge_port *p,
			const struct sk_buff *skb, u8 type, u8 dir)
{
	struct bridge_mcast_stats __percpu *stats;

	/* if multicast_disabled is true then igmp type can't be set */
	if (!type || !br_opt_get(br, BROPT_MULTICAST_STATS_ENABLED))
		return;

	if (p)
		stats = p->mcast_stats;
	else
		stats = br->mcast_stats;
	if (WARN_ON(!stats))
		return;

	br_mcast_stats_add(stats, skb, type, dir);
}

int br_multicast_init_stats(struct net_bridge *br)
{
	br->mcast_stats = netdev_alloc_pcpu_stats(struct bridge_mcast_stats);
	if (!br->mcast_stats)
		return -ENOMEM;

	return 0;
}

void br_multicast_uninit_stats(struct net_bridge *br)
{
	free_percpu(br->mcast_stats);
}

/* noinline for https://bugs.llvm.org/show_bug.cgi?id=45802#c9 */
static noinline_for_stack void mcast_stats_add_dir(u64 *dst, u64 *src)
{
	dst[BR_MCAST_DIR_RX] += src[BR_MCAST_DIR_RX];
	dst[BR_MCAST_DIR_TX] += src[BR_MCAST_DIR_TX];
}

void br_multicast_get_stats(const struct net_bridge *br,
			    const struct net_bridge_port *p,
			    struct br_mcast_stats *dest)
{
	struct bridge_mcast_stats __percpu *stats;
	struct br_mcast_stats tdst;
	int i;

	memset(dest, 0, sizeof(*dest));
	if (p)
		stats = p->mcast_stats;
	else
		stats = br->mcast_stats;
	if (WARN_ON(!stats))
		return;

	memset(&tdst, 0, sizeof(tdst));
	for_each_possible_cpu(i) {
		struct bridge_mcast_stats *cpu_stats = per_cpu_ptr(stats, i);
		struct br_mcast_stats temp;
		unsigned int start;

		do {
			start = u64_stats_fetch_begin_irq(&cpu_stats->syncp);
			memcpy(&temp, &cpu_stats->mstats, sizeof(temp));
		} while (u64_stats_fetch_retry_irq(&cpu_stats->syncp, start));

		mcast_stats_add_dir(tdst.igmp_v1queries, temp.igmp_v1queries);
		mcast_stats_add_dir(tdst.igmp_v2queries, temp.igmp_v2queries);
		mcast_stats_add_dir(tdst.igmp_v3queries, temp.igmp_v3queries);
		mcast_stats_add_dir(tdst.igmp_leaves, temp.igmp_leaves);
		mcast_stats_add_dir(tdst.igmp_v1reports, temp.igmp_v1reports);
		mcast_stats_add_dir(tdst.igmp_v2reports, temp.igmp_v2reports);
		mcast_stats_add_dir(tdst.igmp_v3reports, temp.igmp_v3reports);
		tdst.igmp_parse_errors += temp.igmp_parse_errors;

		mcast_stats_add_dir(tdst.mld_v1queries, temp.mld_v1queries);
		mcast_stats_add_dir(tdst.mld_v2queries, temp.mld_v2queries);
		mcast_stats_add_dir(tdst.mld_leaves, temp.mld_leaves);
		mcast_stats_add_dir(tdst.mld_v1reports, temp.mld_v1reports);
		mcast_stats_add_dir(tdst.mld_v2reports, temp.mld_v2reports);
		tdst.mld_parse_errors += temp.mld_parse_errors;
	}
	memcpy(dest, &tdst, sizeof(*dest));
}

int br_mdb_hash_init(struct net_bridge *br)
{
	int err;

	err = rhashtable_init(&br->sg_port_tbl, &br_sg_port_rht_params);
	if (err)
		return err;

	err = rhashtable_init(&br->mdb_hash_tbl, &br_mdb_rht_params);
	if (err) {
		rhashtable_destroy(&br->sg_port_tbl);
		return err;
	}

	return 0;
}

void br_mdb_hash_fini(struct net_bridge *br)
{
	rhashtable_destroy(&br->sg_port_tbl);
	rhashtable_destroy(&br->mdb_hash_tbl);
}<|MERGE_RESOLUTION|>--- conflicted
+++ resolved
@@ -1677,11 +1677,6 @@
 					int ifindex,
 					struct br_ip *saddr)
 {
-<<<<<<< HEAD
-	lockdep_assert_held_once(&brmctx->br->multicast_lock);
-
-=======
->>>>>>> 6195eb15
 	write_seqcount_begin(&querier->seq);
 	querier->port_ifidx = ifindex;
 	memcpy(&querier->addr, saddr, sizeof(*saddr));
@@ -3860,7 +3855,6 @@
 	brmctx->multicast_router = MDB_RTR_TYPE_TEMP_QUERY;
 	brmctx->multicast_last_member_count = 2;
 	brmctx->multicast_startup_query_count = 2;
-<<<<<<< HEAD
 
 	brmctx->multicast_last_member_interval = HZ;
 	brmctx->multicast_query_response_interval = 10 * HZ;
@@ -3871,30 +3865,13 @@
 
 	brmctx->ip4_other_query.delay_time = 0;
 	brmctx->ip4_querier.port_ifidx = 0;
-	seqcount_init(&brmctx->ip4_querier.seq);
-=======
-
-	brmctx->multicast_last_member_interval = HZ;
-	brmctx->multicast_query_response_interval = 10 * HZ;
-	brmctx->multicast_startup_query_interval = 125 * HZ / 4;
-	brmctx->multicast_query_interval = 125 * HZ;
-	brmctx->multicast_querier_interval = 255 * HZ;
-	brmctx->multicast_membership_interval = 260 * HZ;
-
-	brmctx->ip4_other_query.delay_time = 0;
-	brmctx->ip4_querier.port_ifidx = 0;
 	seqcount_spinlock_init(&brmctx->ip4_querier.seq, &br->multicast_lock);
->>>>>>> 6195eb15
 	brmctx->multicast_igmp_version = 2;
 #if IS_ENABLED(CONFIG_IPV6)
 	brmctx->multicast_mld_version = 1;
 	brmctx->ip6_other_query.delay_time = 0;
 	brmctx->ip6_querier.port_ifidx = 0;
-<<<<<<< HEAD
-	seqcount_init(&brmctx->ip6_querier.seq);
-=======
 	seqcount_spinlock_init(&brmctx->ip6_querier.seq, &br->multicast_lock);
->>>>>>> 6195eb15
 #endif
 
 	timer_setup(&brmctx->ip4_mc_router_timer,
