--- conflicted
+++ resolved
@@ -49,14 +49,11 @@
 	  chain type is used to perform Network Address Translation (NAT)
 	  packet transformations such as the source, destination address and
 	  source and destination ports.
-<<<<<<< HEAD
-=======
 
 config NFT_REJECT_IPV6
 	depends on NF_TABLES_IPV6
 	default NFT_REJECT
 	tristate
->>>>>>> e3703f8c
 
 config IP6_NF_IPTABLES
 	tristate "IP6 tables support (required for filtering)"
