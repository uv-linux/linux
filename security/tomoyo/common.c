// SPDX-License-Identifier: GPL-2.0
/*
 * security/tomoyo/common.c
 *
 * Copyright (C) 2005-2011  NTT DATA CORPORATION
 */

#include <linux/uaccess.h>
#include <linux/slab.h>
#include <linux/security.h>
#include <linux/string_helpers.h>
#include "common.h"

/* String table for operation mode. */
const char * const tomoyo_mode[TOMOYO_CONFIG_MAX_MODE] = {
	[TOMOYO_CONFIG_DISABLED]   = "disabled",
	[TOMOYO_CONFIG_LEARNING]   = "learning",
	[TOMOYO_CONFIG_PERMISSIVE] = "permissive",
	[TOMOYO_CONFIG_ENFORCING]  = "enforcing"
};

/* String table for /sys/kernel/security/tomoyo/profile */
const char * const tomoyo_mac_keywords[TOMOYO_MAX_MAC_INDEX
				       + TOMOYO_MAX_MAC_CATEGORY_INDEX] = {
	/* CONFIG::file group */
	[TOMOYO_MAC_FILE_EXECUTE]    = "execute",
	[TOMOYO_MAC_FILE_OPEN]       = "open",
	[TOMOYO_MAC_FILE_CREATE]     = "create",
	[TOMOYO_MAC_FILE_UNLINK]     = "unlink",
	[TOMOYO_MAC_FILE_GETATTR]    = "getattr",
	[TOMOYO_MAC_FILE_MKDIR]      = "mkdir",
	[TOMOYO_MAC_FILE_RMDIR]      = "rmdir",
	[TOMOYO_MAC_FILE_MKFIFO]     = "mkfifo",
	[TOMOYO_MAC_FILE_MKSOCK]     = "mksock",
	[TOMOYO_MAC_FILE_TRUNCATE]   = "truncate",
	[TOMOYO_MAC_FILE_SYMLINK]    = "symlink",
	[TOMOYO_MAC_FILE_MKBLOCK]    = "mkblock",
	[TOMOYO_MAC_FILE_MKCHAR]     = "mkchar",
	[TOMOYO_MAC_FILE_LINK]       = "link",
	[TOMOYO_MAC_FILE_RENAME]     = "rename",
	[TOMOYO_MAC_FILE_CHMOD]      = "chmod",
	[TOMOYO_MAC_FILE_CHOWN]      = "chown",
	[TOMOYO_MAC_FILE_CHGRP]      = "chgrp",
	[TOMOYO_MAC_FILE_IOCTL]      = "ioctl",
	[TOMOYO_MAC_FILE_CHROOT]     = "chroot",
	[TOMOYO_MAC_FILE_MOUNT]      = "mount",
	[TOMOYO_MAC_FILE_UMOUNT]     = "unmount",
	[TOMOYO_MAC_FILE_PIVOT_ROOT] = "pivot_root",
	/* CONFIG::network group */
	[TOMOYO_MAC_NETWORK_INET_STREAM_BIND]       = "inet_stream_bind",
	[TOMOYO_MAC_NETWORK_INET_STREAM_LISTEN]     = "inet_stream_listen",
	[TOMOYO_MAC_NETWORK_INET_STREAM_CONNECT]    = "inet_stream_connect",
	[TOMOYO_MAC_NETWORK_INET_DGRAM_BIND]        = "inet_dgram_bind",
	[TOMOYO_MAC_NETWORK_INET_DGRAM_SEND]        = "inet_dgram_send",
	[TOMOYO_MAC_NETWORK_INET_RAW_BIND]          = "inet_raw_bind",
	[TOMOYO_MAC_NETWORK_INET_RAW_SEND]          = "inet_raw_send",
	[TOMOYO_MAC_NETWORK_UNIX_STREAM_BIND]       = "unix_stream_bind",
	[TOMOYO_MAC_NETWORK_UNIX_STREAM_LISTEN]     = "unix_stream_listen",
	[TOMOYO_MAC_NETWORK_UNIX_STREAM_CONNECT]    = "unix_stream_connect",
	[TOMOYO_MAC_NETWORK_UNIX_DGRAM_BIND]        = "unix_dgram_bind",
	[TOMOYO_MAC_NETWORK_UNIX_DGRAM_SEND]        = "unix_dgram_send",
	[TOMOYO_MAC_NETWORK_UNIX_SEQPACKET_BIND]    = "unix_seqpacket_bind",
	[TOMOYO_MAC_NETWORK_UNIX_SEQPACKET_LISTEN]  = "unix_seqpacket_listen",
	[TOMOYO_MAC_NETWORK_UNIX_SEQPACKET_CONNECT] = "unix_seqpacket_connect",
	/* CONFIG::misc group */
	[TOMOYO_MAC_ENVIRON] = "env",
	/* CONFIG group */
	[TOMOYO_MAX_MAC_INDEX + TOMOYO_MAC_CATEGORY_FILE] = "file",
	[TOMOYO_MAX_MAC_INDEX + TOMOYO_MAC_CATEGORY_NETWORK] = "network",
	[TOMOYO_MAX_MAC_INDEX + TOMOYO_MAC_CATEGORY_MISC] = "misc",
};

/* String table for conditions. */
const char * const tomoyo_condition_keyword[TOMOYO_MAX_CONDITION_KEYWORD] = {
	[TOMOYO_TASK_UID]             = "task.uid",
	[TOMOYO_TASK_EUID]            = "task.euid",
	[TOMOYO_TASK_SUID]            = "task.suid",
	[TOMOYO_TASK_FSUID]           = "task.fsuid",
	[TOMOYO_TASK_GID]             = "task.gid",
	[TOMOYO_TASK_EGID]            = "task.egid",
	[TOMOYO_TASK_SGID]            = "task.sgid",
	[TOMOYO_TASK_FSGID]           = "task.fsgid",
	[TOMOYO_TASK_PID]             = "task.pid",
	[TOMOYO_TASK_PPID]            = "task.ppid",
	[TOMOYO_EXEC_ARGC]            = "exec.argc",
	[TOMOYO_EXEC_ENVC]            = "exec.envc",
	[TOMOYO_TYPE_IS_SOCKET]       = "socket",
	[TOMOYO_TYPE_IS_SYMLINK]      = "symlink",
	[TOMOYO_TYPE_IS_FILE]         = "file",
	[TOMOYO_TYPE_IS_BLOCK_DEV]    = "block",
	[TOMOYO_TYPE_IS_DIRECTORY]    = "directory",
	[TOMOYO_TYPE_IS_CHAR_DEV]     = "char",
	[TOMOYO_TYPE_IS_FIFO]         = "fifo",
	[TOMOYO_MODE_SETUID]          = "setuid",
	[TOMOYO_MODE_SETGID]          = "setgid",
	[TOMOYO_MODE_STICKY]          = "sticky",
	[TOMOYO_MODE_OWNER_READ]      = "owner_read",
	[TOMOYO_MODE_OWNER_WRITE]     = "owner_write",
	[TOMOYO_MODE_OWNER_EXECUTE]   = "owner_execute",
	[TOMOYO_MODE_GROUP_READ]      = "group_read",
	[TOMOYO_MODE_GROUP_WRITE]     = "group_write",
	[TOMOYO_MODE_GROUP_EXECUTE]   = "group_execute",
	[TOMOYO_MODE_OTHERS_READ]     = "others_read",
	[TOMOYO_MODE_OTHERS_WRITE]    = "others_write",
	[TOMOYO_MODE_OTHERS_EXECUTE]  = "others_execute",
	[TOMOYO_EXEC_REALPATH]        = "exec.realpath",
	[TOMOYO_SYMLINK_TARGET]       = "symlink.target",
	[TOMOYO_PATH1_UID]            = "path1.uid",
	[TOMOYO_PATH1_GID]            = "path1.gid",
	[TOMOYO_PATH1_INO]            = "path1.ino",
	[TOMOYO_PATH1_MAJOR]          = "path1.major",
	[TOMOYO_PATH1_MINOR]          = "path1.minor",
	[TOMOYO_PATH1_PERM]           = "path1.perm",
	[TOMOYO_PATH1_TYPE]           = "path1.type",
	[TOMOYO_PATH1_DEV_MAJOR]      = "path1.dev_major",
	[TOMOYO_PATH1_DEV_MINOR]      = "path1.dev_minor",
	[TOMOYO_PATH2_UID]            = "path2.uid",
	[TOMOYO_PATH2_GID]            = "path2.gid",
	[TOMOYO_PATH2_INO]            = "path2.ino",
	[TOMOYO_PATH2_MAJOR]          = "path2.major",
	[TOMOYO_PATH2_MINOR]          = "path2.minor",
	[TOMOYO_PATH2_PERM]           = "path2.perm",
	[TOMOYO_PATH2_TYPE]           = "path2.type",
	[TOMOYO_PATH2_DEV_MAJOR]      = "path2.dev_major",
	[TOMOYO_PATH2_DEV_MINOR]      = "path2.dev_minor",
	[TOMOYO_PATH1_PARENT_UID]     = "path1.parent.uid",
	[TOMOYO_PATH1_PARENT_GID]     = "path1.parent.gid",
	[TOMOYO_PATH1_PARENT_INO]     = "path1.parent.ino",
	[TOMOYO_PATH1_PARENT_PERM]    = "path1.parent.perm",
	[TOMOYO_PATH2_PARENT_UID]     = "path2.parent.uid",
	[TOMOYO_PATH2_PARENT_GID]     = "path2.parent.gid",
	[TOMOYO_PATH2_PARENT_INO]     = "path2.parent.ino",
	[TOMOYO_PATH2_PARENT_PERM]    = "path2.parent.perm",
};

/* String table for PREFERENCE keyword. */
static const char * const tomoyo_pref_keywords[TOMOYO_MAX_PREF] = {
	[TOMOYO_PREF_MAX_AUDIT_LOG]      = "max_audit_log",
	[TOMOYO_PREF_MAX_LEARNING_ENTRY] = "max_learning_entry",
};

/* String table for path operation. */
const char * const tomoyo_path_keyword[TOMOYO_MAX_PATH_OPERATION] = {
	[TOMOYO_TYPE_EXECUTE]    = "execute",
	[TOMOYO_TYPE_READ]       = "read",
	[TOMOYO_TYPE_WRITE]      = "write",
	[TOMOYO_TYPE_APPEND]     = "append",
	[TOMOYO_TYPE_UNLINK]     = "unlink",
	[TOMOYO_TYPE_GETATTR]    = "getattr",
	[TOMOYO_TYPE_RMDIR]      = "rmdir",
	[TOMOYO_TYPE_TRUNCATE]   = "truncate",
	[TOMOYO_TYPE_SYMLINK]    = "symlink",
	[TOMOYO_TYPE_CHROOT]     = "chroot",
	[TOMOYO_TYPE_UMOUNT]     = "unmount",
};

/* String table for socket's operation. */
const char * const tomoyo_socket_keyword[TOMOYO_MAX_NETWORK_OPERATION] = {
	[TOMOYO_NETWORK_BIND]    = "bind",
	[TOMOYO_NETWORK_LISTEN]  = "listen",
	[TOMOYO_NETWORK_CONNECT] = "connect",
	[TOMOYO_NETWORK_SEND]    = "send",
};

/* String table for categories. */
static const char * const tomoyo_category_keywords
[TOMOYO_MAX_MAC_CATEGORY_INDEX] = {
	[TOMOYO_MAC_CATEGORY_FILE]    = "file",
	[TOMOYO_MAC_CATEGORY_NETWORK] = "network",
	[TOMOYO_MAC_CATEGORY_MISC]    = "misc",
};

/* Permit policy management by non-root user? */
static bool tomoyo_manage_by_non_root;

/* Utility functions. */

/**
 * tomoyo_addprintf - strncat()-like-snprintf().
 *
 * @buffer: Buffer to write to. Must be '\0'-terminated.
 * @len:    Size of @buffer.
 * @fmt:    The printf()'s format string, followed by parameters.
 *
 * Returns nothing.
 */
__printf(3, 4)
static void tomoyo_addprintf(char *buffer, int len, const char *fmt, ...)
{
	va_list args;
	const int pos = strlen(buffer);

	va_start(args, fmt);
	vsnprintf(buffer + pos, len - pos - 1, fmt, args);
	va_end(args);
}

/**
 * tomoyo_flush - Flush queued string to userspace's buffer.
 *
 * @head:   Pointer to "struct tomoyo_io_buffer".
 *
 * Returns true if all data was flushed, false otherwise.
 */
static bool tomoyo_flush(struct tomoyo_io_buffer *head)
{
	while (head->r.w_pos) {
		const char *w = head->r.w[0];
		size_t len = strlen(w);

		if (len) {
			if (len > head->read_user_buf_avail)
				len = head->read_user_buf_avail;
			if (!len)
				return false;
			if (copy_to_user(head->read_user_buf, w, len))
				return false;
			head->read_user_buf_avail -= len;
			head->read_user_buf += len;
			w += len;
		}
		head->r.w[0] = w;
		if (*w)
			return false;
		/* Add '\0' for audit logs and query. */
		if (head->poll) {
			if (!head->read_user_buf_avail ||
			    copy_to_user(head->read_user_buf, "", 1))
				return false;
			head->read_user_buf_avail--;
			head->read_user_buf++;
		}
		head->r.w_pos--;
		for (len = 0; len < head->r.w_pos; len++)
			head->r.w[len] = head->r.w[len + 1];
	}
	head->r.avail = 0;
	return true;
}

/**
 * tomoyo_set_string - Queue string to "struct tomoyo_io_buffer" structure.
 *
 * @head:   Pointer to "struct tomoyo_io_buffer".
 * @string: String to print.
 *
 * Note that @string has to be kept valid until @head is kfree()d.
 * This means that char[] allocated on stack memory cannot be passed to
 * this function. Use tomoyo_io_printf() for char[] allocated on stack memory.
 */
static void tomoyo_set_string(struct tomoyo_io_buffer *head, const char *string)
{
	if (head->r.w_pos < TOMOYO_MAX_IO_READ_QUEUE) {
		head->r.w[head->r.w_pos++] = string;
		tomoyo_flush(head);
	} else
		WARN_ON(1);
}

static void tomoyo_io_printf(struct tomoyo_io_buffer *head, const char *fmt,
			     ...) __printf(2, 3);

/**
 * tomoyo_io_printf - printf() to "struct tomoyo_io_buffer" structure.
 *
 * @head: Pointer to "struct tomoyo_io_buffer".
 * @fmt:  The printf()'s format string, followed by parameters.
 */
static void tomoyo_io_printf(struct tomoyo_io_buffer *head, const char *fmt,
			     ...)
{
	va_list args;
	size_t len;
	size_t pos = head->r.avail;
	int size = head->readbuf_size - pos;

	if (size <= 0)
		return;
	va_start(args, fmt);
	len = vsnprintf(head->read_buf + pos, size, fmt, args) + 1;
	va_end(args);
	if (pos + len >= head->readbuf_size) {
		WARN_ON(1);
		return;
	}
	head->r.avail += len;
	tomoyo_set_string(head, head->read_buf + pos);
}

/**
 * tomoyo_set_space - Put a space to "struct tomoyo_io_buffer" structure.
 *
 * @head: Pointer to "struct tomoyo_io_buffer".
 *
 * Returns nothing.
 */
static void tomoyo_set_space(struct tomoyo_io_buffer *head)
{
	tomoyo_set_string(head, " ");
}

/**
 * tomoyo_set_lf - Put a line feed to "struct tomoyo_io_buffer" structure.
 *
 * @head: Pointer to "struct tomoyo_io_buffer".
 *
 * Returns nothing.
 */
static bool tomoyo_set_lf(struct tomoyo_io_buffer *head)
{
	tomoyo_set_string(head, "\n");
	return !head->r.w_pos;
}

/**
 * tomoyo_set_slash - Put a shash to "struct tomoyo_io_buffer" structure.
 *
 * @head: Pointer to "struct tomoyo_io_buffer".
 *
 * Returns nothing.
 */
static void tomoyo_set_slash(struct tomoyo_io_buffer *head)
{
	tomoyo_set_string(head, "/");
}

/* List of namespaces. */
LIST_HEAD(tomoyo_namespace_list);
/* True if namespace other than tomoyo_kernel_namespace is defined. */
static bool tomoyo_namespace_enabled;

/**
 * tomoyo_init_policy_namespace - Initialize namespace.
 *
 * @ns: Pointer to "struct tomoyo_policy_namespace".
 *
 * Returns nothing.
 */
void tomoyo_init_policy_namespace(struct tomoyo_policy_namespace *ns)
{
	unsigned int idx;

	for (idx = 0; idx < TOMOYO_MAX_ACL_GROUPS; idx++)
		INIT_LIST_HEAD(&ns->acl_group[idx]);
	for (idx = 0; idx < TOMOYO_MAX_GROUP; idx++)
		INIT_LIST_HEAD(&ns->group_list[idx]);
	for (idx = 0; idx < TOMOYO_MAX_POLICY; idx++)
		INIT_LIST_HEAD(&ns->policy_list[idx]);
	ns->profile_version = 20150505;
	tomoyo_namespace_enabled = !list_empty(&tomoyo_namespace_list);
	list_add_tail_rcu(&ns->namespace_list, &tomoyo_namespace_list);
}

/**
 * tomoyo_print_namespace - Print namespace header.
 *
 * @head: Pointer to "struct tomoyo_io_buffer".
 *
 * Returns nothing.
 */
static void tomoyo_print_namespace(struct tomoyo_io_buffer *head)
{
	if (!tomoyo_namespace_enabled)
		return;
	tomoyo_set_string(head,
			  container_of(head->r.ns,
				       struct tomoyo_policy_namespace,
				       namespace_list)->name);
	tomoyo_set_space(head);
}

/**
 * tomoyo_print_name_union - Print a tomoyo_name_union.
 *
 * @head: Pointer to "struct tomoyo_io_buffer".
 * @ptr:  Pointer to "struct tomoyo_name_union".
 */
static void tomoyo_print_name_union(struct tomoyo_io_buffer *head,
				    const struct tomoyo_name_union *ptr)
{
	tomoyo_set_space(head);
	if (ptr->group) {
		tomoyo_set_string(head, "@");
		tomoyo_set_string(head, ptr->group->group_name->name);
	} else {
		tomoyo_set_string(head, ptr->filename->name);
	}
}

/**
 * tomoyo_print_name_union_quoted - Print a tomoyo_name_union with a quote.
 *
 * @head: Pointer to "struct tomoyo_io_buffer".
 * @ptr:  Pointer to "struct tomoyo_name_union".
 *
 * Returns nothing.
 */
static void tomoyo_print_name_union_quoted(struct tomoyo_io_buffer *head,
					   const struct tomoyo_name_union *ptr)
{
	if (ptr->group) {
		tomoyo_set_string(head, "@");
		tomoyo_set_string(head, ptr->group->group_name->name);
	} else {
		tomoyo_set_string(head, "\"");
		tomoyo_set_string(head, ptr->filename->name);
		tomoyo_set_string(head, "\"");
	}
}

/**
 * tomoyo_print_number_union_nospace - Print a tomoyo_number_union without a space.
 *
 * @head: Pointer to "struct tomoyo_io_buffer".
 * @ptr:  Pointer to "struct tomoyo_number_union".
 *
 * Returns nothing.
 */
static void tomoyo_print_number_union_nospace
(struct tomoyo_io_buffer *head, const struct tomoyo_number_union *ptr)
{
	if (ptr->group) {
		tomoyo_set_string(head, "@");
		tomoyo_set_string(head, ptr->group->group_name->name);
	} else {
		int i;
		unsigned long min = ptr->values[0];
		const unsigned long max = ptr->values[1];
		u8 min_type = ptr->value_type[0];
		const u8 max_type = ptr->value_type[1];
		char buffer[128];

		buffer[0] = '\0';
		for (i = 0; i < 2; i++) {
			switch (min_type) {
			case TOMOYO_VALUE_TYPE_HEXADECIMAL:
				tomoyo_addprintf(buffer, sizeof(buffer),
						 "0x%lX", min);
				break;
			case TOMOYO_VALUE_TYPE_OCTAL:
				tomoyo_addprintf(buffer, sizeof(buffer),
						 "0%lo", min);
				break;
			default:
				tomoyo_addprintf(buffer, sizeof(buffer), "%lu",
						 min);
				break;
			}
			if (min == max && min_type == max_type)
				break;
			tomoyo_addprintf(buffer, sizeof(buffer), "-");
			min_type = max_type;
			min = max;
		}
		tomoyo_io_printf(head, "%s", buffer);
	}
}

/**
 * tomoyo_print_number_union - Print a tomoyo_number_union.
 *
 * @head: Pointer to "struct tomoyo_io_buffer".
 * @ptr:  Pointer to "struct tomoyo_number_union".
 *
 * Returns nothing.
 */
static void tomoyo_print_number_union(struct tomoyo_io_buffer *head,
				      const struct tomoyo_number_union *ptr)
{
	tomoyo_set_space(head);
	tomoyo_print_number_union_nospace(head, ptr);
}

/**
 * tomoyo_assign_profile - Create a new profile.
 *
 * @ns:      Pointer to "struct tomoyo_policy_namespace".
 * @profile: Profile number to create.
 *
 * Returns pointer to "struct tomoyo_profile" on success, NULL otherwise.
 */
static struct tomoyo_profile *tomoyo_assign_profile
(struct tomoyo_policy_namespace *ns, const unsigned int profile)
{
	struct tomoyo_profile *ptr;
	struct tomoyo_profile *entry;

	if (profile >= TOMOYO_MAX_PROFILES)
		return NULL;
	ptr = ns->profile_ptr[profile];
	if (ptr)
		return ptr;
	entry = kzalloc(sizeof(*entry), GFP_NOFS | __GFP_NOWARN);
	if (mutex_lock_interruptible(&tomoyo_policy_lock))
		goto out;
	ptr = ns->profile_ptr[profile];
	if (!ptr && tomoyo_memory_ok(entry)) {
		ptr = entry;
		ptr->default_config = TOMOYO_CONFIG_DISABLED |
			TOMOYO_CONFIG_WANT_GRANT_LOG |
			TOMOYO_CONFIG_WANT_REJECT_LOG;
		memset(ptr->config, TOMOYO_CONFIG_USE_DEFAULT,
		       sizeof(ptr->config));
		ptr->pref[TOMOYO_PREF_MAX_AUDIT_LOG] =
			CONFIG_SECURITY_TOMOYO_MAX_AUDIT_LOG;
		ptr->pref[TOMOYO_PREF_MAX_LEARNING_ENTRY] =
			CONFIG_SECURITY_TOMOYO_MAX_ACCEPT_ENTRY;
		mb(); /* Avoid out-of-order execution. */
		ns->profile_ptr[profile] = ptr;
		entry = NULL;
	}
	mutex_unlock(&tomoyo_policy_lock);
 out:
	kfree(entry);
	return ptr;
}

/**
 * tomoyo_profile - Find a profile.
 *
 * @ns:      Pointer to "struct tomoyo_policy_namespace".
 * @profile: Profile number to find.
 *
 * Returns pointer to "struct tomoyo_profile".
 */
struct tomoyo_profile *tomoyo_profile(const struct tomoyo_policy_namespace *ns,
				      const u8 profile)
{
	static struct tomoyo_profile tomoyo_null_profile;
	struct tomoyo_profile *ptr = ns->profile_ptr[profile];

	if (!ptr)
		ptr = &tomoyo_null_profile;
	return ptr;
}

/**
 * tomoyo_find_yesno - Find values for specified keyword.
 *
 * @string: String to check.
 * @find:   Name of keyword.
 *
 * Returns 1 if "@find=yes" was found, 0 if "@find=no" was found, -1 otherwise.
 */
static s8 tomoyo_find_yesno(const char *string, const char *find)
{
	const char *cp = strstr(string, find);

	if (cp) {
		cp += strlen(find);
		if (!strncmp(cp, "=yes", 4))
			return 1;
		else if (!strncmp(cp, "=no", 3))
			return 0;
	}
	return -1;
}

/**
 * tomoyo_set_uint - Set value for specified preference.
 *
 * @i:      Pointer to "unsigned int".
 * @string: String to check.
 * @find:   Name of keyword.
 *
 * Returns nothing.
 */
static void tomoyo_set_uint(unsigned int *i, const char *string,
			    const char *find)
{
	const char *cp = strstr(string, find);

	if (cp)
		sscanf(cp + strlen(find), "=%u", i);
}

/**
 * tomoyo_set_mode - Set mode for specified profile.
 *
 * @name:    Name of functionality.
 * @value:   Mode for @name.
 * @profile: Pointer to "struct tomoyo_profile".
 *
 * Returns 0 on success, negative value otherwise.
 */
static int tomoyo_set_mode(char *name, const char *value,
			   struct tomoyo_profile *profile)
{
	u8 i;
	u8 config;

	if (!strcmp(name, "CONFIG")) {
		i = TOMOYO_MAX_MAC_INDEX + TOMOYO_MAX_MAC_CATEGORY_INDEX;
		config = profile->default_config;
	} else if (tomoyo_str_starts(&name, "CONFIG::")) {
		config = 0;
		for (i = 0; i < TOMOYO_MAX_MAC_INDEX
			     + TOMOYO_MAX_MAC_CATEGORY_INDEX; i++) {
			int len = 0;

			if (i < TOMOYO_MAX_MAC_INDEX) {
				const u8 c = tomoyo_index2category[i];
				const char *category =
					tomoyo_category_keywords[c];

				len = strlen(category);
				if (strncmp(name, category, len) ||
				    name[len++] != ':' || name[len++] != ':')
					continue;
			}
			if (strcmp(name + len, tomoyo_mac_keywords[i]))
				continue;
			config = profile->config[i];
			break;
		}
		if (i == TOMOYO_MAX_MAC_INDEX + TOMOYO_MAX_MAC_CATEGORY_INDEX)
			return -EINVAL;
	} else {
		return -EINVAL;
	}
	if (strstr(value, "use_default")) {
		config = TOMOYO_CONFIG_USE_DEFAULT;
	} else {
		u8 mode;

		for (mode = 0; mode < 4; mode++)
			if (strstr(value, tomoyo_mode[mode]))
				/*
				 * Update lower 3 bits in order to distinguish
				 * 'config' from 'TOMOYO_CONFIG_USE_DEFAULT'.
				 */
				config = (config & ~7) | mode;
		if (config != TOMOYO_CONFIG_USE_DEFAULT) {
			switch (tomoyo_find_yesno(value, "grant_log")) {
			case 1:
				config |= TOMOYO_CONFIG_WANT_GRANT_LOG;
				break;
			case 0:
				config &= ~TOMOYO_CONFIG_WANT_GRANT_LOG;
				break;
			}
			switch (tomoyo_find_yesno(value, "reject_log")) {
			case 1:
				config |= TOMOYO_CONFIG_WANT_REJECT_LOG;
				break;
			case 0:
				config &= ~TOMOYO_CONFIG_WANT_REJECT_LOG;
				break;
			}
		}
	}
	if (i < TOMOYO_MAX_MAC_INDEX + TOMOYO_MAX_MAC_CATEGORY_INDEX)
		profile->config[i] = config;
	else if (config != TOMOYO_CONFIG_USE_DEFAULT)
		profile->default_config = config;
	return 0;
}

/**
 * tomoyo_write_profile - Write profile table.
 *
 * @head: Pointer to "struct tomoyo_io_buffer".
 *
 * Returns 0 on success, negative value otherwise.
 */
static int tomoyo_write_profile(struct tomoyo_io_buffer *head)
{
	char *data = head->write_buf;
	unsigned int i;
	char *cp;
	struct tomoyo_profile *profile;

	if (sscanf(data, "PROFILE_VERSION=%u", &head->w.ns->profile_version)
	    == 1)
		return 0;
	i = simple_strtoul(data, &cp, 10);
	if (*cp != '-')
		return -EINVAL;
	data = cp + 1;
	profile = tomoyo_assign_profile(head->w.ns, i);
	if (!profile)
		return -EINVAL;
	cp = strchr(data, '=');
	if (!cp)
		return -EINVAL;
	*cp++ = '\0';
	if (!strcmp(data, "COMMENT")) {
		static DEFINE_SPINLOCK(lock);
		const struct tomoyo_path_info *new_comment
			= tomoyo_get_name(cp);
		const struct tomoyo_path_info *old_comment;

		if (!new_comment)
			return -ENOMEM;
		spin_lock(&lock);
		old_comment = profile->comment;
		profile->comment = new_comment;
		spin_unlock(&lock);
		tomoyo_put_name(old_comment);
		return 0;
	}
	if (!strcmp(data, "PREFERENCE")) {
		for (i = 0; i < TOMOYO_MAX_PREF; i++)
			tomoyo_set_uint(&profile->pref[i], cp,
					tomoyo_pref_keywords[i]);
		return 0;
	}
	return tomoyo_set_mode(data, cp, profile);
}

/**
 * tomoyo_print_config - Print mode for specified functionality.
 *
 * @head:   Pointer to "struct tomoyo_io_buffer".
 * @config: Mode for that functionality.
 *
 * Returns nothing.
 *
 * Caller prints functionality's name.
 */
static void tomoyo_print_config(struct tomoyo_io_buffer *head, const u8 config)
{
	tomoyo_io_printf(head, "={ mode=%s grant_log=%s reject_log=%s }\n",
			 tomoyo_mode[config & 3],
			 str_yes_no(config & TOMOYO_CONFIG_WANT_GRANT_LOG),
			 str_yes_no(config & TOMOYO_CONFIG_WANT_REJECT_LOG));
}

/**
 * tomoyo_read_profile - Read profile table.
 *
 * @head: Pointer to "struct tomoyo_io_buffer".
 *
 * Returns nothing.
 */
static void tomoyo_read_profile(struct tomoyo_io_buffer *head)
{
	u8 index;
	struct tomoyo_policy_namespace *ns =
		container_of(head->r.ns, typeof(*ns), namespace_list);
	const struct tomoyo_profile *profile;

	if (head->r.eof)
		return;
 next:
	index = head->r.index;
	profile = ns->profile_ptr[index];
	switch (head->r.step) {
	case 0:
		tomoyo_print_namespace(head);
		tomoyo_io_printf(head, "PROFILE_VERSION=%u\n",
				 ns->profile_version);
		head->r.step++;
		break;
	case 1:
		for ( ; head->r.index < TOMOYO_MAX_PROFILES;
		      head->r.index++)
			if (ns->profile_ptr[head->r.index])
				break;
		if (head->r.index == TOMOYO_MAX_PROFILES) {
			head->r.eof = true;
			return;
		}
		head->r.step++;
		break;
	case 2:
		{
			u8 i;
			const struct tomoyo_path_info *comment =
				profile->comment;

			tomoyo_print_namespace(head);
			tomoyo_io_printf(head, "%u-COMMENT=", index);
			tomoyo_set_string(head, comment ? comment->name : "");
			tomoyo_set_lf(head);
			tomoyo_print_namespace(head);
			tomoyo_io_printf(head, "%u-PREFERENCE={ ", index);
			for (i = 0; i < TOMOYO_MAX_PREF; i++)
				tomoyo_io_printf(head, "%s=%u ",
						 tomoyo_pref_keywords[i],
						 profile->pref[i]);
			tomoyo_set_string(head, "}\n");
			head->r.step++;
		}
		break;
	case 3:
		{
			tomoyo_print_namespace(head);
			tomoyo_io_printf(head, "%u-%s", index, "CONFIG");
			tomoyo_print_config(head, profile->default_config);
			head->r.bit = 0;
			head->r.step++;
		}
		break;
	case 4:
		for ( ; head->r.bit < TOMOYO_MAX_MAC_INDEX
			      + TOMOYO_MAX_MAC_CATEGORY_INDEX; head->r.bit++) {
			const u8 i = head->r.bit;
			const u8 config = profile->config[i];

			if (config == TOMOYO_CONFIG_USE_DEFAULT)
				continue;
			tomoyo_print_namespace(head);
			if (i < TOMOYO_MAX_MAC_INDEX)
				tomoyo_io_printf(head, "%u-CONFIG::%s::%s",
						 index,
						 tomoyo_category_keywords
						 [tomoyo_index2category[i]],
						 tomoyo_mac_keywords[i]);
			else
				tomoyo_io_printf(head, "%u-CONFIG::%s", index,
						 tomoyo_mac_keywords[i]);
			tomoyo_print_config(head, config);
			head->r.bit++;
			break;
		}
		if (head->r.bit == TOMOYO_MAX_MAC_INDEX
		    + TOMOYO_MAX_MAC_CATEGORY_INDEX) {
			head->r.index++;
			head->r.step = 1;
		}
		break;
	}
	if (tomoyo_flush(head))
		goto next;
}

/**
 * tomoyo_same_manager - Check for duplicated "struct tomoyo_manager" entry.
 *
 * @a: Pointer to "struct tomoyo_acl_head".
 * @b: Pointer to "struct tomoyo_acl_head".
 *
 * Returns true if @a == @b, false otherwise.
 */
static bool tomoyo_same_manager(const struct tomoyo_acl_head *a,
				const struct tomoyo_acl_head *b)
{
	return container_of(a, struct tomoyo_manager, head)->manager ==
		container_of(b, struct tomoyo_manager, head)->manager;
}

/**
 * tomoyo_update_manager_entry - Add a manager entry.
 *
 * @manager:   The path to manager or the domainnamme.
 * @is_delete: True if it is a delete request.
 *
 * Returns 0 on success, negative value otherwise.
 *
 * Caller holds tomoyo_read_lock().
 */
static int tomoyo_update_manager_entry(const char *manager,
				       const bool is_delete)
{
	struct tomoyo_manager e = { };
	struct tomoyo_acl_param param = {
		/* .ns = &tomoyo_kernel_namespace, */
		.is_delete = is_delete,
		.list = &tomoyo_kernel_namespace.policy_list[TOMOYO_ID_MANAGER],
	};
	int error = is_delete ? -ENOENT : -ENOMEM;

	if (!tomoyo_correct_domain(manager) &&
	    !tomoyo_correct_word(manager))
		return -EINVAL;
	e.manager = tomoyo_get_name(manager);
	if (e.manager) {
		error = tomoyo_update_policy(&e.head, sizeof(e), &param,
					     tomoyo_same_manager);
		tomoyo_put_name(e.manager);
	}
	return error;
}

/**
 * tomoyo_write_manager - Write manager policy.
 *
 * @head: Pointer to "struct tomoyo_io_buffer".
 *
 * Returns 0 on success, negative value otherwise.
 *
 * Caller holds tomoyo_read_lock().
 */
static int tomoyo_write_manager(struct tomoyo_io_buffer *head)
{
	char *data = head->write_buf;

	if (!strcmp(data, "manage_by_non_root")) {
		tomoyo_manage_by_non_root = !head->w.is_delete;
		return 0;
	}
	return tomoyo_update_manager_entry(data, head->w.is_delete);
}

/**
 * tomoyo_read_manager - Read manager policy.
 *
 * @head: Pointer to "struct tomoyo_io_buffer".
 *
 * Caller holds tomoyo_read_lock().
 */
static void tomoyo_read_manager(struct tomoyo_io_buffer *head)
{
	if (head->r.eof)
		return;
	list_for_each_cookie(head->r.acl, &tomoyo_kernel_namespace.policy_list[TOMOYO_ID_MANAGER]) {
		struct tomoyo_manager *ptr =
			list_entry(head->r.acl, typeof(*ptr), head.list);

		if (ptr->head.is_deleted)
			continue;
		if (!tomoyo_flush(head))
			return;
		tomoyo_set_string(head, ptr->manager->name);
		tomoyo_set_lf(head);
	}
	head->r.eof = true;
}

/**
 * tomoyo_manager - Check whether the current process is a policy manager.
 *
 * Returns true if the current process is permitted to modify policy
 * via /sys/kernel/security/tomoyo/ interface.
 *
 * Caller holds tomoyo_read_lock().
 */
static bool tomoyo_manager(void)
{
	struct tomoyo_manager *ptr;
	const char *exe;
	const struct task_struct *task = current;
	const struct tomoyo_path_info *domainname = tomoyo_domain()->domainname;
	bool found = IS_ENABLED(CONFIG_SECURITY_TOMOYO_INSECURE_BUILTIN_SETTING);

	if (!tomoyo_policy_loaded)
		return true;
	if (!tomoyo_manage_by_non_root &&
	    (!uid_eq(task->cred->uid,  GLOBAL_ROOT_UID) ||
	     !uid_eq(task->cred->euid, GLOBAL_ROOT_UID)))
		return false;
	exe = tomoyo_get_exe();
	if (!exe)
		return false;
	list_for_each_entry_rcu(ptr, &tomoyo_kernel_namespace.policy_list[TOMOYO_ID_MANAGER], head.list,
				srcu_read_lock_held(&tomoyo_ss)) {
		if (!ptr->head.is_deleted &&
		    (!tomoyo_pathcmp(domainname, ptr->manager) ||
		     !strcmp(exe, ptr->manager->name))) {
			found = true;
			break;
		}
	}
	if (!found) { /* Reduce error messages. */
		static pid_t last_pid;
		const pid_t pid = current->pid;

		if (last_pid != pid) {
			pr_warn("%s ( %s ) is not permitted to update policies.\n",
				domainname->name, exe);
			last_pid = pid;
		}
	}
	kfree(exe);
	return found;
}

static struct tomoyo_domain_info *tomoyo_find_domain_by_qid
(unsigned int serial);

/**
 * tomoyo_select_domain - Parse select command.
 *
 * @head: Pointer to "struct tomoyo_io_buffer".
 * @data: String to parse.
 *
 * Returns true on success, false otherwise.
 *
 * Caller holds tomoyo_read_lock().
 */
static bool tomoyo_select_domain(struct tomoyo_io_buffer *head,
				 const char *data)
{
	unsigned int pid;
	struct tomoyo_domain_info *domain = NULL;
	bool global_pid = false;

	if (strncmp(data, "select ", 7))
		return false;
	data += 7;
	if (sscanf(data, "pid=%u", &pid) == 1 ||
	    (global_pid = true, sscanf(data, "global-pid=%u", &pid) == 1)) {
		struct task_struct *p;

		rcu_read_lock();
		if (global_pid)
			p = find_task_by_pid_ns(pid, &init_pid_ns);
		else
			p = find_task_by_vpid(pid);
		if (p)
			domain = tomoyo_task(p)->domain_info;
		rcu_read_unlock();
	} else if (!strncmp(data, "domain=", 7)) {
		if (tomoyo_domain_def(data + 7))
			domain = tomoyo_find_domain(data + 7);
	} else if (sscanf(data, "Q=%u", &pid) == 1) {
		domain = tomoyo_find_domain_by_qid(pid);
	} else
		return false;
	head->w.domain = domain;
	/* Accessing read_buf is safe because head->io_sem is held. */
	if (!head->read_buf)
		return true; /* Do nothing if open(O_WRONLY). */
	memset(&head->r, 0, sizeof(head->r));
	head->r.print_this_domain_only = true;
	if (domain)
		head->r.domain = &domain->list;
	else
		head->r.eof = true;
	tomoyo_io_printf(head, "# select %s\n", data);
	if (domain && domain->is_deleted)
		tomoyo_io_printf(head, "# This is a deleted domain.\n");
	return true;
}

/**
 * tomoyo_same_task_acl - Check for duplicated "struct tomoyo_task_acl" entry.
 *
 * @a: Pointer to "struct tomoyo_acl_info".
 * @b: Pointer to "struct tomoyo_acl_info".
 *
 * Returns true if @a == @b, false otherwise.
 */
static bool tomoyo_same_task_acl(const struct tomoyo_acl_info *a,
				 const struct tomoyo_acl_info *b)
{
	const struct tomoyo_task_acl *p1 = container_of(a, typeof(*p1), head);
	const struct tomoyo_task_acl *p2 = container_of(b, typeof(*p2), head);

	return p1->domainname == p2->domainname;
}

/**
 * tomoyo_write_task - Update task related list.
 *
 * @param: Pointer to "struct tomoyo_acl_param".
 *
 * Returns 0 on success, negative value otherwise.
 *
 * Caller holds tomoyo_read_lock().
 */
static int tomoyo_write_task(struct tomoyo_acl_param *param)
{
	int error = -EINVAL;

	if (tomoyo_str_starts(&param->data, "manual_domain_transition ")) {
		struct tomoyo_task_acl e = {
			.head.type = TOMOYO_TYPE_MANUAL_TASK_ACL,
			.domainname = tomoyo_get_domainname(param),
		};

		if (e.domainname)
			error = tomoyo_update_domain(&e.head, sizeof(e), param,
						     tomoyo_same_task_acl,
						     NULL);
		tomoyo_put_name(e.domainname);
	}
	return error;
}

/**
 * tomoyo_delete_domain - Delete a domain.
 *
 * @domainname: The name of domain.
 *
 * Returns 0 on success, negative value otherwise.
 *
 * Caller holds tomoyo_read_lock().
 */
static int tomoyo_delete_domain(char *domainname)
{
	struct tomoyo_domain_info *domain;
	struct tomoyo_path_info name;

	name.name = domainname;
	tomoyo_fill_path_info(&name);
	if (mutex_lock_interruptible(&tomoyo_policy_lock))
		return -EINTR;
	/* Is there an active domain? */
	list_for_each_entry_rcu(domain, &tomoyo_domain_list, list,
				srcu_read_lock_held(&tomoyo_ss)) {
		/* Never delete tomoyo_kernel_domain */
		if (domain == &tomoyo_kernel_domain)
			continue;
		if (domain->is_deleted ||
		    tomoyo_pathcmp(domain->domainname, &name))
			continue;
		domain->is_deleted = true;
		break;
	}
	mutex_unlock(&tomoyo_policy_lock);
	return 0;
}

/**
 * tomoyo_write_domain2 - Write domain policy.
 *
 * @ns:        Pointer to "struct tomoyo_policy_namespace".
 * @list:      Pointer to "struct list_head".
 * @data:      Policy to be interpreted.
 * @is_delete: True if it is a delete request.
 *
 * Returns 0 on success, negative value otherwise.
 *
 * Caller holds tomoyo_read_lock().
 */
static int tomoyo_write_domain2(struct tomoyo_policy_namespace *ns,
				struct list_head *list, char *data,
				const bool is_delete)
{
	struct tomoyo_acl_param param = {
		.ns = ns,
		.list = list,
		.data = data,
		.is_delete = is_delete,
	};
	static const struct {
		const char *keyword;
		int (*write)(struct tomoyo_acl_param *param);
	} tomoyo_callback[5] = {
		{ "file ", tomoyo_write_file },
		{ "network inet ", tomoyo_write_inet_network },
		{ "network unix ", tomoyo_write_unix_network },
		{ "misc ", tomoyo_write_misc },
		{ "task ", tomoyo_write_task },
	};
	u8 i;

	for (i = 0; i < ARRAY_SIZE(tomoyo_callback); i++) {
		if (!tomoyo_str_starts(&param.data,
				       tomoyo_callback[i].keyword))
			continue;
		return tomoyo_callback[i].write(&param);
	}
	return -EINVAL;
}

/* String table for domain flags. */
const char * const tomoyo_dif[TOMOYO_MAX_DOMAIN_INFO_FLAGS] = {
	[TOMOYO_DIF_QUOTA_WARNED]      = "quota_exceeded\n",
	[TOMOYO_DIF_TRANSITION_FAILED] = "transition_failed\n",
};

/**
 * tomoyo_write_domain - Write domain policy.
 *
 * @head: Pointer to "struct tomoyo_io_buffer".
 *
 * Returns 0 on success, negative value otherwise.
 *
 * Caller holds tomoyo_read_lock().
 */
static int tomoyo_write_domain(struct tomoyo_io_buffer *head)
{
	char *data = head->write_buf;
	struct tomoyo_policy_namespace *ns;
	struct tomoyo_domain_info *domain = head->w.domain;
	const bool is_delete = head->w.is_delete;
	bool is_select = !is_delete && tomoyo_str_starts(&data, "select ");
	unsigned int idx;

	if (*data == '<') {
		int ret = 0;

		domain = NULL;
		if (is_delete)
			ret = tomoyo_delete_domain(data);
		else if (is_select)
			domain = tomoyo_find_domain(data);
		else
			domain = tomoyo_assign_domain(data, false);
		head->w.domain = domain;
		return ret;
	}
	if (!domain)
		return -EINVAL;
	ns = domain->ns;
	if (sscanf(data, "use_profile %u", &idx) == 1
	    && idx < TOMOYO_MAX_PROFILES) {
		if (!tomoyo_policy_loaded || ns->profile_ptr[idx])
			if (!is_delete)
				domain->profile = (u8) idx;
		return 0;
	}
	if (sscanf(data, "use_group %u\n", &idx) == 1
	    && idx < TOMOYO_MAX_ACL_GROUPS) {
		if (!is_delete)
			set_bit(idx, domain->group);
		else
			clear_bit(idx, domain->group);
		return 0;
	}
	for (idx = 0; idx < TOMOYO_MAX_DOMAIN_INFO_FLAGS; idx++) {
		const char *cp = tomoyo_dif[idx];

		if (strncmp(data, cp, strlen(cp) - 1))
			continue;
		domain->flags[idx] = !is_delete;
		return 0;
	}
	return tomoyo_write_domain2(ns, &domain->acl_info_list, data,
				    is_delete);
}

/**
 * tomoyo_print_condition - Print condition part.
 *
 * @head: Pointer to "struct tomoyo_io_buffer".
 * @cond: Pointer to "struct tomoyo_condition".
 *
 * Returns true on success, false otherwise.
 */
static bool tomoyo_print_condition(struct tomoyo_io_buffer *head,
				   const struct tomoyo_condition *cond)
{
	switch (head->r.cond_step) {
	case 0:
		head->r.cond_index = 0;
		head->r.cond_step++;
		if (cond->transit) {
			tomoyo_set_space(head);
			tomoyo_set_string(head, cond->transit->name);
		}
		fallthrough;
	case 1:
		{
			const u16 condc = cond->condc;
			const struct tomoyo_condition_element *condp =
				(typeof(condp)) (cond + 1);
			const struct tomoyo_number_union *numbers_p =
				(typeof(numbers_p)) (condp + condc);
			const struct tomoyo_name_union *names_p =
				(typeof(names_p))
				(numbers_p + cond->numbers_count);
			const struct tomoyo_argv *argv =
				(typeof(argv)) (names_p + cond->names_count);
			const struct tomoyo_envp *envp =
				(typeof(envp)) (argv + cond->argc);
			u16 skip;

			for (skip = 0; skip < head->r.cond_index; skip++) {
				const u8 left = condp->left;
				const u8 right = condp->right;

				condp++;
				switch (left) {
				case TOMOYO_ARGV_ENTRY:
					argv++;
					continue;
				case TOMOYO_ENVP_ENTRY:
					envp++;
					continue;
				case TOMOYO_NUMBER_UNION:
					numbers_p++;
					break;
				}
				switch (right) {
				case TOMOYO_NAME_UNION:
					names_p++;
					break;
				case TOMOYO_NUMBER_UNION:
					numbers_p++;
					break;
				}
			}
			while (head->r.cond_index < condc) {
				const u8 match = condp->equals;
				const u8 left = condp->left;
				const u8 right = condp->right;

				if (!tomoyo_flush(head))
					return false;
				condp++;
				head->r.cond_index++;
				tomoyo_set_space(head);
				switch (left) {
				case TOMOYO_ARGV_ENTRY:
					tomoyo_io_printf(head,
							 "exec.argv[%lu]%s=\"",
							 argv->index, argv->is_not ? "!" : "");
					tomoyo_set_string(head,
							  argv->value->name);
					tomoyo_set_string(head, "\"");
					argv++;
					continue;
				case TOMOYO_ENVP_ENTRY:
					tomoyo_set_string(head,
							  "exec.envp[\"");
					tomoyo_set_string(head,
							  envp->name->name);
					tomoyo_io_printf(head, "\"]%s=", envp->is_not ? "!" : "");
					if (envp->value) {
						tomoyo_set_string(head, "\"");
						tomoyo_set_string(head, envp->value->name);
						tomoyo_set_string(head, "\"");
					} else {
						tomoyo_set_string(head,
								  "NULL");
					}
					envp++;
					continue;
				case TOMOYO_NUMBER_UNION:
					tomoyo_print_number_union_nospace
						(head, numbers_p++);
					break;
				default:
					tomoyo_set_string(head,
					       tomoyo_condition_keyword[left]);
					break;
				}
				tomoyo_set_string(head, match ? "=" : "!=");
				switch (right) {
				case TOMOYO_NAME_UNION:
					tomoyo_print_name_union_quoted
						(head, names_p++);
					break;
				case TOMOYO_NUMBER_UNION:
					tomoyo_print_number_union_nospace
						(head, numbers_p++);
					break;
				default:
					tomoyo_set_string(head,
					  tomoyo_condition_keyword[right]);
					break;
				}
			}
		}
		head->r.cond_step++;
		fallthrough;
	case 2:
		if (!tomoyo_flush(head))
			break;
		head->r.cond_step++;
		fallthrough;
	case 3:
		if (cond->grant_log != TOMOYO_GRANTLOG_AUTO)
			tomoyo_io_printf(head, " grant_log=%s",
					 str_yes_no(cond->grant_log ==
						    TOMOYO_GRANTLOG_YES));
		tomoyo_set_lf(head);
		return true;
	}
	return false;
}

/**
 * tomoyo_set_group - Print "acl_group " header keyword and category name.
 *
 * @head:     Pointer to "struct tomoyo_io_buffer".
 * @category: Category name.
 *
 * Returns nothing.
 */
static void tomoyo_set_group(struct tomoyo_io_buffer *head,
			     const char *category)
{
	if (head->type == TOMOYO_EXCEPTIONPOLICY) {
		tomoyo_print_namespace(head);
		tomoyo_io_printf(head, "acl_group %u ",
				 head->r.acl_group_index);
	}
	tomoyo_set_string(head, category);
}

/**
 * tomoyo_print_entry - Print an ACL entry.
 *
 * @head: Pointer to "struct tomoyo_io_buffer".
 * @acl:  Pointer to an ACL entry.
 *
 * Returns true on success, false otherwise.
 */
static bool tomoyo_print_entry(struct tomoyo_io_buffer *head,
			       struct tomoyo_acl_info *acl)
{
	const u8 acl_type = acl->type;
	bool first = true;
	u8 bit;

	if (head->r.print_cond_part)
		goto print_cond_part;
	if (acl->is_deleted)
		return true;
	if (!tomoyo_flush(head))
		return false;
	else if (acl_type == TOMOYO_TYPE_PATH_ACL) {
		struct tomoyo_path_acl *ptr =
			container_of(acl, typeof(*ptr), head);
		const u16 perm = ptr->perm;

		for (bit = 0; bit < TOMOYO_MAX_PATH_OPERATION; bit++) {
			if (!(perm & (1 << bit)))
				continue;
			if (head->r.print_transition_related_only &&
			    bit != TOMOYO_TYPE_EXECUTE)
				continue;
			if (first) {
				tomoyo_set_group(head, "file ");
				first = false;
			} else {
				tomoyo_set_slash(head);
			}
			tomoyo_set_string(head, tomoyo_path_keyword[bit]);
		}
		if (first)
			return true;
		tomoyo_print_name_union(head, &ptr->name);
	} else if (acl_type == TOMOYO_TYPE_MANUAL_TASK_ACL) {
		struct tomoyo_task_acl *ptr =
			container_of(acl, typeof(*ptr), head);

		tomoyo_set_group(head, "task ");
		tomoyo_set_string(head, "manual_domain_transition ");
		tomoyo_set_string(head, ptr->domainname->name);
	} else if (head->r.print_transition_related_only) {
		return true;
	} else if (acl_type == TOMOYO_TYPE_PATH2_ACL) {
		struct tomoyo_path2_acl *ptr =
			container_of(acl, typeof(*ptr), head);
		const u8 perm = ptr->perm;

		for (bit = 0; bit < TOMOYO_MAX_PATH2_OPERATION; bit++) {
			if (!(perm & (1 << bit)))
				continue;
			if (first) {
				tomoyo_set_group(head, "file ");
				first = false;
			} else {
				tomoyo_set_slash(head);
			}
			tomoyo_set_string(head, tomoyo_mac_keywords
					  [tomoyo_pp2mac[bit]]);
		}
		if (first)
			return true;
		tomoyo_print_name_union(head, &ptr->name1);
		tomoyo_print_name_union(head, &ptr->name2);
	} else if (acl_type == TOMOYO_TYPE_PATH_NUMBER_ACL) {
		struct tomoyo_path_number_acl *ptr =
			container_of(acl, typeof(*ptr), head);
		const u8 perm = ptr->perm;

		for (bit = 0; bit < TOMOYO_MAX_PATH_NUMBER_OPERATION; bit++) {
			if (!(perm & (1 << bit)))
				continue;
			if (first) {
				tomoyo_set_group(head, "file ");
				first = false;
			} else {
				tomoyo_set_slash(head);
			}
			tomoyo_set_string(head, tomoyo_mac_keywords
					  [tomoyo_pn2mac[bit]]);
		}
		if (first)
			return true;
		tomoyo_print_name_union(head, &ptr->name);
		tomoyo_print_number_union(head, &ptr->number);
	} else if (acl_type == TOMOYO_TYPE_MKDEV_ACL) {
		struct tomoyo_mkdev_acl *ptr =
			container_of(acl, typeof(*ptr), head);
		const u8 perm = ptr->perm;

		for (bit = 0; bit < TOMOYO_MAX_MKDEV_OPERATION; bit++) {
			if (!(perm & (1 << bit)))
				continue;
			if (first) {
				tomoyo_set_group(head, "file ");
				first = false;
			} else {
				tomoyo_set_slash(head);
			}
			tomoyo_set_string(head, tomoyo_mac_keywords
					  [tomoyo_pnnn2mac[bit]]);
		}
		if (first)
			return true;
		tomoyo_print_name_union(head, &ptr->name);
		tomoyo_print_number_union(head, &ptr->mode);
		tomoyo_print_number_union(head, &ptr->major);
		tomoyo_print_number_union(head, &ptr->minor);
	} else if (acl_type == TOMOYO_TYPE_INET_ACL) {
		struct tomoyo_inet_acl *ptr =
			container_of(acl, typeof(*ptr), head);
		const u8 perm = ptr->perm;

		for (bit = 0; bit < TOMOYO_MAX_NETWORK_OPERATION; bit++) {
			if (!(perm & (1 << bit)))
				continue;
			if (first) {
				tomoyo_set_group(head, "network inet ");
				tomoyo_set_string(head, tomoyo_proto_keyword
						  [ptr->protocol]);
				tomoyo_set_space(head);
				first = false;
			} else {
				tomoyo_set_slash(head);
			}
			tomoyo_set_string(head, tomoyo_socket_keyword[bit]);
		}
		if (first)
			return true;
		tomoyo_set_space(head);
		if (ptr->address.group) {
			tomoyo_set_string(head, "@");
			tomoyo_set_string(head, ptr->address.group->group_name
					  ->name);
		} else {
			char buf[128];

			tomoyo_print_ip(buf, sizeof(buf), &ptr->address);
			tomoyo_io_printf(head, "%s", buf);
		}
		tomoyo_print_number_union(head, &ptr->port);
	} else if (acl_type == TOMOYO_TYPE_UNIX_ACL) {
		struct tomoyo_unix_acl *ptr =
			container_of(acl, typeof(*ptr), head);
		const u8 perm = ptr->perm;

		for (bit = 0; bit < TOMOYO_MAX_NETWORK_OPERATION; bit++) {
			if (!(perm & (1 << bit)))
				continue;
			if (first) {
				tomoyo_set_group(head, "network unix ");
				tomoyo_set_string(head, tomoyo_proto_keyword
						  [ptr->protocol]);
				tomoyo_set_space(head);
				first = false;
			} else {
				tomoyo_set_slash(head);
			}
			tomoyo_set_string(head, tomoyo_socket_keyword[bit]);
		}
		if (first)
			return true;
		tomoyo_print_name_union(head, &ptr->name);
	} else if (acl_type == TOMOYO_TYPE_MOUNT_ACL) {
		struct tomoyo_mount_acl *ptr =
			container_of(acl, typeof(*ptr), head);

		tomoyo_set_group(head, "file mount");
		tomoyo_print_name_union(head, &ptr->dev_name);
		tomoyo_print_name_union(head, &ptr->dir_name);
		tomoyo_print_name_union(head, &ptr->fs_type);
		tomoyo_print_number_union(head, &ptr->flags);
	} else if (acl_type == TOMOYO_TYPE_ENV_ACL) {
		struct tomoyo_env_acl *ptr =
			container_of(acl, typeof(*ptr), head);

		tomoyo_set_group(head, "misc env ");
		tomoyo_set_string(head, ptr->env->name);
	}
	if (acl->cond) {
		head->r.print_cond_part = true;
		head->r.cond_step = 0;
		if (!tomoyo_flush(head))
			return false;
print_cond_part:
		if (!tomoyo_print_condition(head, acl->cond))
			return false;
		head->r.print_cond_part = false;
	} else {
		tomoyo_set_lf(head);
	}
	return true;
}

/**
 * tomoyo_read_domain2 - Read domain policy.
 *
 * @head: Pointer to "struct tomoyo_io_buffer".
 * @list: Pointer to "struct list_head".
 *
 * Caller holds tomoyo_read_lock().
 *
 * Returns true on success, false otherwise.
 */
static bool tomoyo_read_domain2(struct tomoyo_io_buffer *head,
				struct list_head *list)
{
	list_for_each_cookie(head->r.acl, list) {
		struct tomoyo_acl_info *ptr =
			list_entry(head->r.acl, typeof(*ptr), list);

		if (!tomoyo_print_entry(head, ptr))
			return false;
	}
	head->r.acl = NULL;
	return true;
}

/**
 * tomoyo_read_domain - Read domain policy.
 *
 * @head: Pointer to "struct tomoyo_io_buffer".
 *
 * Caller holds tomoyo_read_lock().
 */
static void tomoyo_read_domain(struct tomoyo_io_buffer *head)
{
	if (head->r.eof)
		return;
	list_for_each_cookie(head->r.domain, &tomoyo_domain_list) {
		struct tomoyo_domain_info *domain =
			list_entry(head->r.domain, typeof(*domain), list);
		u8 i;

		switch (head->r.step) {
		case 0:
			if (domain->is_deleted &&
			    !head->r.print_this_domain_only)
				continue;
			/* Print domainname and flags. */
			tomoyo_set_string(head, domain->domainname->name);
			tomoyo_set_lf(head);
			tomoyo_io_printf(head, "use_profile %u\n",
					 domain->profile);
			for (i = 0; i < TOMOYO_MAX_DOMAIN_INFO_FLAGS; i++)
				if (domain->flags[i])
					tomoyo_set_string(head, tomoyo_dif[i]);
			head->r.index = 0;
			head->r.step++;
			fallthrough;
		case 1:
			while (head->r.index < TOMOYO_MAX_ACL_GROUPS) {
				i = head->r.index++;
				if (!test_bit(i, domain->group))
					continue;
				tomoyo_io_printf(head, "use_group %u\n", i);
				if (!tomoyo_flush(head))
					return;
			}
			head->r.index = 0;
			head->r.step++;
			tomoyo_set_lf(head);
			fallthrough;
		case 2:
			if (!tomoyo_read_domain2(head, &domain->acl_info_list))
				return;
			head->r.step++;
			if (!tomoyo_set_lf(head))
				return;
			fallthrough;
		case 3:
			head->r.step = 0;
			if (head->r.print_this_domain_only)
				goto done;
		}
	}
 done:
	head->r.eof = true;
}

/**
 * tomoyo_write_pid: Specify PID to obtain domainname.
 *
 * @head: Pointer to "struct tomoyo_io_buffer".
 *
 * Returns 0.
 */
static int tomoyo_write_pid(struct tomoyo_io_buffer *head)
{
	head->r.eof = false;
	return 0;
}

/**
 * tomoyo_read_pid - Get domainname of the specified PID.
 *
 * @head: Pointer to "struct tomoyo_io_buffer".
 *
 * Returns the domainname which the specified PID is in on success,
 * empty string otherwise.
 * The PID is specified by tomoyo_write_pid() so that the user can obtain
 * using read()/write() interface rather than sysctl() interface.
 */
static void tomoyo_read_pid(struct tomoyo_io_buffer *head)
{
	char *buf = head->write_buf;
	bool global_pid = false;
	unsigned int pid;
	struct task_struct *p;
	struct tomoyo_domain_info *domain = NULL;

	/* Accessing write_buf is safe because head->io_sem is held. */
	if (!buf) {
		head->r.eof = true;
		return; /* Do nothing if open(O_RDONLY). */
	}
	if (head->r.w_pos || head->r.eof)
		return;
	head->r.eof = true;
	if (tomoyo_str_starts(&buf, "global-pid "))
		global_pid = true;
	if (kstrtouint(buf, 10, &pid))
		return;
	rcu_read_lock();
	if (global_pid)
		p = find_task_by_pid_ns(pid, &init_pid_ns);
	else
		p = find_task_by_vpid(pid);
	if (p)
		domain = tomoyo_task(p)->domain_info;
	rcu_read_unlock();
	if (!domain)
		return;
	tomoyo_io_printf(head, "%u %u ", pid, domain->profile);
	tomoyo_set_string(head, domain->domainname->name);
}

/* String table for domain transition control keywords. */
static const char *tomoyo_transition_type[TOMOYO_MAX_TRANSITION_TYPE] = {
	[TOMOYO_TRANSITION_CONTROL_NO_RESET]      = "no_reset_domain ",
	[TOMOYO_TRANSITION_CONTROL_RESET]         = "reset_domain ",
	[TOMOYO_TRANSITION_CONTROL_NO_INITIALIZE] = "no_initialize_domain ",
	[TOMOYO_TRANSITION_CONTROL_INITIALIZE]    = "initialize_domain ",
	[TOMOYO_TRANSITION_CONTROL_NO_KEEP]       = "no_keep_domain ",
	[TOMOYO_TRANSITION_CONTROL_KEEP]          = "keep_domain ",
};

/* String table for grouping keywords. */
static const char *tomoyo_group_name[TOMOYO_MAX_GROUP] = {
	[TOMOYO_PATH_GROUP]    = "path_group ",
	[TOMOYO_NUMBER_GROUP]  = "number_group ",
	[TOMOYO_ADDRESS_GROUP] = "address_group ",
};

/**
 * tomoyo_write_exception - Write exception policy.
 *
 * @head: Pointer to "struct tomoyo_io_buffer".
 *
 * Returns 0 on success, negative value otherwise.
 *
 * Caller holds tomoyo_read_lock().
 */
static int tomoyo_write_exception(struct tomoyo_io_buffer *head)
{
	const bool is_delete = head->w.is_delete;
	struct tomoyo_acl_param param = {
		.ns = head->w.ns,
		.is_delete = is_delete,
		.data = head->write_buf,
	};
	u8 i;

	if (tomoyo_str_starts(&param.data, "aggregator "))
		return tomoyo_write_aggregator(&param);
	for (i = 0; i < TOMOYO_MAX_TRANSITION_TYPE; i++)
		if (tomoyo_str_starts(&param.data, tomoyo_transition_type[i]))
			return tomoyo_write_transition_control(&param, i);
	for (i = 0; i < TOMOYO_MAX_GROUP; i++)
		if (tomoyo_str_starts(&param.data, tomoyo_group_name[i]))
			return tomoyo_write_group(&param, i);
	if (tomoyo_str_starts(&param.data, "acl_group ")) {
		unsigned int group;
		char *data;

		group = simple_strtoul(param.data, &data, 10);
		if (group < TOMOYO_MAX_ACL_GROUPS && *data++ == ' ')
			return tomoyo_write_domain2
				(head->w.ns, &head->w.ns->acl_group[group],
				 data, is_delete);
	}
	return -EINVAL;
}

/**
 * tomoyo_read_group - Read "struct tomoyo_path_group"/"struct tomoyo_number_group"/"struct tomoyo_address_group" list.
 *
 * @head: Pointer to "struct tomoyo_io_buffer".
 * @idx:  Index number.
 *
 * Returns true on success, false otherwise.
 *
 * Caller holds tomoyo_read_lock().
 */
static bool tomoyo_read_group(struct tomoyo_io_buffer *head, const int idx)
{
	struct tomoyo_policy_namespace *ns =
		container_of(head->r.ns, typeof(*ns), namespace_list);
	struct list_head *list = &ns->group_list[idx];

	list_for_each_cookie(head->r.group, list) {
		struct tomoyo_group *group =
			list_entry(head->r.group, typeof(*group), head.list);

		list_for_each_cookie(head->r.acl, &group->member_list) {
			struct tomoyo_acl_head *ptr =
				list_entry(head->r.acl, typeof(*ptr), list);

			if (ptr->is_deleted)
				continue;
			if (!tomoyo_flush(head))
				return false;
			tomoyo_print_namespace(head);
			tomoyo_set_string(head, tomoyo_group_name[idx]);
			tomoyo_set_string(head, group->group_name->name);
			if (idx == TOMOYO_PATH_GROUP) {
				tomoyo_set_space(head);
				tomoyo_set_string(head, container_of
					       (ptr, struct tomoyo_path_group,
						head)->member_name->name);
			} else if (idx == TOMOYO_NUMBER_GROUP) {
				tomoyo_print_number_union(head, &container_of
							  (ptr,
						   struct tomoyo_number_group,
							   head)->number);
			} else if (idx == TOMOYO_ADDRESS_GROUP) {
				char buffer[128];
				struct tomoyo_address_group *member =
					container_of(ptr, typeof(*member),
						     head);

				tomoyo_print_ip(buffer, sizeof(buffer),
						&member->address);
				tomoyo_io_printf(head, " %s", buffer);
			}
			tomoyo_set_lf(head);
		}
		head->r.acl = NULL;
	}
	head->r.group = NULL;
	return true;
}

/**
 * tomoyo_read_policy - Read "struct tomoyo_..._entry" list.
 *
 * @head: Pointer to "struct tomoyo_io_buffer".
 * @idx:  Index number.
 *
 * Returns true on success, false otherwise.
 *
 * Caller holds tomoyo_read_lock().
 */
static bool tomoyo_read_policy(struct tomoyo_io_buffer *head, const int idx)
{
	struct tomoyo_policy_namespace *ns =
		container_of(head->r.ns, typeof(*ns), namespace_list);
	struct list_head *list = &ns->policy_list[idx];

	list_for_each_cookie(head->r.acl, list) {
		struct tomoyo_acl_head *acl =
			container_of(head->r.acl, typeof(*acl), list);
		if (acl->is_deleted)
			continue;
		if (!tomoyo_flush(head))
			return false;
		switch (idx) {
		case TOMOYO_ID_TRANSITION_CONTROL:
			{
				struct tomoyo_transition_control *ptr =
					container_of(acl, typeof(*ptr), head);

				tomoyo_print_namespace(head);
				tomoyo_set_string(head, tomoyo_transition_type
						  [ptr->type]);
				tomoyo_set_string(head, ptr->program ?
						  ptr->program->name : "any");
				tomoyo_set_string(head, " from ");
				tomoyo_set_string(head, ptr->domainname ?
						  ptr->domainname->name :
						  "any");
			}
			break;
		case TOMOYO_ID_AGGREGATOR:
			{
				struct tomoyo_aggregator *ptr =
					container_of(acl, typeof(*ptr), head);

				tomoyo_print_namespace(head);
				tomoyo_set_string(head, "aggregator ");
				tomoyo_set_string(head,
						  ptr->original_name->name);
				tomoyo_set_space(head);
				tomoyo_set_string(head,
					       ptr->aggregated_name->name);
			}
			break;
		default:
			continue;
		}
		tomoyo_set_lf(head);
	}
	head->r.acl = NULL;
	return true;
}

/**
 * tomoyo_read_exception - Read exception policy.
 *
 * @head: Pointer to "struct tomoyo_io_buffer".
 *
 * Caller holds tomoyo_read_lock().
 */
static void tomoyo_read_exception(struct tomoyo_io_buffer *head)
{
	struct tomoyo_policy_namespace *ns =
		container_of(head->r.ns, typeof(*ns), namespace_list);

	if (head->r.eof)
		return;
	while (head->r.step < TOMOYO_MAX_POLICY &&
	       tomoyo_read_policy(head, head->r.step))
		head->r.step++;
	if (head->r.step < TOMOYO_MAX_POLICY)
		return;
	while (head->r.step < TOMOYO_MAX_POLICY + TOMOYO_MAX_GROUP &&
	       tomoyo_read_group(head, head->r.step - TOMOYO_MAX_POLICY))
		head->r.step++;
	if (head->r.step < TOMOYO_MAX_POLICY + TOMOYO_MAX_GROUP)
		return;
	while (head->r.step < TOMOYO_MAX_POLICY + TOMOYO_MAX_GROUP
	       + TOMOYO_MAX_ACL_GROUPS) {
		head->r.acl_group_index = head->r.step - TOMOYO_MAX_POLICY
			- TOMOYO_MAX_GROUP;
		if (!tomoyo_read_domain2(head, &ns->acl_group
					 [head->r.acl_group_index]))
			return;
		head->r.step++;
	}
	head->r.eof = true;
}

/* Wait queue for kernel -> userspace notification. */
static DECLARE_WAIT_QUEUE_HEAD(tomoyo_query_wait);
/* Wait queue for userspace -> kernel notification. */
static DECLARE_WAIT_QUEUE_HEAD(tomoyo_answer_wait);

/* Structure for query. */
struct tomoyo_query {
	struct list_head list;
	struct tomoyo_domain_info *domain;
	char *query;
	size_t query_len;
	unsigned int serial;
	u8 timer;
	u8 answer;
	u8 retry;
};

/* The list for "struct tomoyo_query". */
static LIST_HEAD(tomoyo_query_list);

/* Lock for manipulating tomoyo_query_list. */
static DEFINE_SPINLOCK(tomoyo_query_list_lock);

/*
 * Number of "struct file" referring /sys/kernel/security/tomoyo/query
 * interface.
 */
static atomic_t tomoyo_query_observers = ATOMIC_INIT(0);

/**
 * tomoyo_truncate - Truncate a line.
 *
 * @str: String to truncate.
 *
 * Returns length of truncated @str.
 */
static int tomoyo_truncate(char *str)
{
	char *start = str;

	while (*(unsigned char *) str > (unsigned char) ' ')
		str++;
	*str = '\0';
	return strlen(start) + 1;
}

/**
 * tomoyo_numscan - sscanf() which stores the length of a decimal integer value.
 *
 * @str:   String to scan.
 * @head:  Leading string that must start with.
 * @width: Pointer to "int" for storing length of a decimal integer value after @head.
 * @tail:  Optional character that must match after a decimal integer value.
 *
 * Returns whether @str starts with @head and a decimal value follows @head.
 */
static bool tomoyo_numscan(const char *str, const char *head, int *width, const char tail)
{
	const char *cp;
	const int n = strlen(head);

	if (!strncmp(str, head, n)) {
		cp = str + n;
		while (*cp && *cp >= '0' && *cp <= '9')
			cp++;
		if (*cp == tail || !tail) {
			*width = cp - (str + n);
			return *width != 0;
		}
	}
	*width = 0;
	return 0;
}

/**
 * tomoyo_patternize_path - Make patterns for file path. Used by learning mode.
 *
 * @buffer: Destination buffer.
 * @len:    Size of @buffer.
 * @entry:  Original line.
 *
 * Returns nothing.
 */
static void tomoyo_patternize_path(char *buffer, const int len, char *entry)
{
	int width;
	char *cp = entry;

	/* Nothing to do if this line is not for "file" related entry. */
	if (strncmp(entry, "file ", 5))
		goto flush;
	/*
	 * Nothing to do if there is no colon in this line, for this rewriting
	 * applies to only filesystems where numeric values in the path are volatile.
	 */
	cp = strchr(entry + 5, ':');
	if (!cp) {
		cp = entry;
		goto flush;
	}
	/* Flush e.g. "file ioctl" part. */
	while (*cp != ' ')
		cp--;
	*cp++ = '\0';
	tomoyo_addprintf(buffer, len, "%s ", entry);
	/* e.g. file ioctl pipe:[$INO] $CMD */
	if (tomoyo_numscan(cp, "pipe:[", &width, ']')) {
		cp += width + 7;
		tomoyo_addprintf(buffer, len, "pipe:[\\$]");
		goto flush;
	}
	/* e.g. file ioctl socket:[$INO] $CMD */
	if (tomoyo_numscan(cp, "socket:[", &width, ']')) {
		cp += width + 9;
		tomoyo_addprintf(buffer, len, "socket:[\\$]");
		goto flush;
	}
	if (!strncmp(cp, "proc:/self", 10)) {
		/* e.g. file read proc:/self/task/$TID/fdinfo/$FD */
		cp += 10;
		tomoyo_addprintf(buffer, len, "proc:/self");
	} else if (tomoyo_numscan(cp, "proc:/", &width, 0)) {
		/* e.g. file read proc:/$PID/task/$TID/fdinfo/$FD */
		/*
		 * Don't patternize $PID part if $PID == 1, for several
		 * programs access only files in /proc/1/ directory.
		 */
		cp += width + 6;
		if (width == 1 && *(cp - 1) == '1')
			tomoyo_addprintf(buffer, len, "proc:/1");
		else
			tomoyo_addprintf(buffer, len, "proc:/\\$");
	} else {
		goto flush;
	}
	/* Patternize $TID part if "/task/" follows. */
	if (tomoyo_numscan(cp, "/task/", &width, 0)) {
		cp += width + 6;
		tomoyo_addprintf(buffer, len, "/task/\\$");
	}
	/* Patternize $FD part if "/fd/" or "/fdinfo/" follows. */
	if (tomoyo_numscan(cp, "/fd/", &width, 0)) {
		cp += width + 4;
		tomoyo_addprintf(buffer, len, "/fd/\\$");
	} else if (tomoyo_numscan(cp, "/fdinfo/", &width, 0)) {
		cp += width + 8;
		tomoyo_addprintf(buffer, len, "/fdinfo/\\$");
	}
flush:
	/* Flush remaining part if any. */
	if (*cp)
		tomoyo_addprintf(buffer, len, "%s", cp);
}

/**
 * tomoyo_add_entry - Add an ACL to current thread's domain. Used by learning mode.
 *
 * @domain: Pointer to "struct tomoyo_domain_info".
 * @header: Lines containing ACL.
 *
 * Returns nothing.
 */
static void tomoyo_add_entry(struct tomoyo_domain_info *domain, char *header)
{
	char *buffer;
	char *realpath = NULL;
	char *argv0 = NULL;
	char *symlink = NULL;
	char *cp = strchr(header, '\n');
	int len;

	if (!cp)
		return;
	cp = strchr(cp + 1, '\n');
	if (!cp)
		return;
	*cp++ = '\0';
	/* Reserve some space for potentially using patterns. */
	len = strlen(cp) + 16;
	/* strstr() will return NULL if ordering is wrong. */
	if (*cp == 'f') {
		argv0 = strstr(header, " argv[]={ \"");
		if (argv0) {
			argv0 += 10;
			len += tomoyo_truncate(argv0) + 14;
		}
		realpath = strstr(header, " exec={ realpath=\"");
		if (realpath) {
			realpath += 8;
			len += tomoyo_truncate(realpath) + 6;
		}
		symlink = strstr(header, " symlink.target=\"");
		if (symlink)
			len += tomoyo_truncate(symlink + 1) + 1;
	}
	buffer = kmalloc(len, GFP_NOFS | __GFP_ZERO);
	if (!buffer)
		return;
<<<<<<< HEAD
	snprintf(buffer, len - 1, "%s", cp);
	if (*cp == 'f' && strchr(buffer, ':')) {
		/* Automatically replace 2 or more digits with \$ pattern. */
		char *cp2;

		/* e.g. file read proc:/$PID/stat */
		cp = strstr(buffer, " proc:/");
		if (cp && simple_strtoul(cp + 7, &cp2, 10) >= 10 && *cp2 == '/') {
			*(cp + 7) = '\\';
			*(cp + 8) = '$';
			memmove(cp + 9, cp2, strlen(cp2) + 1);
			goto ok;
		}
		/* e.g. file ioctl pipe:[$INO] $CMD */
		cp = strstr(buffer, " pipe:[");
		if (cp && simple_strtoul(cp + 7, &cp2, 10) >= 10 && *cp2 == ']') {
			*(cp + 7) = '\\';
			*(cp + 8) = '$';
			memmove(cp + 9, cp2, strlen(cp2) + 1);
			goto ok;
		}
		/* e.g. file ioctl socket:[$INO] $CMD */
		cp = strstr(buffer, " socket:[");
		if (cp && simple_strtoul(cp + 9, &cp2, 10) >= 10 && *cp2 == ']') {
			*(cp + 9) = '\\';
			*(cp + 10) = '$';
			memmove(cp + 11, cp2, strlen(cp2) + 1);
			goto ok;
		}
	}
ok:
=======
	tomoyo_patternize_path(buffer, len, cp);
>>>>>>> fe0fb583
	if (realpath)
		tomoyo_addprintf(buffer, len, " exec.%s", realpath);
	if (argv0)
		tomoyo_addprintf(buffer, len, " exec.argv[0]=%s", argv0);
	if (symlink)
		tomoyo_addprintf(buffer, len, "%s", symlink);
	tomoyo_normalize_line(buffer);
	if (!tomoyo_write_domain2(domain->ns, &domain->acl_info_list, buffer,
				  false))
		tomoyo_update_stat(TOMOYO_STAT_POLICY_UPDATES);
	kfree(buffer);
}

/**
 * tomoyo_supervisor - Ask for the supervisor's decision.
 *
 * @r:   Pointer to "struct tomoyo_request_info".
 * @fmt: The printf()'s format string, followed by parameters.
 *
 * Returns 0 if the supervisor decided to permit the access request which
 * violated the policy in enforcing mode, TOMOYO_RETRY_REQUEST if the
 * supervisor decided to retry the access request which violated the policy in
 * enforcing mode, 0 if it is not in enforcing mode, -EPERM otherwise.
 */
int tomoyo_supervisor(struct tomoyo_request_info *r, const char *fmt, ...)
{
	va_list args;
	int error;
	int len;
	static unsigned int tomoyo_serial;
	struct tomoyo_query entry = { };
	bool quota_exceeded = false;

	va_start(args, fmt);
	len = vsnprintf(NULL, 0, fmt, args) + 1;
	va_end(args);
	/* Write /sys/kernel/security/tomoyo/audit. */
	va_start(args, fmt);
	tomoyo_write_log2(r, len, fmt, args);
	va_end(args);
	/* Nothing more to do if granted. */
	if (r->granted)
		return 0;
	if (r->mode)
		tomoyo_update_stat(r->mode);
	switch (r->mode) {
	case TOMOYO_CONFIG_ENFORCING:
		error = -EPERM;
		if (atomic_read(&tomoyo_query_observers))
			break;
		goto out;
	case TOMOYO_CONFIG_LEARNING:
		error = 0;
		/* Check max_learning_entry parameter. */
		if (tomoyo_domain_quota_is_ok(r))
			break;
		fallthrough;
	default:
		return 0;
	}
	/* Get message. */
	va_start(args, fmt);
	entry.query = tomoyo_init_log(r, len, fmt, args);
	va_end(args);
	if (!entry.query)
		goto out;
	entry.query_len = strlen(entry.query) + 1;
	if (!error) {
		tomoyo_add_entry(r->domain, entry.query);
		goto out;
	}
	len = kmalloc_size_roundup(entry.query_len);
	entry.domain = r->domain;
	spin_lock(&tomoyo_query_list_lock);
	if (tomoyo_memory_quota[TOMOYO_MEMORY_QUERY] &&
	    tomoyo_memory_used[TOMOYO_MEMORY_QUERY] + len
	    >= tomoyo_memory_quota[TOMOYO_MEMORY_QUERY]) {
		quota_exceeded = true;
	} else {
		entry.serial = tomoyo_serial++;
		entry.retry = r->retry;
		tomoyo_memory_used[TOMOYO_MEMORY_QUERY] += len;
		list_add_tail(&entry.list, &tomoyo_query_list);
	}
	spin_unlock(&tomoyo_query_list_lock);
	if (quota_exceeded)
		goto out;
	/* Give 10 seconds for supervisor's opinion. */
	while (entry.timer < 10) {
		wake_up_all(&tomoyo_query_wait);
		if (wait_event_interruptible_timeout
		    (tomoyo_answer_wait, entry.answer ||
		     !atomic_read(&tomoyo_query_observers), HZ))
			break;
		entry.timer++;
	}
	spin_lock(&tomoyo_query_list_lock);
	list_del(&entry.list);
	tomoyo_memory_used[TOMOYO_MEMORY_QUERY] -= len;
	spin_unlock(&tomoyo_query_list_lock);
	switch (entry.answer) {
	case 3: /* Asked to retry by administrator. */
		error = TOMOYO_RETRY_REQUEST;
		r->retry++;
		break;
	case 1:
		/* Granted by administrator. */
		error = 0;
		break;
	default:
		/* Timed out or rejected by administrator. */
		break;
	}
out:
	kfree(entry.query);
	return error;
}

/**
 * tomoyo_find_domain_by_qid - Get domain by query id.
 *
 * @serial: Query ID assigned by tomoyo_supervisor().
 *
 * Returns pointer to "struct tomoyo_domain_info" if found, NULL otherwise.
 */
static struct tomoyo_domain_info *tomoyo_find_domain_by_qid
(unsigned int serial)
{
	struct tomoyo_query *ptr;
	struct tomoyo_domain_info *domain = NULL;

	spin_lock(&tomoyo_query_list_lock);
	list_for_each_entry(ptr, &tomoyo_query_list, list) {
		if (ptr->serial != serial)
			continue;
		domain = ptr->domain;
		break;
	}
	spin_unlock(&tomoyo_query_list_lock);
	return domain;
}

/**
 * tomoyo_poll_query - poll() for /sys/kernel/security/tomoyo/query.
 *
 * @file: Pointer to "struct file".
 * @wait: Pointer to "poll_table".
 *
 * Returns EPOLLIN | EPOLLRDNORM when ready to read, 0 otherwise.
 *
 * Waits for access requests which violated policy in enforcing mode.
 */
static __poll_t tomoyo_poll_query(struct file *file, poll_table *wait)
{
	if (!list_empty(&tomoyo_query_list))
		return EPOLLIN | EPOLLRDNORM;
	poll_wait(file, &tomoyo_query_wait, wait);
	if (!list_empty(&tomoyo_query_list))
		return EPOLLIN | EPOLLRDNORM;
	return 0;
}

/**
 * tomoyo_read_query - Read access requests which violated policy in enforcing mode.
 *
 * @head: Pointer to "struct tomoyo_io_buffer".
 */
static void tomoyo_read_query(struct tomoyo_io_buffer *head)
{
	struct list_head *tmp;
	unsigned int pos = 0;
	size_t len = 0;
	char *buf;

	if (head->r.w_pos)
		return;
	kfree(head->read_buf);
	head->read_buf = NULL;
	spin_lock(&tomoyo_query_list_lock);
	list_for_each(tmp, &tomoyo_query_list) {
		struct tomoyo_query *ptr = list_entry(tmp, typeof(*ptr), list);

		if (pos++ != head->r.query_index)
			continue;
		len = ptr->query_len;
		break;
	}
	spin_unlock(&tomoyo_query_list_lock);
	if (!len) {
		head->r.query_index = 0;
		return;
	}
	buf = kzalloc(len + 32, GFP_NOFS);
	if (!buf)
		return;
	pos = 0;
	spin_lock(&tomoyo_query_list_lock);
	list_for_each(tmp, &tomoyo_query_list) {
		struct tomoyo_query *ptr = list_entry(tmp, typeof(*ptr), list);

		if (pos++ != head->r.query_index)
			continue;
		/*
		 * Some query can be skipped because tomoyo_query_list
		 * can change, but I don't care.
		 */
		if (len == ptr->query_len)
			snprintf(buf, len + 31, "Q%u-%hu\n%s", ptr->serial,
				 ptr->retry, ptr->query);
		break;
	}
	spin_unlock(&tomoyo_query_list_lock);
	if (buf[0]) {
		head->read_buf = buf;
		head->r.w[head->r.w_pos++] = buf;
		head->r.query_index++;
	} else {
		kfree(buf);
	}
}

/**
 * tomoyo_write_answer - Write the supervisor's decision.
 *
 * @head: Pointer to "struct tomoyo_io_buffer".
 *
 * Returns 0 on success, -EINVAL otherwise.
 */
static int tomoyo_write_answer(struct tomoyo_io_buffer *head)
{
	char *data = head->write_buf;
	struct list_head *tmp;
	unsigned int serial;
	unsigned int answer;

	spin_lock(&tomoyo_query_list_lock);
	list_for_each(tmp, &tomoyo_query_list) {
		struct tomoyo_query *ptr = list_entry(tmp, typeof(*ptr), list);

		ptr->timer = 0;
	}
	spin_unlock(&tomoyo_query_list_lock);
	if (sscanf(data, "A%u=%u", &serial, &answer) != 2)
		return -EINVAL;
	spin_lock(&tomoyo_query_list_lock);
	list_for_each(tmp, &tomoyo_query_list) {
		struct tomoyo_query *ptr = list_entry(tmp, typeof(*ptr), list);

		if (ptr->serial != serial)
			continue;
		ptr->answer = answer;
		/* Remove from tomoyo_query_list. */
		if (ptr->answer)
			list_del_init(&ptr->list);
		break;
	}
	spin_unlock(&tomoyo_query_list_lock);
	return 0;
}

/**
 * tomoyo_read_version: Get version.
 *
 * @head: Pointer to "struct tomoyo_io_buffer".
 *
 * Returns version information.
 */
static void tomoyo_read_version(struct tomoyo_io_buffer *head)
{
	if (!head->r.eof) {
		tomoyo_io_printf(head, "2.6.0");
		head->r.eof = true;
	}
}

/* String table for /sys/kernel/security/tomoyo/stat interface. */
static const char * const tomoyo_policy_headers[TOMOYO_MAX_POLICY_STAT] = {
	[TOMOYO_STAT_POLICY_UPDATES]    = "update:",
	[TOMOYO_STAT_POLICY_LEARNING]   = "violation in learning mode:",
	[TOMOYO_STAT_POLICY_PERMISSIVE] = "violation in permissive mode:",
	[TOMOYO_STAT_POLICY_ENFORCING]  = "violation in enforcing mode:",
};

/* String table for /sys/kernel/security/tomoyo/stat interface. */
static const char * const tomoyo_memory_headers[TOMOYO_MAX_MEMORY_STAT] = {
	[TOMOYO_MEMORY_POLICY] = "policy:",
	[TOMOYO_MEMORY_AUDIT]  = "audit log:",
	[TOMOYO_MEMORY_QUERY]  = "query message:",
};

/* Counter for number of updates. */
static atomic_t tomoyo_stat_updated[TOMOYO_MAX_POLICY_STAT];
/* Timestamp counter for last updated. */
static time64_t tomoyo_stat_modified[TOMOYO_MAX_POLICY_STAT];

/**
 * tomoyo_update_stat - Update statistic counters.
 *
 * @index: Index for policy type.
 *
 * Returns nothing.
 */
void tomoyo_update_stat(const u8 index)
{
	atomic_inc(&tomoyo_stat_updated[index]);
	tomoyo_stat_modified[index] = ktime_get_real_seconds();
}

/**
 * tomoyo_read_stat - Read statistic data.
 *
 * @head: Pointer to "struct tomoyo_io_buffer".
 *
 * Returns nothing.
 */
static void tomoyo_read_stat(struct tomoyo_io_buffer *head)
{
	u8 i;
	unsigned int total = 0;

	if (head->r.eof)
		return;
	for (i = 0; i < TOMOYO_MAX_POLICY_STAT; i++) {
		tomoyo_io_printf(head, "Policy %-30s %10u",
				 tomoyo_policy_headers[i],
				 atomic_read(&tomoyo_stat_updated[i]));
		if (tomoyo_stat_modified[i]) {
			struct tomoyo_time stamp;

			tomoyo_convert_time(tomoyo_stat_modified[i], &stamp);
			tomoyo_io_printf(head, " (Last: %04u/%02u/%02u %02u:%02u:%02u)",
					 stamp.year, stamp.month, stamp.day,
					 stamp.hour, stamp.min, stamp.sec);
		}
		tomoyo_set_lf(head);
	}
	for (i = 0; i < TOMOYO_MAX_MEMORY_STAT; i++) {
		unsigned int used = tomoyo_memory_used[i];

		total += used;
		tomoyo_io_printf(head, "Memory used by %-22s %10u",
				 tomoyo_memory_headers[i], used);
		used = tomoyo_memory_quota[i];
		if (used)
			tomoyo_io_printf(head, " (Quota: %10u)", used);
		tomoyo_set_lf(head);
	}
	tomoyo_io_printf(head, "Total memory used:                    %10u\n",
			 total);
	head->r.eof = true;
}

/**
 * tomoyo_write_stat - Set memory quota.
 *
 * @head: Pointer to "struct tomoyo_io_buffer".
 *
 * Returns 0.
 */
static int tomoyo_write_stat(struct tomoyo_io_buffer *head)
{
	char *data = head->write_buf;
	u8 i;

	if (tomoyo_str_starts(&data, "Memory used by "))
		for (i = 0; i < TOMOYO_MAX_MEMORY_STAT; i++)
			if (tomoyo_str_starts(&data, tomoyo_memory_headers[i]))
				sscanf(data, "%u", &tomoyo_memory_quota[i]);
	return 0;
}

/**
 * tomoyo_open_control - open() for /sys/kernel/security/tomoyo/ interface.
 *
 * @type: Type of interface.
 * @file: Pointer to "struct file".
 *
 * Returns 0 on success, negative value otherwise.
 */
int tomoyo_open_control(const u8 type, struct file *file)
{
	struct tomoyo_io_buffer *head = kzalloc(sizeof(*head), GFP_NOFS);

	if (!head)
		return -ENOMEM;
	mutex_init(&head->io_sem);
	head->type = type;
	switch (type) {
	case TOMOYO_DOMAINPOLICY:
		/* /sys/kernel/security/tomoyo/domain_policy */
		head->write = tomoyo_write_domain;
		head->read = tomoyo_read_domain;
		break;
	case TOMOYO_EXCEPTIONPOLICY:
		/* /sys/kernel/security/tomoyo/exception_policy */
		head->write = tomoyo_write_exception;
		head->read = tomoyo_read_exception;
		break;
	case TOMOYO_AUDIT:
		/* /sys/kernel/security/tomoyo/audit */
		head->poll = tomoyo_poll_log;
		head->read = tomoyo_read_log;
		break;
	case TOMOYO_PROCESS_STATUS:
		/* /sys/kernel/security/tomoyo/.process_status */
		head->write = tomoyo_write_pid;
		head->read = tomoyo_read_pid;
		break;
	case TOMOYO_VERSION:
		/* /sys/kernel/security/tomoyo/version */
		head->read = tomoyo_read_version;
		head->readbuf_size = 128;
		break;
	case TOMOYO_STAT:
		/* /sys/kernel/security/tomoyo/stat */
		head->write = tomoyo_write_stat;
		head->read = tomoyo_read_stat;
		head->readbuf_size = 1024;
		break;
	case TOMOYO_PROFILE:
		/* /sys/kernel/security/tomoyo/profile */
		head->write = tomoyo_write_profile;
		head->read = tomoyo_read_profile;
		break;
	case TOMOYO_QUERY: /* /sys/kernel/security/tomoyo/query */
		head->poll = tomoyo_poll_query;
		head->write = tomoyo_write_answer;
		head->read = tomoyo_read_query;
		break;
	case TOMOYO_MANAGER:
		/* /sys/kernel/security/tomoyo/manager */
		head->write = tomoyo_write_manager;
		head->read = tomoyo_read_manager;
		break;
	}
	if (!(file->f_mode & FMODE_READ)) {
		/*
		 * No need to allocate read_buf since it is not opened
		 * for reading.
		 */
		head->read = NULL;
		head->poll = NULL;
	} else if (!head->poll) {
		/* Don't allocate read_buf for poll() access. */
		if (!head->readbuf_size)
			head->readbuf_size = 4096 * 2;
		head->read_buf = kzalloc(head->readbuf_size, GFP_NOFS);
		if (!head->read_buf) {
			kfree(head);
			return -ENOMEM;
		}
	}
	if (!(file->f_mode & FMODE_WRITE)) {
		/*
		 * No need to allocate write_buf since it is not opened
		 * for writing.
		 */
		head->write = NULL;
	} else if (head->write) {
		head->writebuf_size = 4096 * 2;
		head->write_buf = kzalloc(head->writebuf_size, GFP_NOFS);
		if (!head->write_buf) {
			kfree(head->read_buf);
			kfree(head);
			return -ENOMEM;
		}
	}
	/*
	 * If the file is /sys/kernel/security/tomoyo/query , increment the
	 * observer counter.
	 * The obserber counter is used by tomoyo_supervisor() to see if
	 * there is some process monitoring /sys/kernel/security/tomoyo/query.
	 */
	if (type == TOMOYO_QUERY)
		atomic_inc(&tomoyo_query_observers);
	file->private_data = head;
	tomoyo_notify_gc(head, true);
	return 0;
}

/**
 * tomoyo_poll_control - poll() for /sys/kernel/security/tomoyo/ interface.
 *
 * @file: Pointer to "struct file".
 * @wait: Pointer to "poll_table". Maybe NULL.
 *
 * Returns EPOLLIN | EPOLLRDNORM | EPOLLOUT | EPOLLWRNORM if ready to read/write,
 * EPOLLOUT | EPOLLWRNORM otherwise.
 */
__poll_t tomoyo_poll_control(struct file *file, poll_table *wait)
{
	struct tomoyo_io_buffer *head = file->private_data;

	if (head->poll)
		return head->poll(file, wait) | EPOLLOUT | EPOLLWRNORM;
	return EPOLLIN | EPOLLRDNORM | EPOLLOUT | EPOLLWRNORM;
}

/**
 * tomoyo_set_namespace_cursor - Set namespace to read.
 *
 * @head: Pointer to "struct tomoyo_io_buffer".
 *
 * Returns nothing.
 */
static inline void tomoyo_set_namespace_cursor(struct tomoyo_io_buffer *head)
{
	struct list_head *ns;

	if (head->type != TOMOYO_EXCEPTIONPOLICY &&
	    head->type != TOMOYO_PROFILE)
		return;
	/*
	 * If this is the first read, or reading previous namespace finished
	 * and has more namespaces to read, update the namespace cursor.
	 */
	ns = head->r.ns;
	if (!ns || (head->r.eof && ns->next != &tomoyo_namespace_list)) {
		/* Clearing is OK because tomoyo_flush() returned true. */
		memset(&head->r, 0, sizeof(head->r));
		head->r.ns = ns ? ns->next : tomoyo_namespace_list.next;
	}
}

/**
 * tomoyo_has_more_namespace - Check for unread namespaces.
 *
 * @head: Pointer to "struct tomoyo_io_buffer".
 *
 * Returns true if we have more entries to print, false otherwise.
 */
static inline bool tomoyo_has_more_namespace(struct tomoyo_io_buffer *head)
{
	return (head->type == TOMOYO_EXCEPTIONPOLICY ||
		head->type == TOMOYO_PROFILE) && head->r.eof &&
		head->r.ns->next != &tomoyo_namespace_list;
}

/**
 * tomoyo_read_control - read() for /sys/kernel/security/tomoyo/ interface.
 *
 * @head:       Pointer to "struct tomoyo_io_buffer".
 * @buffer:     Pointer to buffer to write to.
 * @buffer_len: Size of @buffer.
 *
 * Returns bytes read on success, negative value otherwise.
 */
ssize_t tomoyo_read_control(struct tomoyo_io_buffer *head, char __user *buffer,
			    const int buffer_len)
{
	int len;
	int idx;

	if (!head->read)
		return -EINVAL;
	if (mutex_lock_interruptible(&head->io_sem))
		return -EINTR;
	head->read_user_buf = buffer;
	head->read_user_buf_avail = buffer_len;
	idx = tomoyo_read_lock();
	if (tomoyo_flush(head))
		/* Call the policy handler. */
		do {
			tomoyo_set_namespace_cursor(head);
			head->read(head);
		} while (tomoyo_flush(head) &&
			 tomoyo_has_more_namespace(head));
	tomoyo_read_unlock(idx);
	len = head->read_user_buf - buffer;
	mutex_unlock(&head->io_sem);
	return len;
}

/**
 * tomoyo_parse_policy - Parse a policy line.
 *
 * @head: Pointer to "struct tomoyo_io_buffer".
 * @line: Line to parse.
 *
 * Returns 0 on success, negative value otherwise.
 *
 * Caller holds tomoyo_read_lock().
 */
static int tomoyo_parse_policy(struct tomoyo_io_buffer *head, char *line)
{
	/* Delete request? */
	head->w.is_delete = !strncmp(line, "delete ", 7);
	if (head->w.is_delete)
		memmove(line, line + 7, strlen(line + 7) + 1);
	/* Selecting namespace to update. */
	if (head->type == TOMOYO_EXCEPTIONPOLICY ||
	    head->type == TOMOYO_PROFILE) {
		if (*line == '<') {
			char *cp = strchr(line, ' ');

			if (cp) {
				*cp++ = '\0';
				head->w.ns = tomoyo_assign_namespace(line);
				memmove(line, cp, strlen(cp) + 1);
			} else
				head->w.ns = NULL;
		} else
			head->w.ns = &tomoyo_kernel_namespace;
		/* Don't allow updating if namespace is invalid. */
		if (!head->w.ns)
			return -ENOENT;
	}
	/* Do the update. */
	return head->write(head);
}

/**
 * tomoyo_write_control - write() for /sys/kernel/security/tomoyo/ interface.
 *
 * @head:       Pointer to "struct tomoyo_io_buffer".
 * @buffer:     Pointer to buffer to read from.
 * @buffer_len: Size of @buffer.
 *
 * Returns @buffer_len on success, negative value otherwise.
 */
ssize_t tomoyo_write_control(struct tomoyo_io_buffer *head,
			     const char __user *buffer, const int buffer_len)
{
	int error = buffer_len;
	size_t avail_len = buffer_len;
	char *cp0;
	int idx;

	if (!head->write)
		return -EINVAL;
	if (mutex_lock_interruptible(&head->io_sem))
		return -EINTR;
	cp0 = head->write_buf;
	head->read_user_buf_avail = 0;
	idx = tomoyo_read_lock();
	/* Read a line and dispatch it to the policy handler. */
	while (avail_len > 0) {
		char c;

		if (head->w.avail >= head->writebuf_size - 1) {
			const int len = head->writebuf_size * 2;
			char *cp = kzalloc(len, GFP_NOFS | __GFP_NOWARN);

			if (!cp) {
				error = -ENOMEM;
				break;
			}
			memmove(cp, cp0, head->w.avail);
			kfree(cp0);
			head->write_buf = cp;
			cp0 = cp;
			head->writebuf_size = len;
		}
		if (get_user(c, buffer)) {
			error = -EFAULT;
			break;
		}
		buffer++;
		avail_len--;
		cp0[head->w.avail++] = c;
		if (c != '\n')
			continue;
		cp0[head->w.avail - 1] = '\0';
		head->w.avail = 0;
		tomoyo_normalize_line(cp0);
		if (!strcmp(cp0, "reset")) {
			head->w.ns = &tomoyo_kernel_namespace;
			head->w.domain = NULL;
			memset(&head->r, 0, sizeof(head->r));
			continue;
		}
		/* Don't allow updating policies by non manager programs. */
		switch (head->type) {
		case TOMOYO_PROCESS_STATUS:
			/* This does not write anything. */
			break;
		case TOMOYO_DOMAINPOLICY:
			if (tomoyo_select_domain(head, cp0))
				continue;
			fallthrough;
		case TOMOYO_EXCEPTIONPOLICY:
			if (!strcmp(cp0, "select transition_only")) {
				head->r.print_transition_related_only = true;
				continue;
			}
			fallthrough;
		default:
			if (!tomoyo_manager()) {
				error = -EPERM;
				goto out;
			}
		}
		switch (tomoyo_parse_policy(head, cp0)) {
		case -EPERM:
			error = -EPERM;
			goto out;
		case 0:
			switch (head->type) {
			case TOMOYO_DOMAINPOLICY:
			case TOMOYO_EXCEPTIONPOLICY:
			case TOMOYO_STAT:
			case TOMOYO_PROFILE:
			case TOMOYO_MANAGER:
				tomoyo_update_stat(TOMOYO_STAT_POLICY_UPDATES);
				break;
			default:
				break;
			}
			break;
		}
	}
out:
	tomoyo_read_unlock(idx);
	mutex_unlock(&head->io_sem);
	return error;
}

/**
 * tomoyo_close_control - close() for /sys/kernel/security/tomoyo/ interface.
 *
 * @head: Pointer to "struct tomoyo_io_buffer".
 */
void tomoyo_close_control(struct tomoyo_io_buffer *head)
{
	/*
	 * If the file is /sys/kernel/security/tomoyo/query , decrement the
	 * observer counter.
	 */
	if (head->type == TOMOYO_QUERY &&
	    atomic_dec_and_test(&tomoyo_query_observers))
		wake_up_all(&tomoyo_answer_wait);
	tomoyo_notify_gc(head, false);
}

/**
 * tomoyo_check_profile - Check all profiles currently assigned to domains are defined.
 */
void tomoyo_check_profile(void)
{
	struct tomoyo_domain_info *domain;
	const int idx = tomoyo_read_lock();

	tomoyo_policy_loaded = true;
	pr_info("TOMOYO: 2.6.0\n");
	list_for_each_entry_rcu(domain, &tomoyo_domain_list, list,
				srcu_read_lock_held(&tomoyo_ss)) {
		const u8 profile = domain->profile;
		struct tomoyo_policy_namespace *ns = domain->ns;

		if (ns->profile_version == 20110903) {
			pr_info_once("Converting profile version from %u to %u.\n",
				     20110903, 20150505);
			ns->profile_version = 20150505;
		}
		if (ns->profile_version != 20150505)
			pr_err("Profile version %u is not supported.\n",
			       ns->profile_version);
		else if (!ns->profile_ptr[profile])
			pr_err("Profile %u (used by '%s') is not defined.\n",
			       profile, domain->domainname->name);
		else
			continue;
		pr_err("Userland tools for TOMOYO 2.6 must be installed and policy must be initialized.\n");
		pr_err("Please see https://tomoyo.sourceforge.net/2.6/ for more information.\n");
		panic("STOP!");
	}
	tomoyo_read_unlock(idx);
	pr_info("Mandatory Access Control activated.\n");
}

/**
 * tomoyo_load_builtin_policy - Load built-in policy.
 *
 * Returns nothing.
 */
void __init tomoyo_load_builtin_policy(void)
{
#ifdef CONFIG_SECURITY_TOMOYO_INSECURE_BUILTIN_SETTING
	static char tomoyo_builtin_profile[] __initdata =
		"PROFILE_VERSION=20150505\n"
		"0-CONFIG={ mode=learning grant_log=no reject_log=yes }\n";
	static char tomoyo_builtin_exception_policy[] __initdata =
		"aggregator proc:/self/exe /proc/self/exe\n";
	static char tomoyo_builtin_domain_policy[] __initdata = "";
	static char tomoyo_builtin_manager[] __initdata = "";
	static char tomoyo_builtin_stat[] __initdata = "";
#else
	/*
	 * This include file is manually created and contains built-in policy
	 * named "tomoyo_builtin_profile", "tomoyo_builtin_exception_policy",
	 * "tomoyo_builtin_domain_policy", "tomoyo_builtin_manager",
	 * "tomoyo_builtin_stat" in the form of "static char [] __initdata".
	 */
#include "builtin-policy.h"
#endif
	u8 i;
	const int idx = tomoyo_read_lock();

	for (i = 0; i < 5; i++) {
		struct tomoyo_io_buffer head = { };
		char *start = "";

		switch (i) {
		case 0:
			start = tomoyo_builtin_profile;
			head.type = TOMOYO_PROFILE;
			head.write = tomoyo_write_profile;
			break;
		case 1:
			start = tomoyo_builtin_exception_policy;
			head.type = TOMOYO_EXCEPTIONPOLICY;
			head.write = tomoyo_write_exception;
			break;
		case 2:
			start = tomoyo_builtin_domain_policy;
			head.type = TOMOYO_DOMAINPOLICY;
			head.write = tomoyo_write_domain;
			break;
		case 3:
			start = tomoyo_builtin_manager;
			head.type = TOMOYO_MANAGER;
			head.write = tomoyo_write_manager;
			break;
		case 4:
			start = tomoyo_builtin_stat;
			head.type = TOMOYO_STAT;
			head.write = tomoyo_write_stat;
			break;
		}
		while (1) {
			char *end = strchr(start, '\n');

			if (!end)
				break;
			*end = '\0';
			tomoyo_normalize_line(start);
			head.write_buf = start;
			tomoyo_parse_policy(&head, start);
			start = end + 1;
		}
	}
	tomoyo_read_unlock(idx);
#ifdef CONFIG_SECURITY_TOMOYO_OMIT_USERSPACE_LOADER
	tomoyo_check_profile();
#endif
}<|MERGE_RESOLUTION|>--- conflicted
+++ resolved
@@ -2132,41 +2132,7 @@
 	buffer = kmalloc(len, GFP_NOFS | __GFP_ZERO);
 	if (!buffer)
 		return;
-<<<<<<< HEAD
-	snprintf(buffer, len - 1, "%s", cp);
-	if (*cp == 'f' && strchr(buffer, ':')) {
-		/* Automatically replace 2 or more digits with \$ pattern. */
-		char *cp2;
-
-		/* e.g. file read proc:/$PID/stat */
-		cp = strstr(buffer, " proc:/");
-		if (cp && simple_strtoul(cp + 7, &cp2, 10) >= 10 && *cp2 == '/') {
-			*(cp + 7) = '\\';
-			*(cp + 8) = '$';
-			memmove(cp + 9, cp2, strlen(cp2) + 1);
-			goto ok;
-		}
-		/* e.g. file ioctl pipe:[$INO] $CMD */
-		cp = strstr(buffer, " pipe:[");
-		if (cp && simple_strtoul(cp + 7, &cp2, 10) >= 10 && *cp2 == ']') {
-			*(cp + 7) = '\\';
-			*(cp + 8) = '$';
-			memmove(cp + 9, cp2, strlen(cp2) + 1);
-			goto ok;
-		}
-		/* e.g. file ioctl socket:[$INO] $CMD */
-		cp = strstr(buffer, " socket:[");
-		if (cp && simple_strtoul(cp + 9, &cp2, 10) >= 10 && *cp2 == ']') {
-			*(cp + 9) = '\\';
-			*(cp + 10) = '$';
-			memmove(cp + 11, cp2, strlen(cp2) + 1);
-			goto ok;
-		}
-	}
-ok:
-=======
 	tomoyo_patternize_path(buffer, len, cp);
->>>>>>> fe0fb583
 	if (realpath)
 		tomoyo_addprintf(buffer, len, " exec.%s", realpath);
 	if (argv0)
