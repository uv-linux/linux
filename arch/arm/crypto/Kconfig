# SPDX-License-Identifier: GPL-2.0

menuconfig ARM_CRYPTO
	bool "ARM Accelerated Cryptographic Algorithms"
	depends on ARM
	help
	  Say Y here to choose from a selection of cryptographic algorithms
	  implemented using ARM specific CPU features or instructions.

if ARM_CRYPTO

config CRYPTO_SHA1_ARM
	tristate "SHA1 digest algorithm (ARM-asm)"
	select CRYPTO_SHA1
	select CRYPTO_HASH
	help
	  SHA-1 secure hash standard (FIPS 180-1/DFIPS 180-2) implemented
	  using optimized ARM assembler.

config CRYPTO_SHA1_ARM_NEON
	tristate "SHA1 digest algorithm (ARM NEON)"
	depends on KERNEL_MODE_NEON
	select CRYPTO_SHA1_ARM
	select CRYPTO_SHA1
	select CRYPTO_HASH
	help
	  SHA-1 secure hash standard (FIPS 180-1/DFIPS 180-2) implemented
	  using optimized ARM NEON assembly, when NEON instructions are
	  available.

config CRYPTO_SHA1_ARM_CE
	tristate "SHA1 digest algorithm (ARM v8 Crypto Extensions)"
	depends on KERNEL_MODE_NEON && (CC_IS_CLANG || GCC_VERSION >= 40800)
	select CRYPTO_SHA1_ARM
	select CRYPTO_HASH
	help
	  SHA-1 secure hash standard (FIPS 180-1/DFIPS 180-2) implemented
	  using special ARMv8 Crypto Extensions.

config CRYPTO_SHA2_ARM_CE
	tristate "SHA-224/256 digest algorithm (ARM v8 Crypto Extensions)"
	depends on KERNEL_MODE_NEON && (CC_IS_CLANG || GCC_VERSION >= 40800)
	select CRYPTO_SHA256_ARM
	select CRYPTO_HASH
	help
	  SHA-256 secure hash standard (DFIPS 180-2) implemented
	  using special ARMv8 Crypto Extensions.

config CRYPTO_SHA256_ARM
	tristate "SHA-224/256 digest algorithm (ARM-asm and NEON)"
	select CRYPTO_HASH
	depends on !CPU_V7M
	help
	  SHA-256 secure hash standard (DFIPS 180-2) implemented
	  using optimized ARM assembler and NEON, when available.

config CRYPTO_SHA512_ARM
	tristate "SHA-384/512 digest algorithm (ARM-asm and NEON)"
	select CRYPTO_HASH
	depends on !CPU_V7M
	help
	  SHA-512 secure hash standard (DFIPS 180-2) implemented
	  using optimized ARM assembler and NEON, when available.

config CRYPTO_AES_ARM
	tristate "Scalar AES cipher for ARM"
	select CRYPTO_ALGAPI
	select CRYPTO_AES
	help
	  Use optimized AES assembler routines for ARM platforms.

	  On ARM processors without the Crypto Extensions, this is the
	  fastest AES implementation for single blocks.  For multiple
	  blocks, the NEON bit-sliced implementation is usually faster.

	  This implementation may be vulnerable to cache timing attacks,
	  since it uses lookup tables.  However, as countermeasures it
	  disables IRQs and preloads the tables; it is hoped this makes
	  such attacks very difficult.

config CRYPTO_AES_ARM_BS
	tristate "Bit sliced AES using NEON instructions"
	depends on KERNEL_MODE_NEON
	select CRYPTO_SKCIPHER
	select CRYPTO_LIB_AES
	select CRYPTO_SIMD
	help
	  Use a faster and more secure NEON based implementation of AES in CBC,
	  CTR and XTS modes

	  Bit sliced AES gives around 45% speedup on Cortex-A15 for CTR mode
	  and for XTS mode encryption, CBC and XTS mode decryption speedup is
	  around 25%. (CBC encryption speed is not affected by this driver.)
	  This implementation does not rely on any lookup tables so it is
	  believed to be invulnerable to cache timing attacks.

config CRYPTO_AES_ARM_CE
	tristate "Accelerated AES using ARMv8 Crypto Extensions"
<<<<<<< HEAD
	depends on KERNEL_MODE_NEON
	select CRYPTO_BLKCIPHER
=======
	depends on KERNEL_MODE_NEON && (CC_IS_CLANG || GCC_VERSION >= 40800)
	select CRYPTO_SKCIPHER
>>>>>>> b08baef0
	select CRYPTO_LIB_AES
	select CRYPTO_SIMD
	help
	  Use an implementation of AES in CBC, CTR and XTS modes that uses
	  ARMv8 Crypto Extensions

config CRYPTO_GHASH_ARM_CE
	tristate "PMULL-accelerated GHASH using NEON/ARMv8 Crypto Extensions"
	depends on KERNEL_MODE_NEON && (CC_IS_CLANG || GCC_VERSION >= 40800)
	select CRYPTO_HASH
	select CRYPTO_CRYPTD
	select CRYPTO_GF128MUL
	help
	  Use an implementation of GHASH (used by the GCM AEAD chaining mode)
	  that uses the 64x64 to 128 bit polynomial multiplication (vmull.p64)
	  that is part of the ARMv8 Crypto Extensions, or a slower variant that
	  uses the vmull.p8 instruction that is part of the basic NEON ISA.

config CRYPTO_CRCT10DIF_ARM_CE
	tristate "CRCT10DIF digest algorithm using PMULL instructions"
	depends on KERNEL_MODE_NEON && (CC_IS_CLANG || GCC_VERSION >= 40800)
	depends on CRC_T10DIF
	select CRYPTO_HASH

config CRYPTO_CRC32_ARM_CE
	tristate "CRC32(C) digest algorithm using CRC and/or PMULL instructions"
	depends on KERNEL_MODE_NEON && (CC_IS_CLANG || GCC_VERSION >= 40800)
	depends on CRC32
	select CRYPTO_HASH

config CRYPTO_CHACHA20_NEON
	tristate "NEON and scalar accelerated ChaCha stream cipher algorithms"
	select CRYPTO_SKCIPHER
	select CRYPTO_ARCH_HAVE_LIB_CHACHA

config CRYPTO_POLY1305_ARM
	tristate "Accelerated scalar and SIMD Poly1305 hash implementations"
	select CRYPTO_HASH
	select CRYPTO_ARCH_HAVE_LIB_POLY1305

config CRYPTO_NHPOLY1305_NEON
	tristate "NEON accelerated NHPoly1305 hash function (for Adiantum)"
	depends on KERNEL_MODE_NEON
	select CRYPTO_NHPOLY1305

config CRYPTO_CURVE25519_NEON
	tristate "NEON accelerated Curve25519 scalar multiplication library"
	depends on KERNEL_MODE_NEON
	select CRYPTO_LIB_CURVE25519_GENERIC
	select CRYPTO_ARCH_HAVE_LIB_CURVE25519

endif<|MERGE_RESOLUTION|>--- conflicted
+++ resolved
@@ -96,13 +96,8 @@
 
 config CRYPTO_AES_ARM_CE
 	tristate "Accelerated AES using ARMv8 Crypto Extensions"
-<<<<<<< HEAD
-	depends on KERNEL_MODE_NEON
-	select CRYPTO_BLKCIPHER
-=======
 	depends on KERNEL_MODE_NEON && (CC_IS_CLANG || GCC_VERSION >= 40800)
 	select CRYPTO_SKCIPHER
->>>>>>> b08baef0
 	select CRYPTO_LIB_AES
 	select CRYPTO_SIMD
 	help
