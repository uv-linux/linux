--- conflicted
+++ resolved
@@ -69,10 +69,7 @@
 %type <num> PE_VALUE_SYM_HW
 %type <num> PE_VALUE_SYM_SW
 %type <num> PE_VALUE_SYM_TOOL
-<<<<<<< HEAD
-=======
 %type <mod> PE_MODIFIER_EVENT
->>>>>>> 0c383648
 %type <term_type> PE_TERM
 %type <num> value_sym
 %type <str> PE_RAW
@@ -114,10 +111,7 @@
 {
 	char *str;
 	u64 num;
-<<<<<<< HEAD
-=======
 	struct parse_events_modifier mod;
->>>>>>> 0c383648
 	enum parse_events__term_type term_type;
 	struct list_head *list_evsel;
 	struct parse_events_terms *list_terms;
@@ -282,76 +276,6 @@
 event_pmu:
 PE_NAME opt_pmu_config
 {
-<<<<<<< HEAD
-	struct parse_events_state *parse_state = _parse_state;
-	/* List of created evsels. */
-	struct list_head *list = NULL;
-	char *pattern = NULL;
-
-#define CLEANUP						\
-	do {						\
-		parse_events_terms__delete($2);		\
-		free(list);				\
-		free($1);				\
-		free(pattern);				\
-	} while(0)
-
-	list = alloc_list();
-	if (!list) {
-		CLEANUP;
-		YYNOMEM;
-	}
-	/* Attempt to add to list assuming $1 is a PMU name. */
-	if (parse_events_add_pmu(parse_state, list, $1, $2, /*auto_merge_stats=*/false, &@1)) {
-		struct perf_pmu *pmu = NULL;
-		int ok = 0;
-
-		/* Failure to add, try wildcard expansion of $1 as a PMU name. */
-		if (asprintf(&pattern, "%s*", $1) < 0) {
-			CLEANUP;
-			YYNOMEM;
-		}
-
-		while ((pmu = perf_pmus__scan(pmu)) != NULL) {
-			const char *name = pmu->name;
-
-			if (parse_events__filter_pmu(parse_state, pmu))
-				continue;
-
-			if (!strncmp(name, "uncore_", 7) &&
-			    strncmp($1, "uncore_", 7))
-				name += 7;
-			if (!perf_pmu__match(pattern, name, $1) ||
-			    !perf_pmu__match(pattern, pmu->alias_name, $1)) {
-				bool auto_merge_stats = perf_pmu__auto_merge_stats(pmu);
-
-				if (!parse_events_add_pmu(parse_state, list, pmu->name, $2,
-							  auto_merge_stats, &@1)) {
-					ok++;
-					parse_state->wild_card_pmus = true;
-				}
-			}
-		}
-
-		if (!ok) {
-			/* Failure to add, assume $1 is an event name. */
-			zfree(&list);
-			ok = !parse_events_multi_pmu_add(parse_state, $1, $2, &list, &@1);
-		}
-		if (!ok) {
-			struct parse_events_error *error = parse_state->error;
-			char *help;
-
-			if (asprintf(&help, "Unable to find PMU or event on a PMU of '%s'", $1) < 0)
-				help = NULL;
-			parse_events_error__handle(error, @1.first_column,
-						   strdup("Bad event or PMU"),
-						   help);
-			CLEANUP;
-			YYABORT;
-		}
-	}
-=======
 	/* List of created evsels. */
 	struct list_head *list = NULL;
 	int err = parse_events_multi_pmu_add_or_add_pmu(_parse_state, $1, $2, &list, &@1);
@@ -360,11 +284,7 @@
 	free($1);
 	if (err)
 		PE_ABORT(err);
->>>>>>> 0c383648
-	$$ = list;
-	list = NULL;
-	CLEANUP;
-#undef CLEANUP
+	$$ = list;
 }
 |
 PE_NAME sep_dc
@@ -557,11 +477,7 @@
 	if (!list)
 		YYNOMEM;
 
-<<<<<<< HEAD
-	err = parse_events_add_tracepoint(list, &parse_state->idx, $1.sys, $1.event,
-=======
 	err = parse_events_add_tracepoint(parse_state, list, $1.sys, $1.event,
->>>>>>> 0c383648
 					error, $2, &@1);
 
 	parse_events_terms__delete($2);
@@ -690,14 +606,11 @@
 }
 
 name_or_raw: PE_RAW | PE_NAME | PE_LEGACY_CACHE
-<<<<<<< HEAD
-=======
 |
 PE_TERM_HW
 {
 	$$ = $1.str;
 }
->>>>>>> 0c383648
 
 event_term:
 PE_RAW
@@ -733,25 +646,7 @@
 					 $1, $3, /*novalue=*/false, &@1, &@3);
 
 	if (err) {
-<<<<<<< HEAD
 		free($1);
-		PE_ABORT(err);
-	}
-	$$ = term;
-}
-|
-name_or_raw '=' PE_TERM_HW
-{
-	struct parse_events_term *term;
-	int err = parse_events_term__str(&term, PARSE_EVENTS__TERM_TYPE_USER,
-					 $1, $3.str, &@1, &@3);
-
-	if (err) {
-		free($1);
-		free($3.str);
-=======
-		free($1);
->>>>>>> 0c383648
 		PE_ABORT(err);
 	}
 	$$ = term;
@@ -805,21 +700,6 @@
 	if (err) {
 		free($3);
 		PE_ABORT(err);
-<<<<<<< HEAD
-	}
-	$$ = term;
-}
-|
-PE_TERM '=' PE_TERM_HW
-{
-	struct parse_events_term *term;
-	int err = parse_events_term__str(&term, $1, /*config=*/NULL, $3.str, &@1, &@3);
-
-	if (err) {
-		free($3.str);
-		PE_ABORT(err);
-=======
->>>>>>> 0c383648
 	}
 	$$ = term;
 }
