/* SPDX-License-Identifier: GPL-2.0 */
#ifndef __LINUX_GPIO_MACHINE_H
#define __LINUX_GPIO_MACHINE_H

#include <linux/types.h>
#include <linux/list.h>

enum gpio_lookup_flags {
<<<<<<< HEAD
	GPIO_ACTIVE_HIGH = (0 << 0),
	GPIO_ACTIVE_LOW = (1 << 0),
	GPIO_OPEN_DRAIN = (1 << 1),
	GPIO_OPEN_SOURCE = (1 << 2),
	GPIO_PERSISTENT = (0 << 3),
	GPIO_TRANSITORY = (1 << 3),
	GPIO_PULL_UP = (1 << 4),
	GPIO_PULL_DOWN = (1 << 5),
=======
	GPIO_ACTIVE_HIGH		= (0 << 0),
	GPIO_ACTIVE_LOW			= (1 << 0),
	GPIO_OPEN_DRAIN			= (1 << 1),
	GPIO_OPEN_SOURCE		= (1 << 2),
	GPIO_PERSISTENT			= (0 << 3),
	GPIO_TRANSITORY			= (1 << 3),
	GPIO_PULL_UP			= (1 << 4),
	GPIO_PULL_DOWN			= (1 << 5),

	GPIO_LOOKUP_FLAGS_DEFAULT	= GPIO_ACTIVE_HIGH | GPIO_PERSISTENT,
>>>>>>> 0ecfebd2
};

/**
 * struct gpiod_lookup - lookup table
 * @chip_label: name of the chip the GPIO belongs to
 * @chip_hwnum: hardware number (i.e. relative to the chip) of the GPIO
 * @con_id: name of the GPIO from the device's point of view
 * @idx: index of the GPIO in case several GPIOs share the same name
 * @flags: bitmask of gpio_lookup_flags GPIO_* values
 *
 * gpiod_lookup is a lookup table for associating GPIOs to specific devices and
 * functions using platform data.
 */
struct gpiod_lookup {
	const char *chip_label;
	u16 chip_hwnum;
	const char *con_id;
	unsigned int idx;
	unsigned long flags;
};

struct gpiod_lookup_table {
	struct list_head list;
	const char *dev_id;
	struct gpiod_lookup table[];
};

/**
 * struct gpiod_hog - GPIO line hog table
 * @chip_label: name of the chip the GPIO belongs to
 * @chip_hwnum: hardware number (i.e. relative to the chip) of the GPIO
 * @line_name: consumer name for the hogged line
 * @lflags: bitmask of gpio_lookup_flags GPIO_* values
 * @dflags: GPIO flags used to specify the direction and value
 */
struct gpiod_hog {
	struct list_head list;
	const char *chip_label;
	u16 chip_hwnum;
	const char *line_name;
	unsigned long lflags;
	int dflags;
};

/*
 * Simple definition of a single GPIO under a con_id
 */
#define GPIO_LOOKUP(_chip_label, _chip_hwnum, _con_id, _flags) \
	GPIO_LOOKUP_IDX(_chip_label, _chip_hwnum, _con_id, 0, _flags)

/*
 * Use this macro if you need to have several GPIOs under the same con_id.
 * Each GPIO needs to use a different index and can be accessed using
 * gpiod_get_index()
 */
#define GPIO_LOOKUP_IDX(_chip_label, _chip_hwnum, _con_id, _idx, _flags)  \
{                                                                         \
	.chip_label = _chip_label,                                        \
	.chip_hwnum = _chip_hwnum,                                        \
	.con_id = _con_id,                                                \
	.idx = _idx,                                                      \
	.flags = _flags,                                                  \
}

/*
 * Simple definition of a single GPIO hog in an array.
 */
#define GPIO_HOG(_chip_label, _chip_hwnum, _line_name, _lflags, _dflags)  \
{                                                                         \
	.chip_label = _chip_label,                                        \
	.chip_hwnum = _chip_hwnum,                                        \
	.line_name = _line_name,                                          \
	.lflags = _lflags,                                                \
	.dflags = _dflags,                                                \
}

#ifdef CONFIG_GPIOLIB
void gpiod_add_lookup_table(struct gpiod_lookup_table *table);
void gpiod_add_lookup_tables(struct gpiod_lookup_table **tables, size_t n);
void gpiod_remove_lookup_table(struct gpiod_lookup_table *table);
void gpiod_add_hogs(struct gpiod_hog *hogs);
#else
static inline
void gpiod_add_lookup_table(struct gpiod_lookup_table *table) {}
static inline
void gpiod_add_lookup_tables(struct gpiod_lookup_table **tables, size_t n) {}
static inline
void gpiod_remove_lookup_table(struct gpiod_lookup_table *table) {}
static inline void gpiod_add_hogs(struct gpiod_hog *hogs) {}
#endif

#endif /* __LINUX_GPIO_MACHINE_H */<|MERGE_RESOLUTION|>--- conflicted
+++ resolved
@@ -6,16 +6,6 @@
 #include <linux/list.h>
 
 enum gpio_lookup_flags {
-<<<<<<< HEAD
-	GPIO_ACTIVE_HIGH = (0 << 0),
-	GPIO_ACTIVE_LOW = (1 << 0),
-	GPIO_OPEN_DRAIN = (1 << 1),
-	GPIO_OPEN_SOURCE = (1 << 2),
-	GPIO_PERSISTENT = (0 << 3),
-	GPIO_TRANSITORY = (1 << 3),
-	GPIO_PULL_UP = (1 << 4),
-	GPIO_PULL_DOWN = (1 << 5),
-=======
 	GPIO_ACTIVE_HIGH		= (0 << 0),
 	GPIO_ACTIVE_LOW			= (1 << 0),
 	GPIO_OPEN_DRAIN			= (1 << 1),
@@ -26,7 +16,6 @@
 	GPIO_PULL_DOWN			= (1 << 5),
 
 	GPIO_LOOKUP_FLAGS_DEFAULT	= GPIO_ACTIVE_HIGH | GPIO_PERSISTENT,
->>>>>>> 0ecfebd2
 };
 
 /**
