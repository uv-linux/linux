# UAPI Header export list
header-y += ib_user_cm.h
header-y += ib_user_mad.h
header-y += ib_user_sa.h
header-y += ib_user_verbs.h
header-y += rdma_netlink.h
header-y += rdma_user_cm.h
header-y += hfi/
header-y += rdma_user_rxe.h
header-y += cxgb3-abi.h
header-y += cxgb4-abi.h
header-y += mlx4-abi.h
header-y += mlx5-abi.h
header-y += mthca-abi.h
header-y += nes-abi.h
header-y += ocrdma-abi.h
<<<<<<< HEAD
header-y += hns-abi.h
=======
header-y += vmw_pvrdma-abi.h
>>>>>>> 29c8d9eb
<|MERGE_RESOLUTION|>--- conflicted
+++ resolved
@@ -14,8 +14,5 @@
 header-y += mthca-abi.h
 header-y += nes-abi.h
 header-y += ocrdma-abi.h
-<<<<<<< HEAD
 header-y += hns-abi.h
-=======
-header-y += vmw_pvrdma-abi.h
->>>>>>> 29c8d9eb
+header-y += vmw_pvrdma-abi.h