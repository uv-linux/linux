// SPDX-License-Identifier: GPL-2.0-or-later
/*
 *
 *  hda_intel.c - Implementation of primary alsa driver code base
 *                for Intel HD Audio.
 *
 *  Copyright(c) 2004 Intel Corporation. All rights reserved.
 *
 *  Copyright (c) 2004 Takashi Iwai <tiwai@suse.de>
 *                     PeiSen Hou <pshou@realtek.com.tw>
 *
 *  CONTACTS:
 *
 *  Matt Jared		matt.jared@intel.com
 *  Andy Kopp		andy.kopp@intel.com
 *  Dan Kogan		dan.d.kogan@intel.com
 *
 *  CHANGES:
 *
 *  2004.12.01	Major rewrite by tiwai, merged the work of pshou
 */

#include <linux/delay.h>
#include <linux/interrupt.h>
#include <linux/kernel.h>
#include <linux/module.h>
#include <linux/dma-mapping.h>
#include <linux/moduleparam.h>
#include <linux/init.h>
#include <linux/slab.h>
#include <linux/pci.h>
#include <linux/mutex.h>
#include <linux/io.h>
#include <linux/pm_runtime.h>
#include <linux/clocksource.h>
#include <linux/time.h>
#include <linux/completion.h>
#include <linux/acpi.h>
#include <linux/pgtable.h>

#ifdef CONFIG_X86
/* for snoop control */
#include <asm/set_memory.h>
#include <asm/cpufeature.h>
#endif
#include <sound/core.h>
#include <sound/initval.h>
#include <sound/hdaudio.h>
#include <sound/hda_i915.h>
#include <sound/intel-dsp-config.h>
#include <linux/vgaarb.h>
#include <linux/vga_switcheroo.h>
#include <linux/firmware.h>
#include <sound/hda_codec.h>
#include "hda_controller.h"
#include "hda_intel.h"

#define CREATE_TRACE_POINTS
#include "hda_intel_trace.h"

/* position fix mode */
enum {
	POS_FIX_AUTO,
	POS_FIX_LPIB,
	POS_FIX_POSBUF,
	POS_FIX_VIACOMBO,
	POS_FIX_COMBO,
	POS_FIX_SKL,
	POS_FIX_FIFO,
};

/* Defines for ATI HD Audio support in SB450 south bridge */
#define ATI_SB450_HDAUDIO_MISC_CNTR2_ADDR   0x42
#define ATI_SB450_HDAUDIO_ENABLE_SNOOP      0x02

/* Defines for Nvidia HDA support */
#define NVIDIA_HDA_TRANSREG_ADDR      0x4e
#define NVIDIA_HDA_ENABLE_COHBITS     0x0f
#define NVIDIA_HDA_ISTRM_COH          0x4d
#define NVIDIA_HDA_OSTRM_COH          0x4c
#define NVIDIA_HDA_ENABLE_COHBIT      0x01

/* Defines for Intel SCH HDA snoop control */
#define INTEL_HDA_CGCTL	 0x48
#define INTEL_HDA_CGCTL_MISCBDCGE        (0x1 << 6)
#define INTEL_SCH_HDA_DEVC      0x78
#define INTEL_SCH_HDA_DEVC_NOSNOOP       (0x1<<11)

/* Define VIA HD Audio Device ID*/
#define VIA_HDAC_DEVICE_ID		0x3288

/* max number of SDs */
/* ICH, ATI and VIA have 4 playback and 4 capture */
#define ICH6_NUM_CAPTURE	4
#define ICH6_NUM_PLAYBACK	4

/* ULI has 6 playback and 5 capture */
#define ULI_NUM_CAPTURE		5
#define ULI_NUM_PLAYBACK	6

/* ATI HDMI may have up to 8 playbacks and 0 capture */
#define ATIHDMI_NUM_CAPTURE	0
#define ATIHDMI_NUM_PLAYBACK	8

/* TERA has 4 playback and 3 capture */
#define TERA_NUM_CAPTURE	3
#define TERA_NUM_PLAYBACK	4


static int index[SNDRV_CARDS] = SNDRV_DEFAULT_IDX;
static char *id[SNDRV_CARDS] = SNDRV_DEFAULT_STR;
static bool enable[SNDRV_CARDS] = SNDRV_DEFAULT_ENABLE_PNP;
static char *model[SNDRV_CARDS];
static int position_fix[SNDRV_CARDS] = {[0 ... (SNDRV_CARDS-1)] = -1};
static int bdl_pos_adj[SNDRV_CARDS] = {[0 ... (SNDRV_CARDS-1)] = -1};
static int probe_mask[SNDRV_CARDS] = {[0 ... (SNDRV_CARDS-1)] = -1};
static int probe_only[SNDRV_CARDS];
static int jackpoll_ms[SNDRV_CARDS];
static int single_cmd = -1;
static int enable_msi = -1;
#ifdef CONFIG_SND_HDA_PATCH_LOADER
static char *patch[SNDRV_CARDS];
#endif
#ifdef CONFIG_SND_HDA_INPUT_BEEP
static bool beep_mode[SNDRV_CARDS] = {[0 ... (SNDRV_CARDS-1)] =
					CONFIG_SND_HDA_INPUT_BEEP_MODE};
#endif
static bool dmic_detect = 1;

module_param_array(index, int, NULL, 0444);
MODULE_PARM_DESC(index, "Index value for Intel HD audio interface.");
module_param_array(id, charp, NULL, 0444);
MODULE_PARM_DESC(id, "ID string for Intel HD audio interface.");
module_param_array(enable, bool, NULL, 0444);
MODULE_PARM_DESC(enable, "Enable Intel HD audio interface.");
module_param_array(model, charp, NULL, 0444);
MODULE_PARM_DESC(model, "Use the given board model.");
module_param_array(position_fix, int, NULL, 0444);
MODULE_PARM_DESC(position_fix, "DMA pointer read method."
		 "(-1 = system default, 0 = auto, 1 = LPIB, 2 = POSBUF, 3 = VIACOMBO, 4 = COMBO, 5 = SKL+, 6 = FIFO).");
module_param_array(bdl_pos_adj, int, NULL, 0644);
MODULE_PARM_DESC(bdl_pos_adj, "BDL position adjustment offset.");
module_param_array(probe_mask, int, NULL, 0444);
MODULE_PARM_DESC(probe_mask, "Bitmask to probe codecs (default = -1).");
module_param_array(probe_only, int, NULL, 0444);
MODULE_PARM_DESC(probe_only, "Only probing and no codec initialization.");
module_param_array(jackpoll_ms, int, NULL, 0444);
MODULE_PARM_DESC(jackpoll_ms, "Ms between polling for jack events (default = 0, using unsol events only)");
module_param(single_cmd, bint, 0444);
MODULE_PARM_DESC(single_cmd, "Use single command to communicate with codecs "
		 "(for debugging only).");
module_param(enable_msi, bint, 0444);
MODULE_PARM_DESC(enable_msi, "Enable Message Signaled Interrupt (MSI)");
#ifdef CONFIG_SND_HDA_PATCH_LOADER
module_param_array(patch, charp, NULL, 0444);
MODULE_PARM_DESC(patch, "Patch file for Intel HD audio interface.");
#endif
#ifdef CONFIG_SND_HDA_INPUT_BEEP
module_param_array(beep_mode, bool, NULL, 0444);
MODULE_PARM_DESC(beep_mode, "Select HDA Beep registration mode "
			    "(0=off, 1=on) (default=1).");
#endif
module_param(dmic_detect, bool, 0444);
MODULE_PARM_DESC(dmic_detect, "Allow DSP driver selection (bypass this driver) "
			     "(0=off, 1=on) (default=1); "
		 "deprecated, use snd-intel-dspcfg.dsp_driver option instead");

#ifdef CONFIG_PM
static int param_set_xint(const char *val, const struct kernel_param *kp);
static const struct kernel_param_ops param_ops_xint = {
	.set = param_set_xint,
	.get = param_get_int,
};
#define param_check_xint param_check_int

static int power_save = CONFIG_SND_HDA_POWER_SAVE_DEFAULT;
module_param(power_save, xint, 0644);
MODULE_PARM_DESC(power_save, "Automatic power-saving timeout "
		 "(in second, 0 = disable).");

static bool pm_blacklist = true;
module_param(pm_blacklist, bool, 0644);
MODULE_PARM_DESC(pm_blacklist, "Enable power-management denylist");

/* reset the HD-audio controller in power save mode.
 * this may give more power-saving, but will take longer time to
 * wake up.
 */
static bool power_save_controller = 1;
module_param(power_save_controller, bool, 0644);
MODULE_PARM_DESC(power_save_controller, "Reset controller in power save mode.");
#else
#define power_save	0
#endif /* CONFIG_PM */

static int align_buffer_size = -1;
module_param(align_buffer_size, bint, 0644);
MODULE_PARM_DESC(align_buffer_size,
		"Force buffer and period sizes to be multiple of 128 bytes.");

#ifdef CONFIG_X86
static int hda_snoop = -1;
module_param_named(snoop, hda_snoop, bint, 0444);
MODULE_PARM_DESC(snoop, "Enable/disable snooping");
#else
#define hda_snoop		true
#endif


MODULE_LICENSE("GPL");
MODULE_DESCRIPTION("Intel HDA driver");

#if defined(CONFIG_PM) && defined(CONFIG_VGA_SWITCHEROO)
#if IS_ENABLED(CONFIG_SND_HDA_CODEC_HDMI)
#define SUPPORT_VGA_SWITCHEROO
#endif
#endif


/*
 */

/* driver types */
enum {
	AZX_DRIVER_ICH,
	AZX_DRIVER_PCH,
	AZX_DRIVER_SCH,
	AZX_DRIVER_SKL,
	AZX_DRIVER_HDMI,
	AZX_DRIVER_ATI,
	AZX_DRIVER_ATIHDMI,
	AZX_DRIVER_ATIHDMI_NS,
	AZX_DRIVER_VIA,
	AZX_DRIVER_SIS,
	AZX_DRIVER_ULI,
	AZX_DRIVER_NVIDIA,
	AZX_DRIVER_TERA,
	AZX_DRIVER_CTX,
	AZX_DRIVER_CTHDA,
	AZX_DRIVER_CMEDIA,
	AZX_DRIVER_ZHAOXIN,
	AZX_DRIVER_GENERIC,
	AZX_NUM_DRIVERS, /* keep this as last entry */
};

#define azx_get_snoop_type(chip) \
	(((chip)->driver_caps & AZX_DCAPS_SNOOP_MASK) >> 10)
#define AZX_DCAPS_SNOOP_TYPE(type) ((AZX_SNOOP_TYPE_ ## type) << 10)

/* quirks for old Intel chipsets */
#define AZX_DCAPS_INTEL_ICH \
	(AZX_DCAPS_OLD_SSYNC | AZX_DCAPS_NO_ALIGN_BUFSIZE)

/* quirks for Intel PCH */
#define AZX_DCAPS_INTEL_PCH_BASE \
	(AZX_DCAPS_NO_ALIGN_BUFSIZE | AZX_DCAPS_COUNT_LPIB_DELAY |\
	 AZX_DCAPS_SNOOP_TYPE(SCH))

/* PCH up to IVB; no runtime PM; bind with i915 gfx */
#define AZX_DCAPS_INTEL_PCH_NOPM \
	(AZX_DCAPS_INTEL_PCH_BASE | AZX_DCAPS_I915_COMPONENT)

/* PCH for HSW/BDW; with runtime PM */
/* no i915 binding for this as HSW/BDW has another controller for HDMI */
#define AZX_DCAPS_INTEL_PCH \
	(AZX_DCAPS_INTEL_PCH_BASE | AZX_DCAPS_PM_RUNTIME)

/* HSW HDMI */
#define AZX_DCAPS_INTEL_HASWELL \
	(/*AZX_DCAPS_ALIGN_BUFSIZE |*/ AZX_DCAPS_COUNT_LPIB_DELAY |\
	 AZX_DCAPS_PM_RUNTIME | AZX_DCAPS_I915_COMPONENT |\
	 AZX_DCAPS_SNOOP_TYPE(SCH))

/* Broadwell HDMI can't use position buffer reliably, force to use LPIB */
#define AZX_DCAPS_INTEL_BROADWELL \
	(/*AZX_DCAPS_ALIGN_BUFSIZE |*/ AZX_DCAPS_POSFIX_LPIB |\
	 AZX_DCAPS_PM_RUNTIME | AZX_DCAPS_I915_COMPONENT |\
	 AZX_DCAPS_SNOOP_TYPE(SCH))

#define AZX_DCAPS_INTEL_BAYTRAIL \
	(AZX_DCAPS_INTEL_PCH_BASE | AZX_DCAPS_I915_COMPONENT)

#define AZX_DCAPS_INTEL_BRASWELL \
	(AZX_DCAPS_INTEL_PCH_BASE | AZX_DCAPS_PM_RUNTIME |\
	 AZX_DCAPS_I915_COMPONENT)

#define AZX_DCAPS_INTEL_SKYLAKE \
	(AZX_DCAPS_INTEL_PCH_BASE | AZX_DCAPS_PM_RUNTIME |\
	 AZX_DCAPS_SEPARATE_STREAM_TAG | AZX_DCAPS_I915_COMPONENT)

#define AZX_DCAPS_INTEL_BROXTON		AZX_DCAPS_INTEL_SKYLAKE

/* quirks for ATI SB / AMD Hudson */
#define AZX_DCAPS_PRESET_ATI_SB \
	(AZX_DCAPS_NO_TCSEL | AZX_DCAPS_POSFIX_LPIB |\
	 AZX_DCAPS_SNOOP_TYPE(ATI))

/* quirks for ATI/AMD HDMI */
#define AZX_DCAPS_PRESET_ATI_HDMI \
	(AZX_DCAPS_NO_TCSEL | AZX_DCAPS_POSFIX_LPIB|\
	 AZX_DCAPS_NO_MSI64)

/* quirks for ATI HDMI with snoop off */
#define AZX_DCAPS_PRESET_ATI_HDMI_NS \
	(AZX_DCAPS_PRESET_ATI_HDMI | AZX_DCAPS_SNOOP_OFF)

/* quirks for AMD SB */
#define AZX_DCAPS_PRESET_AMD_SB \
	(AZX_DCAPS_NO_TCSEL | AZX_DCAPS_AMD_WORKAROUND |\
	 AZX_DCAPS_SNOOP_TYPE(ATI) | AZX_DCAPS_PM_RUNTIME |\
	 AZX_DCAPS_RETRY_PROBE)

/* quirks for Nvidia */
#define AZX_DCAPS_PRESET_NVIDIA \
	(AZX_DCAPS_NO_MSI | AZX_DCAPS_CORBRP_SELF_CLEAR |\
	 AZX_DCAPS_SNOOP_TYPE(NVIDIA))

#define AZX_DCAPS_PRESET_CTHDA \
	(AZX_DCAPS_NO_MSI | AZX_DCAPS_POSFIX_LPIB |\
	 AZX_DCAPS_NO_64BIT |\
	 AZX_DCAPS_4K_BDLE_BOUNDARY | AZX_DCAPS_SNOOP_OFF)

/*
 * vga_switcheroo support
 */
#ifdef SUPPORT_VGA_SWITCHEROO
#define use_vga_switcheroo(chip)	((chip)->use_vga_switcheroo)
#define needs_eld_notify_link(chip)	((chip)->bus.keep_power)
#else
#define use_vga_switcheroo(chip)	0
#define needs_eld_notify_link(chip)	false
#endif

#define CONTROLLER_IN_GPU(pci) (((pci)->device == 0x0a0c) || \
					((pci)->device == 0x0c0c) || \
					((pci)->device == 0x0d0c) || \
					((pci)->device == 0x160c) || \
					((pci)->device == 0x490d) || \
					((pci)->device == 0x4f90) || \
					((pci)->device == 0x4f91) || \
					((pci)->device == 0x4f92))

#define IS_BXT(pci) ((pci)->vendor == 0x8086 && (pci)->device == 0x5a98)

static const char * const driver_short_names[] = {
	[AZX_DRIVER_ICH] = "HDA Intel",
	[AZX_DRIVER_PCH] = "HDA Intel PCH",
	[AZX_DRIVER_SCH] = "HDA Intel MID",
	[AZX_DRIVER_SKL] = "HDA Intel PCH", /* kept old name for compatibility */
	[AZX_DRIVER_HDMI] = "HDA Intel HDMI",
	[AZX_DRIVER_ATI] = "HDA ATI SB",
	[AZX_DRIVER_ATIHDMI] = "HDA ATI HDMI",
	[AZX_DRIVER_ATIHDMI_NS] = "HDA ATI HDMI",
	[AZX_DRIVER_VIA] = "HDA VIA VT82xx",
	[AZX_DRIVER_SIS] = "HDA SIS966",
	[AZX_DRIVER_ULI] = "HDA ULI M5461",
	[AZX_DRIVER_NVIDIA] = "HDA NVidia",
	[AZX_DRIVER_TERA] = "HDA Teradici", 
	[AZX_DRIVER_CTX] = "HDA Creative", 
	[AZX_DRIVER_CTHDA] = "HDA Creative",
	[AZX_DRIVER_CMEDIA] = "HDA C-Media",
	[AZX_DRIVER_ZHAOXIN] = "HDA Zhaoxin",
	[AZX_DRIVER_GENERIC] = "HD-Audio Generic",
};

static int azx_acquire_irq(struct azx *chip, int do_disconnect);
static void set_default_power_save(struct azx *chip);

/*
 * initialize the PCI registers
 */
/* update bits in a PCI register byte */
static void update_pci_byte(struct pci_dev *pci, unsigned int reg,
			    unsigned char mask, unsigned char val)
{
	unsigned char data;

	pci_read_config_byte(pci, reg, &data);
	data &= ~mask;
	data |= (val & mask);
	pci_write_config_byte(pci, reg, data);
}

static void azx_init_pci(struct azx *chip)
{
	int snoop_type = azx_get_snoop_type(chip);

	/* Clear bits 0-2 of PCI register TCSEL (at offset 0x44)
	 * TCSEL == Traffic Class Select Register, which sets PCI express QOS
	 * Ensuring these bits are 0 clears playback static on some HD Audio
	 * codecs.
	 * The PCI register TCSEL is defined in the Intel manuals.
	 */
	if (!(chip->driver_caps & AZX_DCAPS_NO_TCSEL)) {
		dev_dbg(chip->card->dev, "Clearing TCSEL\n");
		update_pci_byte(chip->pci, AZX_PCIREG_TCSEL, 0x07, 0);
	}

	/* For ATI SB450/600/700/800/900 and AMD Hudson azalia HD audio,
	 * we need to enable snoop.
	 */
	if (snoop_type == AZX_SNOOP_TYPE_ATI) {
		dev_dbg(chip->card->dev, "Setting ATI snoop: %d\n",
			azx_snoop(chip));
		update_pci_byte(chip->pci,
				ATI_SB450_HDAUDIO_MISC_CNTR2_ADDR, 0x07,
				azx_snoop(chip) ? ATI_SB450_HDAUDIO_ENABLE_SNOOP : 0);
	}

	/* For NVIDIA HDA, enable snoop */
	if (snoop_type == AZX_SNOOP_TYPE_NVIDIA) {
		dev_dbg(chip->card->dev, "Setting Nvidia snoop: %d\n",
			azx_snoop(chip));
		update_pci_byte(chip->pci,
				NVIDIA_HDA_TRANSREG_ADDR,
				0x0f, NVIDIA_HDA_ENABLE_COHBITS);
		update_pci_byte(chip->pci,
				NVIDIA_HDA_ISTRM_COH,
				0x01, NVIDIA_HDA_ENABLE_COHBIT);
		update_pci_byte(chip->pci,
				NVIDIA_HDA_OSTRM_COH,
				0x01, NVIDIA_HDA_ENABLE_COHBIT);
	}

	/* Enable SCH/PCH snoop if needed */
	if (snoop_type == AZX_SNOOP_TYPE_SCH) {
		unsigned short snoop;
		pci_read_config_word(chip->pci, INTEL_SCH_HDA_DEVC, &snoop);
		if ((!azx_snoop(chip) && !(snoop & INTEL_SCH_HDA_DEVC_NOSNOOP)) ||
		    (azx_snoop(chip) && (snoop & INTEL_SCH_HDA_DEVC_NOSNOOP))) {
			snoop &= ~INTEL_SCH_HDA_DEVC_NOSNOOP;
			if (!azx_snoop(chip))
				snoop |= INTEL_SCH_HDA_DEVC_NOSNOOP;
			pci_write_config_word(chip->pci, INTEL_SCH_HDA_DEVC, snoop);
			pci_read_config_word(chip->pci,
				INTEL_SCH_HDA_DEVC, &snoop);
		}
		dev_dbg(chip->card->dev, "SCH snoop: %s\n",
			(snoop & INTEL_SCH_HDA_DEVC_NOSNOOP) ?
			"Disabled" : "Enabled");
        }
}

/*
 * In BXT-P A0, HD-Audio DMA requests is later than expected,
 * and makes an audio stream sensitive to system latencies when
 * 24/32 bits are playing.
 * Adjusting threshold of DMA fifo to force the DMA request
 * sooner to improve latency tolerance at the expense of power.
 */
static void bxt_reduce_dma_latency(struct azx *chip)
{
	u32 val;

	val = azx_readl(chip, VS_EM4L);
	val &= (0x3 << 20);
	azx_writel(chip, VS_EM4L, val);
}

/*
 * ML_LCAP bits:
 *  bit 0: 6 MHz Supported
 *  bit 1: 12 MHz Supported
 *  bit 2: 24 MHz Supported
 *  bit 3: 48 MHz Supported
 *  bit 4: 96 MHz Supported
 *  bit 5: 192 MHz Supported
 */
static int intel_get_lctl_scf(struct azx *chip)
{
	struct hdac_bus *bus = azx_bus(chip);
	static const int preferred_bits[] = { 2, 3, 1, 4, 5 };
	u32 val, t;
	int i;

	val = readl(bus->mlcap + AZX_ML_BASE + AZX_REG_ML_LCAP);

	for (i = 0; i < ARRAY_SIZE(preferred_bits); i++) {
		t = preferred_bits[i];
		if (val & (1 << t))
			return t;
	}

	dev_warn(chip->card->dev, "set audio clock frequency to 6MHz");
	return 0;
}

static int intel_ml_lctl_set_power(struct azx *chip, int state)
{
	struct hdac_bus *bus = azx_bus(chip);
	u32 val;
	int timeout;

	/*
	 * the codecs are sharing the first link setting by default
	 * If other links are enabled for stream, they need similar fix
	 */
	val = readl(bus->mlcap + AZX_ML_BASE + AZX_REG_ML_LCTL);
	val &= ~AZX_MLCTL_SPA;
	val |= state << AZX_MLCTL_SPA_SHIFT;
	writel(val, bus->mlcap + AZX_ML_BASE + AZX_REG_ML_LCTL);
	/* wait for CPA */
	timeout = 50;
	while (timeout) {
		if (((readl(bus->mlcap + AZX_ML_BASE + AZX_REG_ML_LCTL)) &
		    AZX_MLCTL_CPA) == (state << AZX_MLCTL_CPA_SHIFT))
			return 0;
		timeout--;
		udelay(10);
	}

	return -1;
}

static void intel_init_lctl(struct azx *chip)
{
	struct hdac_bus *bus = azx_bus(chip);
	u32 val;
	int ret;

	/* 0. check lctl register value is correct or not */
	val = readl(bus->mlcap + AZX_ML_BASE + AZX_REG_ML_LCTL);
	/* if SCF is already set, let's use it */
	if ((val & ML_LCTL_SCF_MASK) != 0)
		return;

	/*
	 * Before operating on SPA, CPA must match SPA.
	 * Any deviation may result in undefined behavior.
	 */
	if (((val & AZX_MLCTL_SPA) >> AZX_MLCTL_SPA_SHIFT) !=
		((val & AZX_MLCTL_CPA) >> AZX_MLCTL_CPA_SHIFT))
		return;

	/* 1. turn link down: set SPA to 0 and wait CPA to 0 */
	ret = intel_ml_lctl_set_power(chip, 0);
	udelay(100);
	if (ret)
		goto set_spa;

	/* 2. update SCF to select a properly audio clock*/
	val &= ~ML_LCTL_SCF_MASK;
	val |= intel_get_lctl_scf(chip);
	writel(val, bus->mlcap + AZX_ML_BASE + AZX_REG_ML_LCTL);

set_spa:
	/* 4. turn link up: set SPA to 1 and wait CPA to 1 */
	intel_ml_lctl_set_power(chip, 1);
	udelay(100);
}

static void hda_intel_init_chip(struct azx *chip, bool full_reset)
{
	struct hdac_bus *bus = azx_bus(chip);
	struct pci_dev *pci = chip->pci;
	u32 val;

	snd_hdac_set_codec_wakeup(bus, true);
	if (chip->driver_type == AZX_DRIVER_SKL) {
		pci_read_config_dword(pci, INTEL_HDA_CGCTL, &val);
		val = val & ~INTEL_HDA_CGCTL_MISCBDCGE;
		pci_write_config_dword(pci, INTEL_HDA_CGCTL, val);
	}
	azx_init_chip(chip, full_reset);
	if (chip->driver_type == AZX_DRIVER_SKL) {
		pci_read_config_dword(pci, INTEL_HDA_CGCTL, &val);
		val = val | INTEL_HDA_CGCTL_MISCBDCGE;
		pci_write_config_dword(pci, INTEL_HDA_CGCTL, val);
	}

	snd_hdac_set_codec_wakeup(bus, false);

	/* reduce dma latency to avoid noise */
	if (IS_BXT(pci))
		bxt_reduce_dma_latency(chip);

	if (bus->mlcap != NULL)
		intel_init_lctl(chip);
}

/* calculate runtime delay from LPIB */
static int azx_get_delay_from_lpib(struct azx *chip, struct azx_dev *azx_dev,
				   unsigned int pos)
{
	struct snd_pcm_substream *substream = azx_dev->core.substream;
	int stream = substream->stream;
	unsigned int lpib_pos = azx_get_pos_lpib(chip, azx_dev);
	int delay;

	if (stream == SNDRV_PCM_STREAM_PLAYBACK)
		delay = pos - lpib_pos;
	else
		delay = lpib_pos - pos;
	if (delay < 0) {
		if (delay >= azx_dev->core.delay_negative_threshold)
			delay = 0;
		else
			delay += azx_dev->core.bufsize;
	}

	if (delay >= azx_dev->core.period_bytes) {
		dev_info(chip->card->dev,
			 "Unstable LPIB (%d >= %d); disabling LPIB delay counting\n",
			 delay, azx_dev->core.period_bytes);
		delay = 0;
		chip->driver_caps &= ~AZX_DCAPS_COUNT_LPIB_DELAY;
		chip->get_delay[stream] = NULL;
	}

	return bytes_to_frames(substream->runtime, delay);
}

static int azx_position_ok(struct azx *chip, struct azx_dev *azx_dev);

/* called from IRQ */
static int azx_position_check(struct azx *chip, struct azx_dev *azx_dev)
{
	struct hda_intel *hda = container_of(chip, struct hda_intel, chip);
	int ok;

	ok = azx_position_ok(chip, azx_dev);
	if (ok == 1) {
		azx_dev->irq_pending = 0;
		return ok;
	} else if (ok == 0) {
		/* bogus IRQ, process it later */
		azx_dev->irq_pending = 1;
		schedule_work(&hda->irq_pending_work);
	}
	return 0;
}

#define display_power(chip, enable) \
	snd_hdac_display_power(azx_bus(chip), HDA_CODEC_IDX_CONTROLLER, enable)

/*
 * Check whether the current DMA position is acceptable for updating
 * periods.  Returns non-zero if it's OK.
 *
 * Many HD-audio controllers appear pretty inaccurate about
 * the update-IRQ timing.  The IRQ is issued before actually the
 * data is processed.  So, we need to process it afterwords in a
 * workqueue.
 *
 * Returns 1 if OK to proceed, 0 for delay handling, -1 for skipping update
 */
static int azx_position_ok(struct azx *chip, struct azx_dev *azx_dev)
{
	struct snd_pcm_substream *substream = azx_dev->core.substream;
	struct snd_pcm_runtime *runtime = substream->runtime;
	int stream = substream->stream;
	u32 wallclk;
	unsigned int pos;
	snd_pcm_uframes_t hwptr, target;

	wallclk = azx_readl(chip, WALLCLK) - azx_dev->core.start_wallclk;
	if (wallclk < (azx_dev->core.period_wallclk * 2) / 3)
		return -1;	/* bogus (too early) interrupt */

	if (chip->get_position[stream])
		pos = chip->get_position[stream](chip, azx_dev);
	else { /* use the position buffer as default */
		pos = azx_get_pos_posbuf(chip, azx_dev);
		if (!pos || pos == (u32)-1) {
			dev_info(chip->card->dev,
				 "Invalid position buffer, using LPIB read method instead.\n");
			chip->get_position[stream] = azx_get_pos_lpib;
			if (chip->get_position[0] == azx_get_pos_lpib &&
			    chip->get_position[1] == azx_get_pos_lpib)
				azx_bus(chip)->use_posbuf = false;
			pos = azx_get_pos_lpib(chip, azx_dev);
			chip->get_delay[stream] = NULL;
		} else {
			chip->get_position[stream] = azx_get_pos_posbuf;
			if (chip->driver_caps & AZX_DCAPS_COUNT_LPIB_DELAY)
				chip->get_delay[stream] = azx_get_delay_from_lpib;
		}
	}

	if (pos >= azx_dev->core.bufsize)
		pos = 0;

	if (WARN_ONCE(!azx_dev->core.period_bytes,
		      "hda-intel: zero azx_dev->period_bytes"))
		return -1; /* this shouldn't happen! */
	if (wallclk < (azx_dev->core.period_wallclk * 5) / 4 &&
	    pos % azx_dev->core.period_bytes > azx_dev->core.period_bytes / 2)
		/* NG - it's below the first next period boundary */
		return chip->bdl_pos_adj ? 0 : -1;
	azx_dev->core.start_wallclk += wallclk;

	if (azx_dev->core.no_period_wakeup)
		return 1; /* OK, no need to check period boundary */

	if (runtime->hw_ptr_base != runtime->hw_ptr_interrupt)
		return 1; /* OK, already in hwptr updating process */

	/* check whether the period gets really elapsed */
	pos = bytes_to_frames(runtime, pos);
	hwptr = runtime->hw_ptr_base + pos;
	if (hwptr < runtime->status->hw_ptr)
		hwptr += runtime->buffer_size;
	target = runtime->hw_ptr_interrupt + runtime->period_size;
	if (hwptr < target) {
		/* too early wakeup, process it later */
		return chip->bdl_pos_adj ? 0 : -1;
	}

	return 1; /* OK, it's fine */
}

/*
 * The work for pending PCM period updates.
 */
static void azx_irq_pending_work(struct work_struct *work)
{
	struct hda_intel *hda = container_of(work, struct hda_intel, irq_pending_work);
	struct azx *chip = &hda->chip;
	struct hdac_bus *bus = azx_bus(chip);
	struct hdac_stream *s;
	int pending, ok;

	if (!hda->irq_pending_warned) {
		dev_info(chip->card->dev,
			 "IRQ timing workaround is activated for card #%d. Suggest a bigger bdl_pos_adj.\n",
			 chip->card->number);
		hda->irq_pending_warned = 1;
	}

	for (;;) {
		pending = 0;
		spin_lock_irq(&bus->reg_lock);
		list_for_each_entry(s, &bus->stream_list, list) {
			struct azx_dev *azx_dev = stream_to_azx_dev(s);
			if (!azx_dev->irq_pending ||
			    !s->substream ||
			    !s->running)
				continue;
			ok = azx_position_ok(chip, azx_dev);
			if (ok > 0) {
				azx_dev->irq_pending = 0;
				spin_unlock(&bus->reg_lock);
				snd_pcm_period_elapsed(s->substream);
				spin_lock(&bus->reg_lock);
			} else if (ok < 0) {
				pending = 0;	/* too early */
			} else
				pending++;
		}
		spin_unlock_irq(&bus->reg_lock);
		if (!pending)
			return;
		msleep(1);
	}
}

/* clear irq_pending flags and assure no on-going workq */
static void azx_clear_irq_pending(struct azx *chip)
{
	struct hdac_bus *bus = azx_bus(chip);
	struct hdac_stream *s;

	spin_lock_irq(&bus->reg_lock);
	list_for_each_entry(s, &bus->stream_list, list) {
		struct azx_dev *azx_dev = stream_to_azx_dev(s);
		azx_dev->irq_pending = 0;
	}
	spin_unlock_irq(&bus->reg_lock);
}

static int azx_acquire_irq(struct azx *chip, int do_disconnect)
{
	struct hdac_bus *bus = azx_bus(chip);

	if (request_irq(chip->pci->irq, azx_interrupt,
			chip->msi ? 0 : IRQF_SHARED,
			chip->card->irq_descr, chip)) {
		dev_err(chip->card->dev,
			"unable to grab IRQ %d, disabling device\n",
			chip->pci->irq);
		if (do_disconnect)
			snd_card_disconnect(chip->card);
		return -1;
	}
	bus->irq = chip->pci->irq;
	chip->card->sync_irq = bus->irq;
	pci_intx(chip->pci, !chip->msi);
	return 0;
}

/* get the current DMA position with correction on VIA chips */
static unsigned int azx_via_get_position(struct azx *chip,
					 struct azx_dev *azx_dev)
{
	unsigned int link_pos, mini_pos, bound_pos;
	unsigned int mod_link_pos, mod_dma_pos, mod_mini_pos;
	unsigned int fifo_size;

	link_pos = snd_hdac_stream_get_pos_lpib(azx_stream(azx_dev));
	if (azx_dev->core.substream->stream == SNDRV_PCM_STREAM_PLAYBACK) {
		/* Playback, no problem using link position */
		return link_pos;
	}

	/* Capture */
	/* For new chipset,
	 * use mod to get the DMA position just like old chipset
	 */
	mod_dma_pos = le32_to_cpu(*azx_dev->core.posbuf);
	mod_dma_pos %= azx_dev->core.period_bytes;

	fifo_size = azx_stream(azx_dev)->fifo_size - 1;

	if (azx_dev->insufficient) {
		/* Link position never gather than FIFO size */
		if (link_pos <= fifo_size)
			return 0;

		azx_dev->insufficient = 0;
	}

	if (link_pos <= fifo_size)
		mini_pos = azx_dev->core.bufsize + link_pos - fifo_size;
	else
		mini_pos = link_pos - fifo_size;

	/* Find nearest previous boudary */
	mod_mini_pos = mini_pos % azx_dev->core.period_bytes;
	mod_link_pos = link_pos % azx_dev->core.period_bytes;
	if (mod_link_pos >= fifo_size)
		bound_pos = link_pos - mod_link_pos;
	else if (mod_dma_pos >= mod_mini_pos)
		bound_pos = mini_pos - mod_mini_pos;
	else {
		bound_pos = mini_pos - mod_mini_pos + azx_dev->core.period_bytes;
		if (bound_pos >= azx_dev->core.bufsize)
			bound_pos = 0;
	}

	/* Calculate real DMA position we want */
	return bound_pos + mod_dma_pos;
}

#define AMD_FIFO_SIZE	32

/* get the current DMA position with FIFO size correction */
static unsigned int azx_get_pos_fifo(struct azx *chip, struct azx_dev *azx_dev)
{
	struct snd_pcm_substream *substream = azx_dev->core.substream;
	struct snd_pcm_runtime *runtime = substream->runtime;
	unsigned int pos, delay;

	pos = snd_hdac_stream_get_pos_lpib(azx_stream(azx_dev));
	if (!runtime)
		return pos;

	runtime->delay = AMD_FIFO_SIZE;
	delay = frames_to_bytes(runtime, AMD_FIFO_SIZE);
	if (azx_dev->insufficient) {
		if (pos < delay) {
			delay = pos;
			runtime->delay = bytes_to_frames(runtime, pos);
		} else {
			azx_dev->insufficient = 0;
		}
	}

	/* correct the DMA position for capture stream */
	if (substream->stream == SNDRV_PCM_STREAM_CAPTURE) {
		if (pos < delay)
			pos += azx_dev->core.bufsize;
		pos -= delay;
	}

	return pos;
}

static int azx_get_delay_from_fifo(struct azx *chip, struct azx_dev *azx_dev,
				   unsigned int pos)
{
	struct snd_pcm_substream *substream = azx_dev->core.substream;

	/* just read back the calculated value in the above */
	return substream->runtime->delay;
}

static void __azx_shutdown_chip(struct azx *chip, bool skip_link_reset)
{
	azx_stop_chip(chip);
	if (!skip_link_reset)
		azx_enter_link_reset(chip);
	azx_clear_irq_pending(chip);
	display_power(chip, false);
}

#ifdef CONFIG_PM
static DEFINE_MUTEX(card_list_lock);
static LIST_HEAD(card_list);

static void azx_shutdown_chip(struct azx *chip)
{
	__azx_shutdown_chip(chip, false);
}

static void azx_add_card_list(struct azx *chip)
{
	struct hda_intel *hda = container_of(chip, struct hda_intel, chip);
	mutex_lock(&card_list_lock);
	list_add(&hda->list, &card_list);
	mutex_unlock(&card_list_lock);
}

static void azx_del_card_list(struct azx *chip)
{
	struct hda_intel *hda = container_of(chip, struct hda_intel, chip);
	mutex_lock(&card_list_lock);
	list_del_init(&hda->list);
	mutex_unlock(&card_list_lock);
}

/* trigger power-save check at writing parameter */
static int param_set_xint(const char *val, const struct kernel_param *kp)
{
	struct hda_intel *hda;
	struct azx *chip;
	int prev = power_save;
	int ret = param_set_int(val, kp);

	if (ret || prev == power_save)
		return ret;

	mutex_lock(&card_list_lock);
	list_for_each_entry(hda, &card_list, list) {
		chip = &hda->chip;
		if (!hda->probe_continued || chip->disabled)
			continue;
		snd_hda_set_power_save(&chip->bus, power_save * 1000);
	}
	mutex_unlock(&card_list_lock);
	return 0;
}

/*
 * power management
 */
static bool azx_is_pm_ready(struct snd_card *card)
{
	struct azx *chip;
	struct hda_intel *hda;

	if (!card)
		return false;
	chip = card->private_data;
	hda = container_of(chip, struct hda_intel, chip);
	if (chip->disabled || hda->init_failed || !chip->running)
		return false;
	return true;
}

static void __azx_runtime_resume(struct azx *chip)
{
	struct hda_intel *hda = container_of(chip, struct hda_intel, chip);
	struct hdac_bus *bus = azx_bus(chip);
	struct hda_codec *codec;
	int status;

	display_power(chip, true);
	if (hda->need_i915_power)
		snd_hdac_i915_set_bclk(bus);

	/* Read STATESTS before controller reset */
	status = azx_readw(chip, STATESTS);

	azx_init_pci(chip);
	hda_intel_init_chip(chip, true);

	/* Avoid codec resume if runtime resume is for system suspend */
	if (!chip->pm_prepared) {
		list_for_each_codec(codec, &chip->bus) {
			if (codec->relaxed_resume)
				continue;

			if (codec->forced_resume || (status & (1 << codec->addr)))
				pm_request_resume(hda_codec_dev(codec));
		}
	}

	/* power down again for link-controlled chips */
	if (!hda->need_i915_power)
		display_power(chip, false);
}

#ifdef CONFIG_PM_SLEEP
static int azx_prepare(struct device *dev)
{
	struct snd_card *card = dev_get_drvdata(dev);
	struct azx *chip;

	if (!azx_is_pm_ready(card))
		return 0;

	chip = card->private_data;
	chip->pm_prepared = 1;
	snd_power_change_state(card, SNDRV_CTL_POWER_D3hot);

	flush_work(&azx_bus(chip)->unsol_work);

	/* HDA controller always requires different WAKEEN for runtime suspend
	 * and system suspend, so don't use direct-complete here.
	 */
	return 0;
}

static void azx_complete(struct device *dev)
{
	struct snd_card *card = dev_get_drvdata(dev);
	struct azx *chip;

	if (!azx_is_pm_ready(card))
		return;

	chip = card->private_data;
	snd_power_change_state(card, SNDRV_CTL_POWER_D0);
	chip->pm_prepared = 0;
}

static int azx_suspend(struct device *dev)
{
	struct snd_card *card = dev_get_drvdata(dev);
	struct azx *chip;
	struct hdac_bus *bus;

	if (!azx_is_pm_ready(card))
		return 0;

	chip = card->private_data;
	bus = azx_bus(chip);
	azx_shutdown_chip(chip);
	if (bus->irq >= 0) {
		free_irq(bus->irq, chip);
		bus->irq = -1;
		chip->card->sync_irq = -1;
	}

	if (chip->msi)
		pci_disable_msi(chip->pci);

	trace_azx_suspend(chip);
	return 0;
}

static int azx_resume(struct device *dev)
{
	struct snd_card *card = dev_get_drvdata(dev);
	struct azx *chip;

	if (!azx_is_pm_ready(card))
		return 0;

	chip = card->private_data;
	if (chip->msi)
		if (pci_enable_msi(chip->pci) < 0)
			chip->msi = 0;
	if (azx_acquire_irq(chip, 1) < 0)
		return -EIO;

	__azx_runtime_resume(chip);

	trace_azx_resume(chip);
	return 0;
}

/* put codec down to D3 at hibernation for Intel SKL+;
 * otherwise BIOS may still access the codec and screw up the driver
 */
static int azx_freeze_noirq(struct device *dev)
{
	struct snd_card *card = dev_get_drvdata(dev);
	struct azx *chip = card->private_data;
	struct pci_dev *pci = to_pci_dev(dev);

	if (!azx_is_pm_ready(card))
		return 0;
	if (chip->driver_type == AZX_DRIVER_SKL)
		pci_set_power_state(pci, PCI_D3hot);

	return 0;
}

static int azx_thaw_noirq(struct device *dev)
{
	struct snd_card *card = dev_get_drvdata(dev);
	struct azx *chip = card->private_data;
	struct pci_dev *pci = to_pci_dev(dev);

	if (!azx_is_pm_ready(card))
		return 0;
	if (chip->driver_type == AZX_DRIVER_SKL)
		pci_set_power_state(pci, PCI_D0);

	return 0;
}
#endif /* CONFIG_PM_SLEEP */

static int azx_runtime_suspend(struct device *dev)
{
	struct snd_card *card = dev_get_drvdata(dev);
	struct azx *chip;

	if (!azx_is_pm_ready(card))
		return 0;
	chip = card->private_data;

	/* enable controller wake up event */
	azx_writew(chip, WAKEEN, azx_readw(chip, WAKEEN) | STATESTS_INT_MASK);

	azx_shutdown_chip(chip);
	trace_azx_runtime_suspend(chip);
	return 0;
}

static int azx_runtime_resume(struct device *dev)
{
	struct snd_card *card = dev_get_drvdata(dev);
	struct azx *chip;

	if (!azx_is_pm_ready(card))
		return 0;
	chip = card->private_data;
	__azx_runtime_resume(chip);

	/* disable controller Wake Up event*/
	azx_writew(chip, WAKEEN, azx_readw(chip, WAKEEN) & ~STATESTS_INT_MASK);

	trace_azx_runtime_resume(chip);
	return 0;
}

static int azx_runtime_idle(struct device *dev)
{
	struct snd_card *card = dev_get_drvdata(dev);
	struct azx *chip;
	struct hda_intel *hda;

	if (!card)
		return 0;

	chip = card->private_data;
	hda = container_of(chip, struct hda_intel, chip);
	if (chip->disabled || hda->init_failed)
		return 0;

	if (!power_save_controller || !azx_has_pm_runtime(chip) ||
	    azx_bus(chip)->codec_powered || !chip->running)
		return -EBUSY;

	/* ELD notification gets broken when HD-audio bus is off */
	if (needs_eld_notify_link(chip))
		return -EBUSY;

	return 0;
}

static const struct dev_pm_ops azx_pm = {
	SET_SYSTEM_SLEEP_PM_OPS(azx_suspend, azx_resume)
#ifdef CONFIG_PM_SLEEP
	.prepare = azx_prepare,
	.complete = azx_complete,
	.freeze_noirq = azx_freeze_noirq,
	.thaw_noirq = azx_thaw_noirq,
#endif
	SET_RUNTIME_PM_OPS(azx_runtime_suspend, azx_runtime_resume, azx_runtime_idle)
};

#define AZX_PM_OPS	&azx_pm
#else
#define azx_add_card_list(chip) /* NOP */
#define azx_del_card_list(chip) /* NOP */
#define AZX_PM_OPS	NULL
#endif /* CONFIG_PM */


static int azx_probe_continue(struct azx *chip);

#ifdef SUPPORT_VGA_SWITCHEROO
static struct pci_dev *get_bound_vga(struct pci_dev *pci);

static void azx_vs_set_state(struct pci_dev *pci,
			     enum vga_switcheroo_state state)
{
	struct snd_card *card = pci_get_drvdata(pci);
	struct azx *chip = card->private_data;
	struct hda_intel *hda = container_of(chip, struct hda_intel, chip);
	struct hda_codec *codec;
	bool disabled;

	wait_for_completion(&hda->probe_wait);
	if (hda->init_failed)
		return;

	disabled = (state == VGA_SWITCHEROO_OFF);
	if (chip->disabled == disabled)
		return;

	if (!hda->probe_continued) {
		chip->disabled = disabled;
		if (!disabled) {
			dev_info(chip->card->dev,
				 "Start delayed initialization\n");
			if (azx_probe_continue(chip) < 0)
				dev_err(chip->card->dev, "initialization error\n");
		}
	} else {
		dev_info(chip->card->dev, "%s via vga_switcheroo\n",
			 disabled ? "Disabling" : "Enabling");
		if (disabled) {
			list_for_each_codec(codec, &chip->bus) {
				pm_runtime_suspend(hda_codec_dev(codec));
				pm_runtime_disable(hda_codec_dev(codec));
			}
			pm_runtime_suspend(card->dev);
			pm_runtime_disable(card->dev);
			/* when we get suspended by vga_switcheroo we end up in D3cold,
			 * however we have no ACPI handle, so pci/acpi can't put us there,
			 * put ourselves there */
			pci->current_state = PCI_D3cold;
			chip->disabled = true;
			if (snd_hda_lock_devices(&chip->bus))
				dev_warn(chip->card->dev,
					 "Cannot lock devices!\n");
		} else {
			snd_hda_unlock_devices(&chip->bus);
			chip->disabled = false;
			pm_runtime_enable(card->dev);
			list_for_each_codec(codec, &chip->bus) {
				pm_runtime_enable(hda_codec_dev(codec));
				pm_runtime_resume(hda_codec_dev(codec));
			}
		}
	}
}

static bool azx_vs_can_switch(struct pci_dev *pci)
{
	struct snd_card *card = pci_get_drvdata(pci);
	struct azx *chip = card->private_data;
	struct hda_intel *hda = container_of(chip, struct hda_intel, chip);

	wait_for_completion(&hda->probe_wait);
	if (hda->init_failed)
		return false;
	if (chip->disabled || !hda->probe_continued)
		return true;
	if (snd_hda_lock_devices(&chip->bus))
		return false;
	snd_hda_unlock_devices(&chip->bus);
	return true;
}

/*
 * The discrete GPU cannot power down unless the HDA controller runtime
 * suspends, so activate runtime PM on codecs even if power_save == 0.
 */
static void setup_vga_switcheroo_runtime_pm(struct azx *chip)
{
	struct hda_intel *hda = container_of(chip, struct hda_intel, chip);
	struct hda_codec *codec;

	if (hda->use_vga_switcheroo && !needs_eld_notify_link(chip)) {
		list_for_each_codec(codec, &chip->bus)
			codec->auto_runtime_pm = 1;
		/* reset the power save setup */
		if (chip->running)
			set_default_power_save(chip);
	}
}

static void azx_vs_gpu_bound(struct pci_dev *pci,
			     enum vga_switcheroo_client_id client_id)
{
	struct snd_card *card = pci_get_drvdata(pci);
	struct azx *chip = card->private_data;

	if (client_id == VGA_SWITCHEROO_DIS)
		chip->bus.keep_power = 0;
	setup_vga_switcheroo_runtime_pm(chip);
}

static void init_vga_switcheroo(struct azx *chip)
{
	struct hda_intel *hda = container_of(chip, struct hda_intel, chip);
	struct pci_dev *p = get_bound_vga(chip->pci);
	struct pci_dev *parent;
	if (p) {
		dev_info(chip->card->dev,
			 "Handle vga_switcheroo audio client\n");
		hda->use_vga_switcheroo = 1;

		/* cleared in either gpu_bound op or codec probe, or when its
		 * upstream port has _PR3 (i.e. dGPU).
		 */
		parent = pci_upstream_bridge(p);
		chip->bus.keep_power = parent ? !pci_pr3_present(parent) : 1;
		chip->driver_caps |= AZX_DCAPS_PM_RUNTIME;
		pci_dev_put(p);
	}
}

static const struct vga_switcheroo_client_ops azx_vs_ops = {
	.set_gpu_state = azx_vs_set_state,
	.can_switch = azx_vs_can_switch,
	.gpu_bound = azx_vs_gpu_bound,
};

static int register_vga_switcheroo(struct azx *chip)
{
	struct hda_intel *hda = container_of(chip, struct hda_intel, chip);
	struct pci_dev *p;
	int err;

	if (!hda->use_vga_switcheroo)
		return 0;

	p = get_bound_vga(chip->pci);
	err = vga_switcheroo_register_audio_client(chip->pci, &azx_vs_ops, p);
	pci_dev_put(p);

	if (err < 0)
		return err;
	hda->vga_switcheroo_registered = 1;

	return 0;
}
#else
#define init_vga_switcheroo(chip)		/* NOP */
#define register_vga_switcheroo(chip)		0
#define check_hdmi_disabled(pci)	false
#define setup_vga_switcheroo_runtime_pm(chip)	/* NOP */
#endif /* SUPPORT_VGA_SWITCHER */

/*
 * destructor
 */
static void azx_free(struct azx *chip)
{
	struct pci_dev *pci = chip->pci;
	struct hda_intel *hda = container_of(chip, struct hda_intel, chip);
	struct hdac_bus *bus = azx_bus(chip);

	if (hda->freed)
		return;

	if (azx_has_pm_runtime(chip) && chip->running) {
		pm_runtime_get_noresume(&pci->dev);
		pm_runtime_forbid(&pci->dev);
		pm_runtime_dont_use_autosuspend(&pci->dev);
	}

	chip->running = 0;

	azx_del_card_list(chip);

	hda->init_failed = 1; /* to be sure */
	complete_all(&hda->probe_wait);

	if (use_vga_switcheroo(hda)) {
		if (chip->disabled && hda->probe_continued)
			snd_hda_unlock_devices(&chip->bus);
		if (hda->vga_switcheroo_registered)
			vga_switcheroo_unregister_client(chip->pci);
	}

	if (bus->chip_init) {
		azx_clear_irq_pending(chip);
		azx_stop_all_streams(chip);
		azx_stop_chip(chip);
	}

	if (bus->irq >= 0)
		free_irq(bus->irq, (void*)chip);

	azx_free_stream_pages(chip);
	azx_free_streams(chip);
	snd_hdac_bus_exit(bus);

#ifdef CONFIG_SND_HDA_PATCH_LOADER
	release_firmware(chip->fw);
#endif
	display_power(chip, false);

	if (chip->driver_caps & AZX_DCAPS_I915_COMPONENT)
		snd_hdac_i915_exit(bus);

	hda->freed = 1;
}

static int azx_dev_disconnect(struct snd_device *device)
{
	struct azx *chip = device->device_data;
	struct hdac_bus *bus = azx_bus(chip);

	chip->bus.shutdown = 1;
	cancel_work_sync(&bus->unsol_work);

	return 0;
}

static int azx_dev_free(struct snd_device *device)
{
	azx_free(device->device_data);
	return 0;
}

#ifdef SUPPORT_VGA_SWITCHEROO
#ifdef CONFIG_ACPI
/* ATPX is in the integrated GPU's namespace */
static bool atpx_present(void)
{
	struct pci_dev *pdev = NULL;
	acpi_handle dhandle, atpx_handle;
	acpi_status status;

	while ((pdev = pci_get_class(PCI_CLASS_DISPLAY_VGA << 8, pdev)) != NULL) {
		dhandle = ACPI_HANDLE(&pdev->dev);
		if (dhandle) {
			status = acpi_get_handle(dhandle, "ATPX", &atpx_handle);
			if (ACPI_SUCCESS(status)) {
				pci_dev_put(pdev);
				return true;
			}
		}
	}
	while ((pdev = pci_get_class(PCI_CLASS_DISPLAY_OTHER << 8, pdev)) != NULL) {
		dhandle = ACPI_HANDLE(&pdev->dev);
		if (dhandle) {
			status = acpi_get_handle(dhandle, "ATPX", &atpx_handle);
			if (ACPI_SUCCESS(status)) {
				pci_dev_put(pdev);
				return true;
			}
		}
	}
	return false;
}
#else
static bool atpx_present(void)
{
	return false;
}
#endif

/*
 * Check of disabled HDMI controller by vga_switcheroo
 */
static struct pci_dev *get_bound_vga(struct pci_dev *pci)
{
	struct pci_dev *p;

	/* check only discrete GPU */
	switch (pci->vendor) {
	case PCI_VENDOR_ID_ATI:
	case PCI_VENDOR_ID_AMD:
		if (pci->devfn == 1) {
			p = pci_get_domain_bus_and_slot(pci_domain_nr(pci->bus),
							pci->bus->number, 0);
			if (p) {
				/* ATPX is in the integrated GPU's ACPI namespace
				 * rather than the dGPU's namespace. However,
				 * the dGPU is the one who is involved in
				 * vgaswitcheroo.
				 */
				if (((p->class >> 16) == PCI_BASE_CLASS_DISPLAY) &&
				    atpx_present())
					return p;
				pci_dev_put(p);
			}
		}
		break;
	case PCI_VENDOR_ID_NVIDIA:
		if (pci->devfn == 1) {
			p = pci_get_domain_bus_and_slot(pci_domain_nr(pci->bus),
							pci->bus->number, 0);
			if (p) {
				if ((p->class >> 16) == PCI_BASE_CLASS_DISPLAY)
					return p;
				pci_dev_put(p);
			}
		}
		break;
	}
	return NULL;
}

static bool check_hdmi_disabled(struct pci_dev *pci)
{
	bool vga_inactive = false;
	struct pci_dev *p = get_bound_vga(pci);

	if (p) {
		if (vga_switcheroo_get_client_state(p) == VGA_SWITCHEROO_OFF)
			vga_inactive = true;
		pci_dev_put(p);
	}
	return vga_inactive;
}
#endif /* SUPPORT_VGA_SWITCHEROO */

/*
 * allow/deny-listing for position_fix
 */
static const struct snd_pci_quirk position_fix_list[] = {
	SND_PCI_QUIRK(0x1028, 0x01cc, "Dell D820", POS_FIX_LPIB),
	SND_PCI_QUIRK(0x1028, 0x01de, "Dell Precision 390", POS_FIX_LPIB),
	SND_PCI_QUIRK(0x103c, 0x306d, "HP dv3", POS_FIX_LPIB),
	SND_PCI_QUIRK(0x1043, 0x813d, "ASUS P5AD2", POS_FIX_LPIB),
	SND_PCI_QUIRK(0x1043, 0x81b3, "ASUS", POS_FIX_LPIB),
	SND_PCI_QUIRK(0x1043, 0x81e7, "ASUS M2V", POS_FIX_LPIB),
	SND_PCI_QUIRK(0x104d, 0x9069, "Sony VPCS11V9E", POS_FIX_LPIB),
	SND_PCI_QUIRK(0x10de, 0xcb89, "Macbook Pro 7,1", POS_FIX_LPIB),
	SND_PCI_QUIRK(0x1297, 0x3166, "Shuttle", POS_FIX_LPIB),
	SND_PCI_QUIRK(0x1458, 0xa022, "ga-ma770-ud3", POS_FIX_LPIB),
	SND_PCI_QUIRK(0x1462, 0x1002, "MSI Wind U115", POS_FIX_LPIB),
	SND_PCI_QUIRK(0x1565, 0x8218, "Biostar Microtech", POS_FIX_LPIB),
	SND_PCI_QUIRK(0x1849, 0x0888, "775Dual-VSTA", POS_FIX_LPIB),
	SND_PCI_QUIRK(0x8086, 0x2503, "DG965OT AAD63733-203", POS_FIX_LPIB),
	{}
};

static int check_position_fix(struct azx *chip, int fix)
{
	const struct snd_pci_quirk *q;

	switch (fix) {
	case POS_FIX_AUTO:
	case POS_FIX_LPIB:
	case POS_FIX_POSBUF:
	case POS_FIX_VIACOMBO:
	case POS_FIX_COMBO:
	case POS_FIX_SKL:
	case POS_FIX_FIFO:
		return fix;
	}

	q = snd_pci_quirk_lookup(chip->pci, position_fix_list);
	if (q) {
		dev_info(chip->card->dev,
			 "position_fix set to %d for device %04x:%04x\n",
			 q->value, q->subvendor, q->subdevice);
		return q->value;
	}

	/* Check VIA/ATI HD Audio Controller exist */
	if (chip->driver_type == AZX_DRIVER_VIA) {
		dev_dbg(chip->card->dev, "Using VIACOMBO position fix\n");
		return POS_FIX_VIACOMBO;
	}
	if (chip->driver_caps & AZX_DCAPS_AMD_WORKAROUND) {
		dev_dbg(chip->card->dev, "Using FIFO position fix\n");
		return POS_FIX_FIFO;
	}
	if (chip->driver_caps & AZX_DCAPS_POSFIX_LPIB) {
		dev_dbg(chip->card->dev, "Using LPIB position fix\n");
		return POS_FIX_LPIB;
	}
	if (chip->driver_type == AZX_DRIVER_SKL) {
		dev_dbg(chip->card->dev, "Using SKL position fix\n");
		return POS_FIX_SKL;
	}
	return POS_FIX_AUTO;
}

static void assign_position_fix(struct azx *chip, int fix)
{
	static const azx_get_pos_callback_t callbacks[] = {
		[POS_FIX_AUTO] = NULL,
		[POS_FIX_LPIB] = azx_get_pos_lpib,
		[POS_FIX_POSBUF] = azx_get_pos_posbuf,
		[POS_FIX_VIACOMBO] = azx_via_get_position,
		[POS_FIX_COMBO] = azx_get_pos_lpib,
		[POS_FIX_SKL] = azx_get_pos_posbuf,
		[POS_FIX_FIFO] = azx_get_pos_fifo,
	};

	chip->get_position[0] = chip->get_position[1] = callbacks[fix];

	/* combo mode uses LPIB only for playback */
	if (fix == POS_FIX_COMBO)
		chip->get_position[1] = NULL;

	if ((fix == POS_FIX_POSBUF || fix == POS_FIX_SKL) &&
	    (chip->driver_caps & AZX_DCAPS_COUNT_LPIB_DELAY)) {
		chip->get_delay[0] = chip->get_delay[1] =
			azx_get_delay_from_lpib;
	}

	if (fix == POS_FIX_FIFO)
		chip->get_delay[0] = chip->get_delay[1] =
			azx_get_delay_from_fifo;
}

/*
 * deny-lists for probe_mask
 */
static const struct snd_pci_quirk probe_mask_list[] = {
	/* Thinkpad often breaks the controller communication when accessing
	 * to the non-working (or non-existing) modem codec slot.
	 */
	SND_PCI_QUIRK(0x1014, 0x05b7, "Thinkpad Z60", 0x01),
	SND_PCI_QUIRK(0x17aa, 0x2010, "Thinkpad X/T/R60", 0x01),
	SND_PCI_QUIRK(0x17aa, 0x20ac, "Thinkpad X/T/R61", 0x01),
	/* broken BIOS */
	SND_PCI_QUIRK(0x1028, 0x20ac, "Dell Studio Desktop", 0x01),
	/* including bogus ALC268 in slot#2 that conflicts with ALC888 */
	SND_PCI_QUIRK(0x17c0, 0x4085, "Medion MD96630", 0x01),
	/* forced codec slots */
	SND_PCI_QUIRK(0x1043, 0x1262, "ASUS W5Fm", 0x103),
	SND_PCI_QUIRK(0x1046, 0x1262, "ASUS W5F", 0x103),
	SND_PCI_QUIRK(0x1558, 0x0351, "Schenker Dock 15", 0x105),
	/* WinFast VP200 H (Teradici) user reported broken communication */
	SND_PCI_QUIRK(0x3a21, 0x040d, "WinFast VP200 H", 0x101),
	{}
};

#define AZX_FORCE_CODEC_MASK	0x100

static void check_probe_mask(struct azx *chip, int dev)
{
	const struct snd_pci_quirk *q;

	chip->codec_probe_mask = probe_mask[dev];
	if (chip->codec_probe_mask == -1) {
		q = snd_pci_quirk_lookup(chip->pci, probe_mask_list);
		if (q) {
			dev_info(chip->card->dev,
				 "probe_mask set to 0x%x for device %04x:%04x\n",
				 q->value, q->subvendor, q->subdevice);
			chip->codec_probe_mask = q->value;
		}
	}

	/* check forced option */
	if (chip->codec_probe_mask != -1 &&
	    (chip->codec_probe_mask & AZX_FORCE_CODEC_MASK)) {
		azx_bus(chip)->codec_mask = chip->codec_probe_mask & 0xff;
		dev_info(chip->card->dev, "codec_mask forced to 0x%x\n",
			 (int)azx_bus(chip)->codec_mask);
	}
}

/*
 * allow/deny-list for enable_msi
 */
static const struct snd_pci_quirk msi_deny_list[] = {
	SND_PCI_QUIRK(0x103c, 0x2191, "HP", 0), /* AMD Hudson */
	SND_PCI_QUIRK(0x103c, 0x2192, "HP", 0), /* AMD Hudson */
	SND_PCI_QUIRK(0x103c, 0x21f7, "HP", 0), /* AMD Hudson */
	SND_PCI_QUIRK(0x103c, 0x21fa, "HP", 0), /* AMD Hudson */
	SND_PCI_QUIRK(0x1043, 0x81f2, "ASUS", 0), /* Athlon64 X2 + nvidia */
	SND_PCI_QUIRK(0x1043, 0x81f6, "ASUS", 0), /* nvidia */
	SND_PCI_QUIRK(0x1043, 0x822d, "ASUS", 0), /* Athlon64 X2 + nvidia MCP55 */
	SND_PCI_QUIRK(0x1179, 0xfb44, "Toshiba Satellite C870", 0), /* AMD Hudson */
	SND_PCI_QUIRK(0x1849, 0x0888, "ASRock", 0), /* Athlon64 X2 + nvidia */
	SND_PCI_QUIRK(0xa0a0, 0x0575, "Aopen MZ915-M", 0), /* ICH6 */
	{}
};

static void check_msi(struct azx *chip)
{
	const struct snd_pci_quirk *q;

	if (enable_msi >= 0) {
		chip->msi = !!enable_msi;
		return;
	}
	chip->msi = 1;	/* enable MSI as default */
	q = snd_pci_quirk_lookup(chip->pci, msi_deny_list);
	if (q) {
		dev_info(chip->card->dev,
			 "msi for device %04x:%04x set to %d\n",
			 q->subvendor, q->subdevice, q->value);
		chip->msi = q->value;
		return;
	}

	/* NVidia chipsets seem to cause troubles with MSI */
	if (chip->driver_caps & AZX_DCAPS_NO_MSI) {
		dev_info(chip->card->dev, "Disabling MSI\n");
		chip->msi = 0;
	}
}

/* check the snoop mode availability */
static void azx_check_snoop_available(struct azx *chip)
{
	int snoop = hda_snoop;

	if (snoop >= 0) {
		dev_info(chip->card->dev, "Force to %s mode by module option\n",
			 snoop ? "snoop" : "non-snoop");
		chip->snoop = snoop;
		chip->uc_buffer = !snoop;
		return;
	}

	snoop = true;
	if (azx_get_snoop_type(chip) == AZX_SNOOP_TYPE_NONE &&
	    chip->driver_type == AZX_DRIVER_VIA) {
		/* force to non-snoop mode for a new VIA controller
		 * when BIOS is set
		 */
		u8 val;
		pci_read_config_byte(chip->pci, 0x42, &val);
		if (!(val & 0x80) && (chip->pci->revision == 0x30 ||
				      chip->pci->revision == 0x20))
			snoop = false;
	}

	if (chip->driver_caps & AZX_DCAPS_SNOOP_OFF)
		snoop = false;

	chip->snoop = snoop;
	if (!snoop) {
		dev_info(chip->card->dev, "Force to non-snoop mode\n");
		/* C-Media requires non-cached pages only for CORB/RIRB */
		if (chip->driver_type != AZX_DRIVER_CMEDIA)
			chip->uc_buffer = true;
	}
}

static void azx_probe_work(struct work_struct *work)
{
	struct hda_intel *hda = container_of(work, struct hda_intel, probe_work.work);
	azx_probe_continue(&hda->chip);
}

static int default_bdl_pos_adj(struct azx *chip)
{
	/* some exceptions: Atoms seem problematic with value 1 */
	if (chip->pci->vendor == PCI_VENDOR_ID_INTEL) {
		switch (chip->pci->device) {
		case 0x0f04: /* Baytrail */
		case 0x2284: /* Braswell */
			return 32;
		}
	}

	switch (chip->driver_type) {
	case AZX_DRIVER_ICH:
	case AZX_DRIVER_PCH:
		return 1;
	default:
		return 32;
	}
}

/*
 * constructor
 */
static const struct hda_controller_ops pci_hda_ops;

static int azx_create(struct snd_card *card, struct pci_dev *pci,
		      int dev, unsigned int driver_caps,
		      struct azx **rchip)
{
	static const struct snd_device_ops ops = {
		.dev_disconnect = azx_dev_disconnect,
		.dev_free = azx_dev_free,
	};
	struct hda_intel *hda;
	struct azx *chip;
	int err;

	*rchip = NULL;

	err = pcim_enable_device(pci);
	if (err < 0)
		return err;

	hda = devm_kzalloc(&pci->dev, sizeof(*hda), GFP_KERNEL);
	if (!hda)
		return -ENOMEM;

	chip = &hda->chip;
	mutex_init(&chip->open_mutex);
	chip->card = card;
	chip->pci = pci;
	chip->ops = &pci_hda_ops;
	chip->driver_caps = driver_caps;
	chip->driver_type = driver_caps & 0xff;
	check_msi(chip);
	chip->dev_index = dev;
	if (jackpoll_ms[dev] >= 50 && jackpoll_ms[dev] <= 60000)
		chip->jackpoll_interval = msecs_to_jiffies(jackpoll_ms[dev]);
	INIT_LIST_HEAD(&chip->pcm_list);
	INIT_WORK(&hda->irq_pending_work, azx_irq_pending_work);
	INIT_LIST_HEAD(&hda->list);
	init_vga_switcheroo(chip);
	init_completion(&hda->probe_wait);

	assign_position_fix(chip, check_position_fix(chip, position_fix[dev]));

	if (single_cmd < 0) /* allow fallback to single_cmd at errors */
		chip->fallback_to_single_cmd = 1;
	else /* explicitly set to single_cmd or not */
		chip->single_cmd = single_cmd;

	azx_check_snoop_available(chip);

	if (bdl_pos_adj[dev] < 0)
		chip->bdl_pos_adj = default_bdl_pos_adj(chip);
	else
		chip->bdl_pos_adj = bdl_pos_adj[dev];

	err = azx_bus_init(chip, model[dev]);
	if (err < 0)
		return err;

	/* use the non-cached pages in non-snoop mode */
	if (!azx_snoop(chip))
		azx_bus(chip)->dma_type = SNDRV_DMA_TYPE_DEV_WC;

	if (chip->driver_type == AZX_DRIVER_NVIDIA) {
		dev_dbg(chip->card->dev, "Enable delay in RIRB handling\n");
		chip->bus.core.needs_damn_long_delay = 1;
	}

	check_probe_mask(chip, dev);

	err = snd_device_new(card, SNDRV_DEV_LOWLEVEL, chip, &ops);
	if (err < 0) {
		dev_err(card->dev, "Error creating device [card]!\n");
		azx_free(chip);
		return err;
	}

	/* continue probing in work context as may trigger request module */
	INIT_DELAYED_WORK(&hda->probe_work, azx_probe_work);

	*rchip = chip;

	return 0;
}

static int azx_first_init(struct azx *chip)
{
	int dev = chip->dev_index;
	struct pci_dev *pci = chip->pci;
	struct snd_card *card = chip->card;
	struct hdac_bus *bus = azx_bus(chip);
	int err;
	unsigned short gcap;
	unsigned int dma_bits = 64;

#if BITS_PER_LONG != 64
	/* Fix up base address on ULI M5461 */
	if (chip->driver_type == AZX_DRIVER_ULI) {
		u16 tmp3;
		pci_read_config_word(pci, 0x40, &tmp3);
		pci_write_config_word(pci, 0x40, tmp3 | 0x10);
		pci_write_config_dword(pci, PCI_BASE_ADDRESS_1, 0);
	}
#endif

	err = pcim_iomap_regions(pci, 1 << 0, "ICH HD audio");
	if (err < 0)
		return err;

	bus->addr = pci_resource_start(pci, 0);
	bus->remap_addr = pcim_iomap_table(pci)[0];

	if (chip->driver_type == AZX_DRIVER_SKL)
		snd_hdac_bus_parse_capabilities(bus);

	/*
	 * Some Intel CPUs has always running timer (ART) feature and
	 * controller may have Global time sync reporting capability, so
	 * check both of these before declaring synchronized time reporting
	 * capability SNDRV_PCM_INFO_HAS_LINK_SYNCHRONIZED_ATIME
	 */
	chip->gts_present = false;

#ifdef CONFIG_X86
	if (bus->ppcap && boot_cpu_has(X86_FEATURE_ART))
		chip->gts_present = true;
#endif

	if (chip->msi) {
		if (chip->driver_caps & AZX_DCAPS_NO_MSI64) {
			dev_dbg(card->dev, "Disabling 64bit MSI\n");
			pci->no_64bit_msi = true;
		}
		if (pci_enable_msi(pci) < 0)
			chip->msi = 0;
	}

	pci_set_master(pci);

	gcap = azx_readw(chip, GCAP);
	dev_dbg(card->dev, "chipset global capabilities = 0x%x\n", gcap);

	/* AMD devices support 40 or 48bit DMA, take the safe one */
	if (chip->pci->vendor == PCI_VENDOR_ID_AMD)
		dma_bits = 40;

	/* disable SB600 64bit support for safety */
	if (chip->pci->vendor == PCI_VENDOR_ID_ATI) {
		struct pci_dev *p_smbus;
		dma_bits = 40;
		p_smbus = pci_get_device(PCI_VENDOR_ID_ATI,
					 PCI_DEVICE_ID_ATI_SBX00_SMBUS,
					 NULL);
		if (p_smbus) {
			if (p_smbus->revision < 0x30)
				gcap &= ~AZX_GCAP_64OK;
			pci_dev_put(p_smbus);
		}
	}

	/* NVidia hardware normally only supports up to 40 bits of DMA */
	if (chip->pci->vendor == PCI_VENDOR_ID_NVIDIA)
		dma_bits = 40;

	/* disable 64bit DMA address on some devices */
	if (chip->driver_caps & AZX_DCAPS_NO_64BIT) {
		dev_dbg(card->dev, "Disabling 64bit DMA\n");
		gcap &= ~AZX_GCAP_64OK;
	}

	/* disable buffer size rounding to 128-byte multiples if supported */
	if (align_buffer_size >= 0)
		chip->align_buffer_size = !!align_buffer_size;
	else {
		if (chip->driver_caps & AZX_DCAPS_NO_ALIGN_BUFSIZE)
			chip->align_buffer_size = 0;
		else
			chip->align_buffer_size = 1;
	}

	/* allow 64bit DMA address if supported by H/W */
	if (!(gcap & AZX_GCAP_64OK))
		dma_bits = 32;
	if (dma_set_mask_and_coherent(&pci->dev, DMA_BIT_MASK(dma_bits)))
		dma_set_mask_and_coherent(&pci->dev, DMA_BIT_MASK(32));
	dma_set_max_seg_size(&pci->dev, UINT_MAX);

	/* read number of streams from GCAP register instead of using
	 * hardcoded value
	 */
	chip->capture_streams = (gcap >> 8) & 0x0f;
	chip->playback_streams = (gcap >> 12) & 0x0f;
	if (!chip->playback_streams && !chip->capture_streams) {
		/* gcap didn't give any info, switching to old method */

		switch (chip->driver_type) {
		case AZX_DRIVER_ULI:
			chip->playback_streams = ULI_NUM_PLAYBACK;
			chip->capture_streams = ULI_NUM_CAPTURE;
			break;
		case AZX_DRIVER_ATIHDMI:
		case AZX_DRIVER_ATIHDMI_NS:
			chip->playback_streams = ATIHDMI_NUM_PLAYBACK;
			chip->capture_streams = ATIHDMI_NUM_CAPTURE;
			break;
		case AZX_DRIVER_GENERIC:
		default:
			chip->playback_streams = ICH6_NUM_PLAYBACK;
			chip->capture_streams = ICH6_NUM_CAPTURE;
			break;
		}
	}
	chip->capture_index_offset = 0;
	chip->playback_index_offset = chip->capture_streams;
	chip->num_streams = chip->playback_streams + chip->capture_streams;

	/* sanity check for the SDxCTL.STRM field overflow */
	if (chip->num_streams > 15 &&
	    (chip->driver_caps & AZX_DCAPS_SEPARATE_STREAM_TAG) == 0) {
		dev_warn(chip->card->dev, "number of I/O streams is %d, "
			 "forcing separate stream tags", chip->num_streams);
		chip->driver_caps |= AZX_DCAPS_SEPARATE_STREAM_TAG;
	}

	/* initialize streams */
	err = azx_init_streams(chip);
	if (err < 0)
		return err;

	err = azx_alloc_stream_pages(chip);
	if (err < 0)
		return err;

	/* initialize chip */
	azx_init_pci(chip);

	snd_hdac_i915_set_bclk(bus);

	hda_intel_init_chip(chip, (probe_only[dev] & 2) == 0);

	/* codec detection */
	if (!azx_bus(chip)->codec_mask) {
		dev_err(card->dev, "no codecs found!\n");
		/* keep running the rest for the runtime PM */
	}

	if (azx_acquire_irq(chip, 0) < 0)
		return -EBUSY;

	strcpy(card->driver, "HDA-Intel");
	strscpy(card->shortname, driver_short_names[chip->driver_type],
		sizeof(card->shortname));
	snprintf(card->longname, sizeof(card->longname),
		 "%s at 0x%lx irq %i",
		 card->shortname, bus->addr, bus->irq);

	return 0;
}

#ifdef CONFIG_SND_HDA_PATCH_LOADER
/* callback from request_firmware_nowait() */
static void azx_firmware_cb(const struct firmware *fw, void *context)
{
	struct snd_card *card = context;
	struct azx *chip = card->private_data;

	if (fw)
		chip->fw = fw;
	else
		dev_err(card->dev, "Cannot load firmware, continue without patching\n");
	if (!chip->disabled) {
		/* continue probing */
		azx_probe_continue(chip);
	}
}
#endif

static int disable_msi_reset_irq(struct azx *chip)
{
	struct hdac_bus *bus = azx_bus(chip);
	int err;

	free_irq(bus->irq, chip);
	bus->irq = -1;
	chip->card->sync_irq = -1;
	pci_disable_msi(chip->pci);
	chip->msi = 0;
	err = azx_acquire_irq(chip, 1);
	if (err < 0)
		return err;

	return 0;
}

/* Denylist for skipping the whole probe:
 * some HD-audio PCI entries are exposed without any codecs, and such devices
 * should be ignored from the beginning.
 */
static const struct pci_device_id driver_denylist[] = {
	{ PCI_DEVICE_SUB(0x1022, 0x1487, 0x1043, 0x874f) }, /* ASUS ROG Zenith II / Strix */
	{ PCI_DEVICE_SUB(0x1022, 0x1487, 0x1462, 0xcb59) }, /* MSI TRX40 Creator */
	{ PCI_DEVICE_SUB(0x1022, 0x1487, 0x1462, 0xcb60) }, /* MSI TRX40 */
	{}
};

static const struct hda_controller_ops pci_hda_ops = {
	.disable_msi_reset_irq = disable_msi_reset_irq,
	.position_check = azx_position_check,
};

static DECLARE_BITMAP(probed_devs, SNDRV_CARDS);

static int azx_probe(struct pci_dev *pci,
		     const struct pci_device_id *pci_id)
{
	struct snd_card *card;
	struct hda_intel *hda;
	struct azx *chip;
	bool schedule_probe;
	int dev;
	int err;

	if (pci_match_id(driver_denylist, pci)) {
		dev_info(&pci->dev, "Skipping the device on the denylist\n");
		return -ENODEV;
	}

	dev = find_first_zero_bit(probed_devs, SNDRV_CARDS);
	if (dev >= SNDRV_CARDS)
		return -ENODEV;
	if (!enable[dev]) {
		set_bit(dev, probed_devs);
		return -ENOENT;
	}

	/*
	 * stop probe if another Intel's DSP driver should be activated
	 */
	if (dmic_detect) {
		err = snd_intel_dsp_driver_probe(pci);
		if (err != SND_INTEL_DSP_DRIVER_ANY && err != SND_INTEL_DSP_DRIVER_LEGACY) {
			dev_dbg(&pci->dev, "HDAudio driver not selected, aborting probe\n");
			return -ENODEV;
		}
	} else {
		dev_warn(&pci->dev, "dmic_detect option is deprecated, pass snd-intel-dspcfg.dsp_driver=1 option instead\n");
	}

	err = snd_card_new(&pci->dev, index[dev], id[dev], THIS_MODULE,
			   0, &card);
	if (err < 0) {
		dev_err(&pci->dev, "Error creating card!\n");
		return err;
	}

	err = azx_create(card, pci, dev, pci_id->driver_data, &chip);
	if (err < 0)
		goto out_free;
	card->private_data = chip;
	hda = container_of(chip, struct hda_intel, chip);

	pci_set_drvdata(pci, card);

	err = register_vga_switcheroo(chip);
	if (err < 0) {
		dev_err(card->dev, "Error registering vga_switcheroo client\n");
		goto out_free;
	}

	if (check_hdmi_disabled(pci)) {
		dev_info(card->dev, "VGA controller is disabled\n");
		dev_info(card->dev, "Delaying initialization\n");
		chip->disabled = true;
	}

	schedule_probe = !chip->disabled;

#ifdef CONFIG_SND_HDA_PATCH_LOADER
	if (patch[dev] && *patch[dev]) {
		dev_info(card->dev, "Applying patch firmware '%s'\n",
			 patch[dev]);
		err = request_firmware_nowait(THIS_MODULE, true, patch[dev],
					      &pci->dev, GFP_KERNEL, card,
					      azx_firmware_cb);
		if (err < 0)
			goto out_free;
		schedule_probe = false; /* continued in azx_firmware_cb() */
	}
#endif /* CONFIG_SND_HDA_PATCH_LOADER */

#ifndef CONFIG_SND_HDA_I915
	if (CONTROLLER_IN_GPU(pci))
		dev_err(card->dev, "Haswell/Broadwell HDMI/DP must build in CONFIG_SND_HDA_I915\n");
#endif

	if (schedule_probe)
		schedule_delayed_work(&hda->probe_work, 0);

	set_bit(dev, probed_devs);
	if (chip->disabled)
		complete_all(&hda->probe_wait);
	return 0;

out_free:
	snd_card_free(card);
	return err;
}

#ifdef CONFIG_PM
/* On some boards setting power_save to a non 0 value leads to clicking /
 * popping sounds when ever we enter/leave powersaving mode. Ideally we would
 * figure out how to avoid these sounds, but that is not always feasible.
 * So we keep a list of devices where we disable powersaving as its known
 * to causes problems on these devices.
 */
static const struct snd_pci_quirk power_save_denylist[] = {
	/* https://bugzilla.redhat.com/show_bug.cgi?id=1525104 */
	SND_PCI_QUIRK(0x1849, 0xc892, "Asrock B85M-ITX", 0),
	/* https://bugzilla.redhat.com/show_bug.cgi?id=1525104 */
	SND_PCI_QUIRK(0x1849, 0x0397, "Asrock N68C-S UCC", 0),
	/* https://bugzilla.redhat.com/show_bug.cgi?id=1525104 */
	SND_PCI_QUIRK(0x1849, 0x7662, "Asrock H81M-HDS", 0),
	/* https://bugzilla.redhat.com/show_bug.cgi?id=1525104 */
	SND_PCI_QUIRK(0x1043, 0x8733, "Asus Prime X370-Pro", 0),
	/* https://bugzilla.redhat.com/show_bug.cgi?id=1525104 */
	SND_PCI_QUIRK(0x1028, 0x0497, "Dell Precision T3600", 0),
	/* https://bugzilla.redhat.com/show_bug.cgi?id=1525104 */
	/* Note the P55A-UD3 and Z87-D3HP share the subsys id for the HDA dev */
	SND_PCI_QUIRK(0x1458, 0xa002, "Gigabyte P55A-UD3 / Z87-D3HP", 0),
	/* https://bugzilla.redhat.com/show_bug.cgi?id=1525104 */
	SND_PCI_QUIRK(0x8086, 0x2040, "Intel DZ77BH-55K", 0),
	/* https://bugzilla.kernel.org/show_bug.cgi?id=199607 */
	SND_PCI_QUIRK(0x8086, 0x2057, "Intel NUC5i7RYB", 0),
	/* https://bugs.launchpad.net/bugs/1821663 */
	SND_PCI_QUIRK(0x8086, 0x2064, "Intel SDP 8086:2064", 0),
	/* https://bugzilla.redhat.com/show_bug.cgi?id=1520902 */
	SND_PCI_QUIRK(0x8086, 0x2068, "Intel NUC7i3BNB", 0),
	/* https://bugzilla.kernel.org/show_bug.cgi?id=198611 */
	SND_PCI_QUIRK(0x17aa, 0x2227, "Lenovo X1 Carbon 3rd Gen", 0),
	/* https://bugzilla.redhat.com/show_bug.cgi?id=1689623 */
	SND_PCI_QUIRK(0x17aa, 0x367b, "Lenovo IdeaCentre B550", 0),
	/* https://bugzilla.redhat.com/show_bug.cgi?id=1572975 */
	SND_PCI_QUIRK(0x17aa, 0x36a7, "Lenovo C50 All in one", 0),
	/* https://bugs.launchpad.net/bugs/1821663 */
	SND_PCI_QUIRK(0x1631, 0xe017, "Packard Bell NEC IMEDIA 5204", 0),
	{}
};
#endif /* CONFIG_PM */

static void set_default_power_save(struct azx *chip)
{
	int val = power_save;

#ifdef CONFIG_PM
	if (pm_blacklist) {
		const struct snd_pci_quirk *q;

		q = snd_pci_quirk_lookup(chip->pci, power_save_denylist);
		if (q && val) {
			dev_info(chip->card->dev, "device %04x:%04x is on the power_save denylist, forcing power_save to 0\n",
				 q->subvendor, q->subdevice);
			val = 0;
		}
	}
#endif /* CONFIG_PM */
	snd_hda_set_power_save(&chip->bus, val * 1000);
}

/* number of codec slots for each chipset: 0 = default slots (i.e. 4) */
static const unsigned int azx_max_codecs[AZX_NUM_DRIVERS] = {
	[AZX_DRIVER_NVIDIA] = 8,
	[AZX_DRIVER_TERA] = 1,
};

static int azx_probe_continue(struct azx *chip)
{
	struct hda_intel *hda = container_of(chip, struct hda_intel, chip);
	struct hdac_bus *bus = azx_bus(chip);
	struct pci_dev *pci = chip->pci;
	int dev = chip->dev_index;
	int err;

	if (chip->disabled || hda->init_failed)
		return -EIO;
	if (hda->probe_retry)
		goto probe_retry;

	to_hda_bus(bus)->bus_probing = 1;
	hda->probe_continued = 1;

	/* bind with i915 if needed */
	if (chip->driver_caps & AZX_DCAPS_I915_COMPONENT) {
		err = snd_hdac_i915_init(bus);
		if (err < 0) {
			/* if the controller is bound only with HDMI/DP
			 * (for HSW and BDW), we need to abort the probe;
			 * for other chips, still continue probing as other
			 * codecs can be on the same link.
			 */
			if (CONTROLLER_IN_GPU(pci)) {
				dev_err(chip->card->dev,
					"HSW/BDW HD-audio HDMI/DP requires binding with gfx driver\n");
				goto out_free;
			} else {
				/* don't bother any longer */
				chip->driver_caps &= ~AZX_DCAPS_I915_COMPONENT;
			}
		}

		/* HSW/BDW controllers need this power */
		if (CONTROLLER_IN_GPU(pci))
			hda->need_i915_power = true;
	}

	/* Request display power well for the HDA controller or codec. For
	 * Haswell/Broadwell, both the display HDA controller and codec need
	 * this power. For other platforms, like Baytrail/Braswell, only the
	 * display codec needs the power and it can be released after probe.
	 */
	display_power(chip, true);

	err = azx_first_init(chip);
	if (err < 0)
		goto out_free;

#ifdef CONFIG_SND_HDA_INPUT_BEEP
	chip->beep_mode = beep_mode[dev];
#endif

	/* create codec instances */
	if (bus->codec_mask) {
		err = azx_probe_codecs(chip, azx_max_codecs[chip->driver_type]);
		if (err < 0)
			goto out_free;
	}

#ifdef CONFIG_SND_HDA_PATCH_LOADER
	if (chip->fw) {
		err = snd_hda_load_patch(&chip->bus, chip->fw->size,
					 chip->fw->data);
		if (err < 0)
			goto out_free;
#ifndef CONFIG_PM
		release_firmware(chip->fw); /* no longer needed */
		chip->fw = NULL;
#endif
	}
#endif

 probe_retry:
	if (bus->codec_mask && !(probe_only[dev] & 1)) {
		err = azx_codec_configure(chip);
		if (err) {
			if ((chip->driver_caps & AZX_DCAPS_RETRY_PROBE) &&
			    ++hda->probe_retry < 60) {
				schedule_delayed_work(&hda->probe_work,
						      msecs_to_jiffies(1000));
				return 0; /* keep things up */
			}
			dev_err(chip->card->dev, "Cannot probe codecs, giving up\n");
			goto out_free;
		}
	}

	err = snd_card_register(chip->card);
	if (err < 0)
		goto out_free;

	setup_vga_switcheroo_runtime_pm(chip);

	chip->running = 1;
	azx_add_card_list(chip);

	set_default_power_save(chip);

	if (azx_has_pm_runtime(chip)) {
		pm_runtime_use_autosuspend(&pci->dev);
		pm_runtime_allow(&pci->dev);
		pm_runtime_put_autosuspend(&pci->dev);
	}

out_free:
	if (err < 0) {
		pci_set_drvdata(pci, NULL);
		snd_card_free(chip->card);
		return err;
	}

	if (!hda->need_i915_power)
		display_power(chip, false);
	complete_all(&hda->probe_wait);
	to_hda_bus(bus)->bus_probing = 0;
	hda->probe_retry = 0;
	return 0;
}

static void azx_remove(struct pci_dev *pci)
{
	struct snd_card *card = pci_get_drvdata(pci);
	struct azx *chip;
	struct hda_intel *hda;

	if (card) {
		/* cancel the pending probing work */
		chip = card->private_data;
		hda = container_of(chip, struct hda_intel, chip);
		/* FIXME: below is an ugly workaround.
		 * Both device_release_driver() and driver_probe_device()
		 * take *both* the device's and its parent's lock before
		 * calling the remove() and probe() callbacks.  The codec
		 * probe takes the locks of both the codec itself and its
		 * parent, i.e. the PCI controller dev.  Meanwhile, when
		 * the PCI controller is unbound, it takes its lock, too
		 * ==> ouch, a deadlock!
		 * As a workaround, we unlock temporarily here the controller
		 * device during cancel_work_sync() call.
		 */
		device_unlock(&pci->dev);
		cancel_delayed_work_sync(&hda->probe_work);
		device_lock(&pci->dev);

		clear_bit(chip->dev_index, probed_devs);
		pci_set_drvdata(pci, NULL);
		snd_card_free(card);
	}
}

static void azx_shutdown(struct pci_dev *pci)
{
	struct snd_card *card = pci_get_drvdata(pci);
	struct azx *chip;

	if (!card)
		return;
	chip = card->private_data;
	if (chip && chip->running)
		__azx_shutdown_chip(chip, true);
}

/* PCI IDs */
static const struct pci_device_id azx_ids[] = {
	/* CPT */
	{ PCI_DEVICE(0x8086, 0x1c20),
	  .driver_data = AZX_DRIVER_PCH | AZX_DCAPS_INTEL_PCH_NOPM },
	/* PBG */
	{ PCI_DEVICE(0x8086, 0x1d20),
	  .driver_data = AZX_DRIVER_PCH | AZX_DCAPS_INTEL_PCH_NOPM },
	/* Panther Point */
	{ PCI_DEVICE(0x8086, 0x1e20),
	  .driver_data = AZX_DRIVER_PCH | AZX_DCAPS_INTEL_PCH_NOPM },
	/* Lynx Point */
	{ PCI_DEVICE(0x8086, 0x8c20),
	  .driver_data = AZX_DRIVER_PCH | AZX_DCAPS_INTEL_PCH },
	/* 9 Series */
	{ PCI_DEVICE(0x8086, 0x8ca0),
	  .driver_data = AZX_DRIVER_PCH | AZX_DCAPS_INTEL_PCH },
	/* Wellsburg */
	{ PCI_DEVICE(0x8086, 0x8d20),
	  .driver_data = AZX_DRIVER_PCH | AZX_DCAPS_INTEL_PCH },
	{ PCI_DEVICE(0x8086, 0x8d21),
	  .driver_data = AZX_DRIVER_PCH | AZX_DCAPS_INTEL_PCH },
	/* Lewisburg */
	{ PCI_DEVICE(0x8086, 0xa1f0),
	  .driver_data = AZX_DRIVER_PCH | AZX_DCAPS_INTEL_SKYLAKE },
	{ PCI_DEVICE(0x8086, 0xa270),
	  .driver_data = AZX_DRIVER_PCH | AZX_DCAPS_INTEL_SKYLAKE },
	/* Lynx Point-LP */
	{ PCI_DEVICE(0x8086, 0x9c20),
	  .driver_data = AZX_DRIVER_PCH | AZX_DCAPS_INTEL_PCH },
	/* Lynx Point-LP */
	{ PCI_DEVICE(0x8086, 0x9c21),
	  .driver_data = AZX_DRIVER_PCH | AZX_DCAPS_INTEL_PCH },
	/* Wildcat Point-LP */
	{ PCI_DEVICE(0x8086, 0x9ca0),
	  .driver_data = AZX_DRIVER_PCH | AZX_DCAPS_INTEL_PCH },
	/* Sunrise Point */
	{ PCI_DEVICE(0x8086, 0xa170),
	  .driver_data = AZX_DRIVER_SKL | AZX_DCAPS_INTEL_SKYLAKE },
	/* Sunrise Point-LP */
	{ PCI_DEVICE(0x8086, 0x9d70),
	  .driver_data = AZX_DRIVER_SKL | AZX_DCAPS_INTEL_SKYLAKE },
	/* Kabylake */
	{ PCI_DEVICE(0x8086, 0xa171),
	  .driver_data = AZX_DRIVER_SKL | AZX_DCAPS_INTEL_SKYLAKE },
	/* Kabylake-LP */
	{ PCI_DEVICE(0x8086, 0x9d71),
	  .driver_data = AZX_DRIVER_SKL | AZX_DCAPS_INTEL_SKYLAKE },
	/* Kabylake-H */
	{ PCI_DEVICE(0x8086, 0xa2f0),
	  .driver_data = AZX_DRIVER_SKL | AZX_DCAPS_INTEL_SKYLAKE },
	/* Coffelake */
	{ PCI_DEVICE(0x8086, 0xa348),
	  .driver_data = AZX_DRIVER_SKL | AZX_DCAPS_INTEL_SKYLAKE},
	/* Cannonlake */
	{ PCI_DEVICE(0x8086, 0x9dc8),
	  .driver_data = AZX_DRIVER_SKL | AZX_DCAPS_INTEL_SKYLAKE},
	/* CometLake-LP */
	{ PCI_DEVICE(0x8086, 0x02C8),
	  .driver_data = AZX_DRIVER_SKL | AZX_DCAPS_INTEL_SKYLAKE},
	/* CometLake-H */
	{ PCI_DEVICE(0x8086, 0x06C8),
	  .driver_data = AZX_DRIVER_SKL | AZX_DCAPS_INTEL_SKYLAKE},
	{ PCI_DEVICE(0x8086, 0xf1c8),
	  .driver_data = AZX_DRIVER_SKL | AZX_DCAPS_INTEL_SKYLAKE},
	/* CometLake-S */
	{ PCI_DEVICE(0x8086, 0xa3f0),
	  .driver_data = AZX_DRIVER_SKL | AZX_DCAPS_INTEL_SKYLAKE},
	/* CometLake-R */
	{ PCI_DEVICE(0x8086, 0xf0c8),
	  .driver_data = AZX_DRIVER_SKL | AZX_DCAPS_INTEL_SKYLAKE},
	/* Icelake */
	{ PCI_DEVICE(0x8086, 0x34c8),
	  .driver_data = AZX_DRIVER_SKL | AZX_DCAPS_INTEL_SKYLAKE},
	/* Icelake-H */
	{ PCI_DEVICE(0x8086, 0x3dc8),
	  .driver_data = AZX_DRIVER_SKL | AZX_DCAPS_INTEL_SKYLAKE},
	/* Jasperlake */
	{ PCI_DEVICE(0x8086, 0x38c8),
	  .driver_data = AZX_DRIVER_SKL | AZX_DCAPS_INTEL_SKYLAKE},
	{ PCI_DEVICE(0x8086, 0x4dc8),
	  .driver_data = AZX_DRIVER_SKL | AZX_DCAPS_INTEL_SKYLAKE},
	/* Tigerlake */
	{ PCI_DEVICE(0x8086, 0xa0c8),
	  .driver_data = AZX_DRIVER_SKL | AZX_DCAPS_INTEL_SKYLAKE},
	/* Tigerlake-H */
	{ PCI_DEVICE(0x8086, 0x43c8),
	  .driver_data = AZX_DRIVER_SKL | AZX_DCAPS_INTEL_SKYLAKE},
	/* DG1 */
	{ PCI_DEVICE(0x8086, 0x490d),
	  .driver_data = AZX_DRIVER_SKL | AZX_DCAPS_INTEL_SKYLAKE},
	/* DG2 */
	{ PCI_DEVICE(0x8086, 0x4f90),
	  .driver_data = AZX_DRIVER_SKL | AZX_DCAPS_INTEL_SKYLAKE},
	{ PCI_DEVICE(0x8086, 0x4f91),
	  .driver_data = AZX_DRIVER_SKL | AZX_DCAPS_INTEL_SKYLAKE},
	{ PCI_DEVICE(0x8086, 0x4f92),
	  .driver_data = AZX_DRIVER_SKL | AZX_DCAPS_INTEL_SKYLAKE},
	/* Alderlake-S */
	{ PCI_DEVICE(0x8086, 0x7ad0),
	  .driver_data = AZX_DRIVER_SKL | AZX_DCAPS_INTEL_SKYLAKE},
	/* Alderlake-P */
	{ PCI_DEVICE(0x8086, 0x51c8),
	  .driver_data = AZX_DRIVER_SKL | AZX_DCAPS_INTEL_SKYLAKE},
	{ PCI_DEVICE(0x8086, 0x51c9),
	  .driver_data = AZX_DRIVER_SKL | AZX_DCAPS_INTEL_SKYLAKE},
	{ PCI_DEVICE(0x8086, 0x51cd),
	  .driver_data = AZX_DRIVER_SKL | AZX_DCAPS_INTEL_SKYLAKE},
	/* Alderlake-M */
	{ PCI_DEVICE(0x8086, 0x51cc),
	  .driver_data = AZX_DRIVER_SKL | AZX_DCAPS_INTEL_SKYLAKE},
	/* Alderlake-N */
	{ PCI_DEVICE(0x8086, 0x54c8),
	  .driver_data = AZX_DRIVER_SKL | AZX_DCAPS_INTEL_SKYLAKE},
	/* Elkhart Lake */
	{ PCI_DEVICE(0x8086, 0x4b55),
	  .driver_data = AZX_DRIVER_SKL | AZX_DCAPS_INTEL_SKYLAKE},
	{ PCI_DEVICE(0x8086, 0x4b58),
	  .driver_data = AZX_DRIVER_SKL | AZX_DCAPS_INTEL_SKYLAKE},
	/* Raptor Lake */
	{ PCI_DEVICE(0x8086, 0x7a50),
	  .driver_data = AZX_DRIVER_SKL | AZX_DCAPS_INTEL_SKYLAKE},
	{ PCI_DEVICE(0x8086, 0x51ca),
	  .driver_data = AZX_DRIVER_SKL | AZX_DCAPS_INTEL_SKYLAKE},
	{ PCI_DEVICE(0x8086, 0x51cb),
	  .driver_data = AZX_DRIVER_SKL | AZX_DCAPS_INTEL_SKYLAKE},
	{ PCI_DEVICE(0x8086, 0x51ce),
	  .driver_data = AZX_DRIVER_SKL | AZX_DCAPS_INTEL_SKYLAKE},
	{ PCI_DEVICE(0x8086, 0x51cf),
	  .driver_data = AZX_DRIVER_SKL | AZX_DCAPS_INTEL_SKYLAKE},
<<<<<<< HEAD
=======
	/* Meteorlake-P */
	{ PCI_DEVICE(0x8086, 0x7e28),
	  .driver_data = AZX_DRIVER_SKL | AZX_DCAPS_INTEL_SKYLAKE},
>>>>>>> 88084a3d
	/* Broxton-P(Apollolake) */
	{ PCI_DEVICE(0x8086, 0x5a98),
	  .driver_data = AZX_DRIVER_SKL | AZX_DCAPS_INTEL_BROXTON },
	/* Broxton-T */
	{ PCI_DEVICE(0x8086, 0x1a98),
	  .driver_data = AZX_DRIVER_SKL | AZX_DCAPS_INTEL_BROXTON },
	/* Gemini-Lake */
	{ PCI_DEVICE(0x8086, 0x3198),
	  .driver_data = AZX_DRIVER_SKL | AZX_DCAPS_INTEL_BROXTON },
	/* Haswell */
	{ PCI_DEVICE(0x8086, 0x0a0c),
	  .driver_data = AZX_DRIVER_HDMI | AZX_DCAPS_INTEL_HASWELL },
	{ PCI_DEVICE(0x8086, 0x0c0c),
	  .driver_data = AZX_DRIVER_HDMI | AZX_DCAPS_INTEL_HASWELL },
	{ PCI_DEVICE(0x8086, 0x0d0c),
	  .driver_data = AZX_DRIVER_HDMI | AZX_DCAPS_INTEL_HASWELL },
	/* Broadwell */
	{ PCI_DEVICE(0x8086, 0x160c),
	  .driver_data = AZX_DRIVER_HDMI | AZX_DCAPS_INTEL_BROADWELL },
	/* 5 Series/3400 */
	{ PCI_DEVICE(0x8086, 0x3b56),
	  .driver_data = AZX_DRIVER_SCH | AZX_DCAPS_INTEL_PCH_NOPM },
	/* Poulsbo */
	{ PCI_DEVICE(0x8086, 0x811b),
	  .driver_data = AZX_DRIVER_SCH | AZX_DCAPS_INTEL_PCH_BASE },
	/* Oaktrail */
	{ PCI_DEVICE(0x8086, 0x080a),
	  .driver_data = AZX_DRIVER_SCH | AZX_DCAPS_INTEL_PCH_BASE },
	/* BayTrail */
	{ PCI_DEVICE(0x8086, 0x0f04),
	  .driver_data = AZX_DRIVER_PCH | AZX_DCAPS_INTEL_BAYTRAIL },
	/* Braswell */
	{ PCI_DEVICE(0x8086, 0x2284),
	  .driver_data = AZX_DRIVER_PCH | AZX_DCAPS_INTEL_BRASWELL },
	/* ICH6 */
	{ PCI_DEVICE(0x8086, 0x2668),
	  .driver_data = AZX_DRIVER_ICH | AZX_DCAPS_INTEL_ICH },
	/* ICH7 */
	{ PCI_DEVICE(0x8086, 0x27d8),
	  .driver_data = AZX_DRIVER_ICH | AZX_DCAPS_INTEL_ICH },
	/* ESB2 */
	{ PCI_DEVICE(0x8086, 0x269a),
	  .driver_data = AZX_DRIVER_ICH | AZX_DCAPS_INTEL_ICH },
	/* ICH8 */
	{ PCI_DEVICE(0x8086, 0x284b),
	  .driver_data = AZX_DRIVER_ICH | AZX_DCAPS_INTEL_ICH },
	/* ICH9 */
	{ PCI_DEVICE(0x8086, 0x293e),
	  .driver_data = AZX_DRIVER_ICH | AZX_DCAPS_INTEL_ICH },
	/* ICH9 */
	{ PCI_DEVICE(0x8086, 0x293f),
	  .driver_data = AZX_DRIVER_ICH | AZX_DCAPS_INTEL_ICH },
	/* ICH10 */
	{ PCI_DEVICE(0x8086, 0x3a3e),
	  .driver_data = AZX_DRIVER_ICH | AZX_DCAPS_INTEL_ICH },
	/* ICH10 */
	{ PCI_DEVICE(0x8086, 0x3a6e),
	  .driver_data = AZX_DRIVER_ICH | AZX_DCAPS_INTEL_ICH },
	/* Generic Intel */
	{ PCI_DEVICE(PCI_VENDOR_ID_INTEL, PCI_ANY_ID),
	  .class = PCI_CLASS_MULTIMEDIA_HD_AUDIO << 8,
	  .class_mask = 0xffffff,
	  .driver_data = AZX_DRIVER_ICH | AZX_DCAPS_NO_ALIGN_BUFSIZE },
	/* ATI SB 450/600/700/800/900 */
	{ PCI_DEVICE(0x1002, 0x437b),
	  .driver_data = AZX_DRIVER_ATI | AZX_DCAPS_PRESET_ATI_SB },
	{ PCI_DEVICE(0x1002, 0x4383),
	  .driver_data = AZX_DRIVER_ATI | AZX_DCAPS_PRESET_ATI_SB },
	/* AMD Hudson */
	{ PCI_DEVICE(0x1022, 0x780d),
	  .driver_data = AZX_DRIVER_GENERIC | AZX_DCAPS_PRESET_ATI_SB },
	/* AMD, X370 & co */
	{ PCI_DEVICE(0x1022, 0x1457),
	  .driver_data = AZX_DRIVER_GENERIC | AZX_DCAPS_PRESET_AMD_SB },
	/* AMD, X570 & co */
	{ PCI_DEVICE(0x1022, 0x1487),
	  .driver_data = AZX_DRIVER_GENERIC | AZX_DCAPS_PRESET_AMD_SB },
	/* AMD Stoney */
	{ PCI_DEVICE(0x1022, 0x157a),
	  .driver_data = AZX_DRIVER_GENERIC | AZX_DCAPS_PRESET_ATI_SB |
			 AZX_DCAPS_PM_RUNTIME },
	/* AMD Raven */
	{ PCI_DEVICE(0x1022, 0x15e3),
	  .driver_data = AZX_DRIVER_GENERIC | AZX_DCAPS_PRESET_AMD_SB },
	/* ATI HDMI */
	{ PCI_DEVICE(0x1002, 0x0002),
	  .driver_data = AZX_DRIVER_ATIHDMI_NS | AZX_DCAPS_PRESET_ATI_HDMI_NS |
	  AZX_DCAPS_PM_RUNTIME },
	{ PCI_DEVICE(0x1002, 0x1308),
	  .driver_data = AZX_DRIVER_ATIHDMI_NS | AZX_DCAPS_PRESET_ATI_HDMI_NS },
	{ PCI_DEVICE(0x1002, 0x157a),
	  .driver_data = AZX_DRIVER_ATIHDMI_NS | AZX_DCAPS_PRESET_ATI_HDMI_NS },
	{ PCI_DEVICE(0x1002, 0x15b3),
	  .driver_data = AZX_DRIVER_ATIHDMI_NS | AZX_DCAPS_PRESET_ATI_HDMI_NS },
	{ PCI_DEVICE(0x1002, 0x793b),
	  .driver_data = AZX_DRIVER_ATIHDMI | AZX_DCAPS_PRESET_ATI_HDMI },
	{ PCI_DEVICE(0x1002, 0x7919),
	  .driver_data = AZX_DRIVER_ATIHDMI | AZX_DCAPS_PRESET_ATI_HDMI },
	{ PCI_DEVICE(0x1002, 0x960f),
	  .driver_data = AZX_DRIVER_ATIHDMI | AZX_DCAPS_PRESET_ATI_HDMI },
	{ PCI_DEVICE(0x1002, 0x970f),
	  .driver_data = AZX_DRIVER_ATIHDMI | AZX_DCAPS_PRESET_ATI_HDMI },
	{ PCI_DEVICE(0x1002, 0x9840),
	  .driver_data = AZX_DRIVER_ATIHDMI_NS | AZX_DCAPS_PRESET_ATI_HDMI_NS },
	{ PCI_DEVICE(0x1002, 0xaa00),
	  .driver_data = AZX_DRIVER_ATIHDMI | AZX_DCAPS_PRESET_ATI_HDMI },
	{ PCI_DEVICE(0x1002, 0xaa08),
	  .driver_data = AZX_DRIVER_ATIHDMI | AZX_DCAPS_PRESET_ATI_HDMI },
	{ PCI_DEVICE(0x1002, 0xaa10),
	  .driver_data = AZX_DRIVER_ATIHDMI | AZX_DCAPS_PRESET_ATI_HDMI },
	{ PCI_DEVICE(0x1002, 0xaa18),
	  .driver_data = AZX_DRIVER_ATIHDMI | AZX_DCAPS_PRESET_ATI_HDMI },
	{ PCI_DEVICE(0x1002, 0xaa20),
	  .driver_data = AZX_DRIVER_ATIHDMI | AZX_DCAPS_PRESET_ATI_HDMI },
	{ PCI_DEVICE(0x1002, 0xaa28),
	  .driver_data = AZX_DRIVER_ATIHDMI | AZX_DCAPS_PRESET_ATI_HDMI },
	{ PCI_DEVICE(0x1002, 0xaa30),
	  .driver_data = AZX_DRIVER_ATIHDMI | AZX_DCAPS_PRESET_ATI_HDMI },
	{ PCI_DEVICE(0x1002, 0xaa38),
	  .driver_data = AZX_DRIVER_ATIHDMI | AZX_DCAPS_PRESET_ATI_HDMI },
	{ PCI_DEVICE(0x1002, 0xaa40),
	  .driver_data = AZX_DRIVER_ATIHDMI | AZX_DCAPS_PRESET_ATI_HDMI },
	{ PCI_DEVICE(0x1002, 0xaa48),
	  .driver_data = AZX_DRIVER_ATIHDMI | AZX_DCAPS_PRESET_ATI_HDMI },
	{ PCI_DEVICE(0x1002, 0xaa50),
	  .driver_data = AZX_DRIVER_ATIHDMI | AZX_DCAPS_PRESET_ATI_HDMI },
	{ PCI_DEVICE(0x1002, 0xaa58),
	  .driver_data = AZX_DRIVER_ATIHDMI | AZX_DCAPS_PRESET_ATI_HDMI },
	{ PCI_DEVICE(0x1002, 0xaa60),
	  .driver_data = AZX_DRIVER_ATIHDMI | AZX_DCAPS_PRESET_ATI_HDMI },
	{ PCI_DEVICE(0x1002, 0xaa68),
	  .driver_data = AZX_DRIVER_ATIHDMI | AZX_DCAPS_PRESET_ATI_HDMI },
	{ PCI_DEVICE(0x1002, 0xaa80),
	  .driver_data = AZX_DRIVER_ATIHDMI | AZX_DCAPS_PRESET_ATI_HDMI },
	{ PCI_DEVICE(0x1002, 0xaa88),
	  .driver_data = AZX_DRIVER_ATIHDMI | AZX_DCAPS_PRESET_ATI_HDMI },
	{ PCI_DEVICE(0x1002, 0xaa90),
	  .driver_data = AZX_DRIVER_ATIHDMI | AZX_DCAPS_PRESET_ATI_HDMI },
	{ PCI_DEVICE(0x1002, 0xaa98),
	  .driver_data = AZX_DRIVER_ATIHDMI | AZX_DCAPS_PRESET_ATI_HDMI },
	{ PCI_DEVICE(0x1002, 0x9902),
	  .driver_data = AZX_DRIVER_ATIHDMI_NS | AZX_DCAPS_PRESET_ATI_HDMI_NS },
	{ PCI_DEVICE(0x1002, 0xaaa0),
	  .driver_data = AZX_DRIVER_ATIHDMI_NS | AZX_DCAPS_PRESET_ATI_HDMI_NS },
	{ PCI_DEVICE(0x1002, 0xaaa8),
	  .driver_data = AZX_DRIVER_ATIHDMI_NS | AZX_DCAPS_PRESET_ATI_HDMI_NS },
	{ PCI_DEVICE(0x1002, 0xaab0),
	  .driver_data = AZX_DRIVER_ATIHDMI_NS | AZX_DCAPS_PRESET_ATI_HDMI_NS },
	{ PCI_DEVICE(0x1002, 0xaac0),
	  .driver_data = AZX_DRIVER_ATIHDMI_NS | AZX_DCAPS_PRESET_ATI_HDMI_NS |
	  AZX_DCAPS_PM_RUNTIME },
	{ PCI_DEVICE(0x1002, 0xaac8),
	  .driver_data = AZX_DRIVER_ATIHDMI_NS | AZX_DCAPS_PRESET_ATI_HDMI_NS |
	  AZX_DCAPS_PM_RUNTIME },
	{ PCI_DEVICE(0x1002, 0xaad8),
	  .driver_data = AZX_DRIVER_ATIHDMI_NS | AZX_DCAPS_PRESET_ATI_HDMI_NS |
	  AZX_DCAPS_PM_RUNTIME },
	{ PCI_DEVICE(0x1002, 0xaae0),
	  .driver_data = AZX_DRIVER_ATIHDMI_NS | AZX_DCAPS_PRESET_ATI_HDMI_NS |
	  AZX_DCAPS_PM_RUNTIME },
	{ PCI_DEVICE(0x1002, 0xaae8),
	  .driver_data = AZX_DRIVER_ATIHDMI_NS | AZX_DCAPS_PRESET_ATI_HDMI_NS |
	  AZX_DCAPS_PM_RUNTIME },
	{ PCI_DEVICE(0x1002, 0xaaf0),
	  .driver_data = AZX_DRIVER_ATIHDMI_NS | AZX_DCAPS_PRESET_ATI_HDMI_NS |
	  AZX_DCAPS_PM_RUNTIME },
	{ PCI_DEVICE(0x1002, 0xaaf8),
	  .driver_data = AZX_DRIVER_ATIHDMI_NS | AZX_DCAPS_PRESET_ATI_HDMI_NS |
	  AZX_DCAPS_PM_RUNTIME },
	{ PCI_DEVICE(0x1002, 0xab00),
	  .driver_data = AZX_DRIVER_ATIHDMI_NS | AZX_DCAPS_PRESET_ATI_HDMI_NS |
	  AZX_DCAPS_PM_RUNTIME },
	{ PCI_DEVICE(0x1002, 0xab08),
	  .driver_data = AZX_DRIVER_ATIHDMI_NS | AZX_DCAPS_PRESET_ATI_HDMI_NS |
	  AZX_DCAPS_PM_RUNTIME },
	{ PCI_DEVICE(0x1002, 0xab10),
	  .driver_data = AZX_DRIVER_ATIHDMI_NS | AZX_DCAPS_PRESET_ATI_HDMI_NS |
	  AZX_DCAPS_PM_RUNTIME },
	{ PCI_DEVICE(0x1002, 0xab18),
	  .driver_data = AZX_DRIVER_ATIHDMI_NS | AZX_DCAPS_PRESET_ATI_HDMI_NS |
	  AZX_DCAPS_PM_RUNTIME },
	{ PCI_DEVICE(0x1002, 0xab20),
	  .driver_data = AZX_DRIVER_ATIHDMI_NS | AZX_DCAPS_PRESET_ATI_HDMI_NS |
	  AZX_DCAPS_PM_RUNTIME },
	{ PCI_DEVICE(0x1002, 0xab28),
	  .driver_data = AZX_DRIVER_ATIHDMI_NS | AZX_DCAPS_PRESET_ATI_HDMI_NS |
	  AZX_DCAPS_PM_RUNTIME },
	{ PCI_DEVICE(0x1002, 0xab38),
	  .driver_data = AZX_DRIVER_ATIHDMI_NS | AZX_DCAPS_PRESET_ATI_HDMI_NS |
	  AZX_DCAPS_PM_RUNTIME },
	/* VIA VT8251/VT8237A */
	{ PCI_DEVICE(0x1106, 0x3288), .driver_data = AZX_DRIVER_VIA },
	/* VIA GFX VT7122/VX900 */
	{ PCI_DEVICE(0x1106, 0x9170), .driver_data = AZX_DRIVER_GENERIC },
	/* VIA GFX VT6122/VX11 */
	{ PCI_DEVICE(0x1106, 0x9140), .driver_data = AZX_DRIVER_GENERIC },
	/* SIS966 */
	{ PCI_DEVICE(0x1039, 0x7502), .driver_data = AZX_DRIVER_SIS },
	/* ULI M5461 */
	{ PCI_DEVICE(0x10b9, 0x5461), .driver_data = AZX_DRIVER_ULI },
	/* NVIDIA MCP */
	{ PCI_DEVICE(PCI_VENDOR_ID_NVIDIA, PCI_ANY_ID),
	  .class = PCI_CLASS_MULTIMEDIA_HD_AUDIO << 8,
	  .class_mask = 0xffffff,
	  .driver_data = AZX_DRIVER_NVIDIA | AZX_DCAPS_PRESET_NVIDIA },
	/* Teradici */
	{ PCI_DEVICE(0x6549, 0x1200),
	  .driver_data = AZX_DRIVER_TERA | AZX_DCAPS_NO_64BIT },
	{ PCI_DEVICE(0x6549, 0x2200),
	  .driver_data = AZX_DRIVER_TERA | AZX_DCAPS_NO_64BIT },
	/* Creative X-Fi (CA0110-IBG) */
	/* CTHDA chips */
	{ PCI_DEVICE(0x1102, 0x0010),
	  .driver_data = AZX_DRIVER_CTHDA | AZX_DCAPS_PRESET_CTHDA },
	{ PCI_DEVICE(0x1102, 0x0012),
	  .driver_data = AZX_DRIVER_CTHDA | AZX_DCAPS_PRESET_CTHDA },
#if !IS_ENABLED(CONFIG_SND_CTXFI)
	/* the following entry conflicts with snd-ctxfi driver,
	 * as ctxfi driver mutates from HD-audio to native mode with
	 * a special command sequence.
	 */
	{ PCI_DEVICE(PCI_VENDOR_ID_CREATIVE, PCI_ANY_ID),
	  .class = PCI_CLASS_MULTIMEDIA_HD_AUDIO << 8,
	  .class_mask = 0xffffff,
	  .driver_data = AZX_DRIVER_CTX | AZX_DCAPS_CTX_WORKAROUND |
	  AZX_DCAPS_NO_64BIT | AZX_DCAPS_POSFIX_LPIB },
#else
	/* this entry seems still valid -- i.e. without emu20kx chip */
	{ PCI_DEVICE(0x1102, 0x0009),
	  .driver_data = AZX_DRIVER_CTX | AZX_DCAPS_CTX_WORKAROUND |
	  AZX_DCAPS_NO_64BIT | AZX_DCAPS_POSFIX_LPIB },
#endif
	/* CM8888 */
	{ PCI_DEVICE(0x13f6, 0x5011),
	  .driver_data = AZX_DRIVER_CMEDIA |
	  AZX_DCAPS_NO_MSI | AZX_DCAPS_POSFIX_LPIB | AZX_DCAPS_SNOOP_OFF },
	/* Vortex86MX */
	{ PCI_DEVICE(0x17f3, 0x3010), .driver_data = AZX_DRIVER_GENERIC },
	/* VMware HDAudio */
	{ PCI_DEVICE(0x15ad, 0x1977), .driver_data = AZX_DRIVER_GENERIC },
	/* AMD/ATI Generic, PCI class code and Vendor ID for HD Audio */
	{ PCI_DEVICE(PCI_VENDOR_ID_ATI, PCI_ANY_ID),
	  .class = PCI_CLASS_MULTIMEDIA_HD_AUDIO << 8,
	  .class_mask = 0xffffff,
	  .driver_data = AZX_DRIVER_GENERIC | AZX_DCAPS_PRESET_ATI_HDMI },
	{ PCI_DEVICE(PCI_VENDOR_ID_AMD, PCI_ANY_ID),
	  .class = PCI_CLASS_MULTIMEDIA_HD_AUDIO << 8,
	  .class_mask = 0xffffff,
	  .driver_data = AZX_DRIVER_GENERIC | AZX_DCAPS_PRESET_ATI_HDMI },
	/* Zhaoxin */
	{ PCI_DEVICE(0x1d17, 0x3288), .driver_data = AZX_DRIVER_ZHAOXIN },
	{ 0, }
};
MODULE_DEVICE_TABLE(pci, azx_ids);

/* pci_driver definition */
static struct pci_driver azx_driver = {
	.name = KBUILD_MODNAME,
	.id_table = azx_ids,
	.probe = azx_probe,
	.remove = azx_remove,
	.shutdown = azx_shutdown,
	.driver = {
		.pm = AZX_PM_OPS,
	},
};

module_pci_driver(azx_driver);<|MERGE_RESOLUTION|>--- conflicted
+++ resolved
@@ -2525,12 +2525,9 @@
 	  .driver_data = AZX_DRIVER_SKL | AZX_DCAPS_INTEL_SKYLAKE},
 	{ PCI_DEVICE(0x8086, 0x51cf),
 	  .driver_data = AZX_DRIVER_SKL | AZX_DCAPS_INTEL_SKYLAKE},
-<<<<<<< HEAD
-=======
 	/* Meteorlake-P */
 	{ PCI_DEVICE(0x8086, 0x7e28),
 	  .driver_data = AZX_DRIVER_SKL | AZX_DCAPS_INTEL_SKYLAKE},
->>>>>>> 88084a3d
 	/* Broxton-P(Apollolake) */
 	{ PCI_DEVICE(0x8086, 0x5a98),
 	  .driver_data = AZX_DRIVER_SKL | AZX_DCAPS_INTEL_BROXTON },
