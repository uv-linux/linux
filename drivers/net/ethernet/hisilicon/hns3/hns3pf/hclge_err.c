// SPDX-License-Identifier: GPL-2.0+
/* Copyright (c) 2016-2017 Hisilicon Limited. */

#include "hclge_err.h"

static const struct hclge_hw_error hclge_imp_tcm_ecc_int[] = {
	{
		.int_msk = BIT(1),
		.msg = "imp_itcm0_ecc_mbit_err",
		.reset_level = HNAE3_NONE_RESET
	}, {
		.int_msk = BIT(3),
		.msg = "imp_itcm1_ecc_mbit_err",
		.reset_level = HNAE3_NONE_RESET
	}, {
		.int_msk = BIT(5),
		.msg = "imp_itcm2_ecc_mbit_err",
		.reset_level = HNAE3_NONE_RESET
	}, {
		.int_msk = BIT(7),
		.msg = "imp_itcm3_ecc_mbit_err",
		.reset_level = HNAE3_NONE_RESET
	}, {
		.int_msk = BIT(9),
		.msg = "imp_dtcm0_mem0_ecc_mbit_err",
		.reset_level = HNAE3_NONE_RESET
	}, {
		.int_msk = BIT(11),
		.msg = "imp_dtcm0_mem1_ecc_mbit_err",
		.reset_level = HNAE3_NONE_RESET
	}, {
		.int_msk = BIT(13),
		.msg = "imp_dtcm1_mem0_ecc_mbit_err",
		.reset_level = HNAE3_NONE_RESET
	}, {
		.int_msk = BIT(15),
		.msg = "imp_dtcm1_mem1_ecc_mbit_err",
		.reset_level = HNAE3_NONE_RESET
	}, {
		.int_msk = BIT(17),
		.msg = "imp_itcm4_ecc_mbit_err",
		.reset_level = HNAE3_NONE_RESET
	}, {
		/* sentinel */
	}
};

static const struct hclge_hw_error hclge_cmdq_nic_mem_ecc_int[] = {
	{
		.int_msk = BIT(1),
		.msg = "cmdq_nic_rx_depth_ecc_mbit_err",
		.reset_level = HNAE3_NONE_RESET
	}, {
		.int_msk = BIT(3),
		.msg = "cmdq_nic_tx_depth_ecc_mbit_err",
		.reset_level = HNAE3_NONE_RESET
	}, {
		.int_msk = BIT(5),
		.msg = "cmdq_nic_rx_tail_ecc_mbit_err",
		.reset_level = HNAE3_NONE_RESET
	}, {
		.int_msk = BIT(7),
		.msg = "cmdq_nic_tx_tail_ecc_mbit_err",
		.reset_level = HNAE3_NONE_RESET
	}, {
		.int_msk = BIT(9),
		.msg = "cmdq_nic_rx_head_ecc_mbit_err",
		.reset_level = HNAE3_NONE_RESET
	}, {
		.int_msk = BIT(11),
		.msg = "cmdq_nic_tx_head_ecc_mbit_err",
		.reset_level = HNAE3_NONE_RESET
	}, {
		.int_msk = BIT(13),
		.msg = "cmdq_nic_rx_addr_ecc_mbit_err",
		.reset_level = HNAE3_NONE_RESET
	}, {
		.int_msk = BIT(15),
		.msg = "cmdq_nic_tx_addr_ecc_mbit_err",
		.reset_level = HNAE3_NONE_RESET
	}, {
		.int_msk = BIT(17),
		.msg = "cmdq_rocee_rx_depth_ecc_mbit_err",
		.reset_level = HNAE3_NONE_RESET
	}, {
		.int_msk = BIT(19),
		.msg = "cmdq_rocee_tx_depth_ecc_mbit_err",
		.reset_level = HNAE3_NONE_RESET
	}, {
		.int_msk = BIT(21),
		.msg = "cmdq_rocee_rx_tail_ecc_mbit_err",
		.reset_level = HNAE3_NONE_RESET
	}, {
		.int_msk = BIT(23),
		.msg = "cmdq_rocee_tx_tail_ecc_mbit_err",
		.reset_level = HNAE3_NONE_RESET
	}, {
		.int_msk = BIT(25),
		.msg = "cmdq_rocee_rx_head_ecc_mbit_err",
		.reset_level = HNAE3_NONE_RESET
	}, {
		.int_msk = BIT(27),
		.msg = "cmdq_rocee_tx_head_ecc_mbit_err",
		.reset_level = HNAE3_NONE_RESET
	}, {
		.int_msk = BIT(29),
		.msg = "cmdq_rocee_rx_addr_ecc_mbit_err",
		.reset_level = HNAE3_NONE_RESET
	}, {
		.int_msk = BIT(31),
		.msg = "cmdq_rocee_tx_addr_ecc_mbit_err",
		.reset_level = HNAE3_NONE_RESET
	}, {
		/* sentinel */
	}
};

static const struct hclge_hw_error hclge_tqp_int_ecc_int[] = {
	{
		.int_msk = BIT(6),
		.msg = "tqp_int_cfg_even_ecc_mbit_err",
		.reset_level = HNAE3_NONE_RESET
	}, {
		.int_msk = BIT(7),
		.msg = "tqp_int_cfg_odd_ecc_mbit_err",
		.reset_level = HNAE3_NONE_RESET
	}, {
		.int_msk = BIT(8),
		.msg = "tqp_int_ctrl_even_ecc_mbit_err",
		.reset_level = HNAE3_NONE_RESET
	}, {
		.int_msk = BIT(9),
		.msg = "tqp_int_ctrl_odd_ecc_mbit_err",
		.reset_level = HNAE3_NONE_RESET
	}, {
		.int_msk = BIT(10),
		.msg = "tx_que_scan_int_ecc_mbit_err",
		.reset_level = HNAE3_NONE_RESET
	}, {
		.int_msk = BIT(11),
		.msg = "rx_que_scan_int_ecc_mbit_err",
		.reset_level = HNAE3_NONE_RESET
	}, {
		/* sentinel */
	}
};

static const struct hclge_hw_error hclge_msix_sram_ecc_int[] = {
	{
		.int_msk = BIT(1),
		.msg = "msix_nic_ecc_mbit_err",
		.reset_level = HNAE3_NONE_RESET
	}, {
		.int_msk = BIT(3),
		.msg = "msix_rocee_ecc_mbit_err",
		.reset_level = HNAE3_NONE_RESET
	}, {
		/* sentinel */
	}
};

static const struct hclge_hw_error hclge_igu_int[] = {
	{
		.int_msk = BIT(0),
		.msg = "igu_rx_buf0_ecc_mbit_err",
		.reset_level = HNAE3_GLOBAL_RESET
	}, {
		.int_msk = BIT(2),
		.msg = "igu_rx_buf1_ecc_mbit_err",
		.reset_level = HNAE3_GLOBAL_RESET
	}, {
		/* sentinel */
	}
};

static const struct hclge_hw_error hclge_igu_egu_tnl_int[] = {
	{
		.int_msk = BIT(0),
		.msg = "rx_buf_overflow",
		.reset_level = HNAE3_GLOBAL_RESET
	}, {
		.int_msk = BIT(1),
		.msg = "rx_stp_fifo_overflow",
		.reset_level = HNAE3_GLOBAL_RESET
	}, {
		.int_msk = BIT(2),
		.msg = "rx_stp_fifo_underflow",
		.reset_level = HNAE3_GLOBAL_RESET
	}, {
		.int_msk = BIT(3),
		.msg = "tx_buf_overflow",
		.reset_level = HNAE3_GLOBAL_RESET
	}, {
		.int_msk = BIT(4),
		.msg = "tx_buf_underrun",
		.reset_level = HNAE3_GLOBAL_RESET
	}, {
		.int_msk = BIT(5),
		.msg = "rx_stp_buf_overflow",
		.reset_level = HNAE3_GLOBAL_RESET
	}, {
		/* sentinel */
	}
};

static const struct hclge_hw_error hclge_ncsi_err_int[] = {
	{
		.int_msk = BIT(1),
		.msg = "ncsi_tx_ecc_mbit_err",
		.reset_level = HNAE3_NONE_RESET
	}, {
		/* sentinel */
	}
};

static const struct hclge_hw_error hclge_ppp_mpf_abnormal_int_st1[] = {
	{
		.int_msk = BIT(0),
		.msg = "vf_vlan_ad_mem_ecc_mbit_err",
		.reset_level = HNAE3_GLOBAL_RESET
	}, {
		.int_msk = BIT(1),
		.msg = "umv_mcast_group_mem_ecc_mbit_err",
		.reset_level = HNAE3_GLOBAL_RESET
	}, {
		.int_msk = BIT(2),
		.msg = "umv_key_mem0_ecc_mbit_err",
		.reset_level = HNAE3_GLOBAL_RESET
	}, {
		.int_msk = BIT(3),
		.msg = "umv_key_mem1_ecc_mbit_err",
		.reset_level = HNAE3_GLOBAL_RESET
	}, {
		.int_msk = BIT(4),
		.msg = "umv_key_mem2_ecc_mbit_err",
		.reset_level = HNAE3_GLOBAL_RESET
	}, {
		.int_msk = BIT(5),
		.msg = "umv_key_mem3_ecc_mbit_err",
		.reset_level = HNAE3_GLOBAL_RESET
	}, {
		.int_msk = BIT(6),
		.msg = "umv_ad_mem_ecc_mbit_err",
		.reset_level = HNAE3_GLOBAL_RESET
	}, {
		.int_msk = BIT(7),
		.msg = "rss_tc_mode_mem_ecc_mbit_err",
		.reset_level = HNAE3_GLOBAL_RESET
	}, {
		.int_msk = BIT(8),
		.msg = "rss_idt_mem0_ecc_mbit_err",
		.reset_level = HNAE3_GLOBAL_RESET
	}, {
		.int_msk = BIT(9),
		.msg = "rss_idt_mem1_ecc_mbit_err",
		.reset_level = HNAE3_GLOBAL_RESET
	}, {
		.int_msk = BIT(10),
		.msg = "rss_idt_mem2_ecc_mbit_err",
		.reset_level = HNAE3_GLOBAL_RESET
	}, {
		.int_msk = BIT(11),
		.msg = "rss_idt_mem3_ecc_mbit_err",
		.reset_level = HNAE3_GLOBAL_RESET
	}, {
		.int_msk = BIT(12),
		.msg = "rss_idt_mem4_ecc_mbit_err",
		.reset_level = HNAE3_GLOBAL_RESET
	}, {
		.int_msk = BIT(13),
		.msg = "rss_idt_mem5_ecc_mbit_err",
		.reset_level = HNAE3_GLOBAL_RESET
	}, {
		.int_msk = BIT(14),
		.msg = "rss_idt_mem6_ecc_mbit_err",
		.reset_level = HNAE3_GLOBAL_RESET
	}, {
		.int_msk = BIT(15),
		.msg = "rss_idt_mem7_ecc_mbit_err",
		.reset_level = HNAE3_GLOBAL_RESET
	}, {
		.int_msk = BIT(16),
		.msg = "rss_idt_mem8_ecc_mbit_err",
		.reset_level = HNAE3_GLOBAL_RESET
	}, {
		.int_msk = BIT(17),
		.msg = "rss_idt_mem9_ecc_mbit_err",
		.reset_level = HNAE3_GLOBAL_RESET
	}, {
		.int_msk = BIT(18),
		.msg = "rss_idt_mem10_ecc_mbit_err",
		.reset_level = HNAE3_GLOBAL_RESET
	}, {
		.int_msk = BIT(19),
		.msg = "rss_idt_mem11_ecc_mbit_err",
		.reset_level = HNAE3_GLOBAL_RESET
	}, {
		.int_msk = BIT(20),
		.msg = "rss_idt_mem12_ecc_mbit_err",
		.reset_level = HNAE3_GLOBAL_RESET
	}, {
		.int_msk = BIT(21),
		.msg = "rss_idt_mem13_ecc_mbit_err",
		.reset_level = HNAE3_GLOBAL_RESET
	}, {
		.int_msk = BIT(22),
		.msg = "rss_idt_mem14_ecc_mbit_err",
		.reset_level = HNAE3_GLOBAL_RESET
	}, {
		.int_msk = BIT(23),
		.msg = "rss_idt_mem15_ecc_mbit_err",
		.reset_level = HNAE3_GLOBAL_RESET
	}, {
		.int_msk = BIT(24),
		.msg = "port_vlan_mem_ecc_mbit_err",
		.reset_level = HNAE3_GLOBAL_RESET
	}, {
		.int_msk = BIT(25),
		.msg = "mcast_linear_table_mem_ecc_mbit_err",
		.reset_level = HNAE3_GLOBAL_RESET
	}, {
		.int_msk = BIT(26),
		.msg = "mcast_result_mem_ecc_mbit_err",
		.reset_level = HNAE3_GLOBAL_RESET
	}, {
		.int_msk = BIT(27),
		.msg = "flow_director_ad_mem0_ecc_mbit_err",
		.reset_level = HNAE3_GLOBAL_RESET
	}, {
		.int_msk = BIT(28),
		.msg = "flow_director_ad_mem1_ecc_mbit_err",
		.reset_level = HNAE3_GLOBAL_RESET
	}, {
		.int_msk = BIT(29),
		.msg = "rx_vlan_tag_memory_ecc_mbit_err",
		.reset_level = HNAE3_GLOBAL_RESET
	}, {
		.int_msk = BIT(30),
		.msg = "Tx_UP_mapping_config_mem_ecc_mbit_err",
		.reset_level = HNAE3_GLOBAL_RESET
	}, {
		/* sentinel */
	}
};

static const struct hclge_hw_error hclge_ppp_pf_abnormal_int[] = {
	{
		.int_msk = BIT(0),
		.msg = "tx_vlan_tag_err",
		.reset_level = HNAE3_NONE_RESET
	}, {
		.int_msk = BIT(1),
		.msg = "rss_list_tc_unassigned_queue_err",
		.reset_level = HNAE3_NONE_RESET
	}, {
		/* sentinel */
	}
};

static const struct hclge_hw_error hclge_ppp_mpf_abnormal_int_st3[] = {
	{
		.int_msk = BIT(0),
		.msg = "hfs_fifo_mem_ecc_mbit_err",
		.reset_level = HNAE3_GLOBAL_RESET
	}, {
		.int_msk = BIT(1),
		.msg = "rslt_descr_fifo_mem_ecc_mbit_err",
		.reset_level = HNAE3_GLOBAL_RESET
	}, {
		.int_msk = BIT(2),
		.msg = "tx_vlan_tag_mem_ecc_mbit_err",
		.reset_level = HNAE3_GLOBAL_RESET
	}, {
		.int_msk = BIT(3),
		.msg = "FD_CN0_memory_ecc_mbit_err",
		.reset_level = HNAE3_GLOBAL_RESET
	}, {
		.int_msk = BIT(4),
		.msg = "FD_CN1_memory_ecc_mbit_err",
		.reset_level = HNAE3_GLOBAL_RESET
	}, {
		.int_msk = BIT(5),
		.msg = "GRO_AD_memory_ecc_mbit_err",
		.reset_level = HNAE3_GLOBAL_RESET
	}, {
		/* sentinel */
	}
};

static const struct hclge_hw_error hclge_tm_sch_rint[] = {
	{
		.int_msk = BIT(1),
		.msg = "tm_sch_ecc_mbit_err",
		.reset_level = HNAE3_GLOBAL_RESET
	}, {
		.int_msk = BIT(2),
		.msg = "tm_sch_port_shap_sub_fifo_wr_err",
		.reset_level = HNAE3_GLOBAL_RESET
	}, {
		.int_msk = BIT(3),
		.msg = "tm_sch_port_shap_sub_fifo_rd_err",
		.reset_level = HNAE3_GLOBAL_RESET
	}, {
		.int_msk = BIT(4),
		.msg = "tm_sch_pg_pshap_sub_fifo_wr_err",
		.reset_level = HNAE3_GLOBAL_RESET
	}, {
		.int_msk = BIT(5),
		.msg = "tm_sch_pg_pshap_sub_fifo_rd_err",
		.reset_level = HNAE3_GLOBAL_RESET
	}, {
		.int_msk = BIT(6),
		.msg = "tm_sch_pg_cshap_sub_fifo_wr_err",
		.reset_level = HNAE3_GLOBAL_RESET
	}, {
		.int_msk = BIT(7),
		.msg = "tm_sch_pg_cshap_sub_fifo_rd_err",
		.reset_level = HNAE3_GLOBAL_RESET
	}, {
		.int_msk = BIT(8),
		.msg = "tm_sch_pri_pshap_sub_fifo_wr_err",
		.reset_level = HNAE3_GLOBAL_RESET
	}, {
		.int_msk = BIT(9),
		.msg = "tm_sch_pri_pshap_sub_fifo_rd_err",
		.reset_level = HNAE3_GLOBAL_RESET
	}, {
		.int_msk = BIT(10),
		.msg = "tm_sch_pri_cshap_sub_fifo_wr_err",
		.reset_level = HNAE3_GLOBAL_RESET
	}, {
		.int_msk = BIT(11),
		.msg = "tm_sch_pri_cshap_sub_fifo_rd_err",
		.reset_level = HNAE3_GLOBAL_RESET
	}, {
		.int_msk = BIT(12),
		.msg = "tm_sch_port_shap_offset_fifo_wr_err",
		.reset_level = HNAE3_GLOBAL_RESET
	}, {
		.int_msk = BIT(13),
		.msg = "tm_sch_port_shap_offset_fifo_rd_err",
		.reset_level = HNAE3_GLOBAL_RESET
	}, {
		.int_msk = BIT(14),
		.msg = "tm_sch_pg_pshap_offset_fifo_wr_err",
		.reset_level = HNAE3_GLOBAL_RESET
	}, {
		.int_msk = BIT(15),
		.msg = "tm_sch_pg_pshap_offset_fifo_rd_err",
		.reset_level = HNAE3_GLOBAL_RESET
	}, {
		.int_msk = BIT(16),
		.msg = "tm_sch_pg_cshap_offset_fifo_wr_err",
		.reset_level = HNAE3_GLOBAL_RESET
	}, {
		.int_msk = BIT(17),
		.msg = "tm_sch_pg_cshap_offset_fifo_rd_err",
		.reset_level = HNAE3_GLOBAL_RESET
	}, {
		.int_msk = BIT(18),
		.msg = "tm_sch_pri_pshap_offset_fifo_wr_err",
		.reset_level = HNAE3_GLOBAL_RESET
	}, {
		.int_msk = BIT(19),
		.msg = "tm_sch_pri_pshap_offset_fifo_rd_err",
		.reset_level = HNAE3_GLOBAL_RESET
	}, {
		.int_msk = BIT(20),
		.msg = "tm_sch_pri_cshap_offset_fifo_wr_err",
		.reset_level = HNAE3_GLOBAL_RESET
	}, {
		.int_msk = BIT(21),
		.msg = "tm_sch_pri_cshap_offset_fifo_rd_err",
		.reset_level = HNAE3_GLOBAL_RESET
	}, {
		.int_msk = BIT(22),
		.msg = "tm_sch_rq_fifo_wr_err",
		.reset_level = HNAE3_GLOBAL_RESET
	}, {
		.int_msk = BIT(23),
		.msg = "tm_sch_rq_fifo_rd_err",
		.reset_level = HNAE3_GLOBAL_RESET
	}, {
		.int_msk = BIT(24),
		.msg = "tm_sch_nq_fifo_wr_err",
		.reset_level = HNAE3_GLOBAL_RESET
	}, {
		.int_msk = BIT(25),
		.msg = "tm_sch_nq_fifo_rd_err",
		.reset_level = HNAE3_GLOBAL_RESET
	}, {
		.int_msk = BIT(26),
		.msg = "tm_sch_roce_up_fifo_wr_err",
		.reset_level = HNAE3_GLOBAL_RESET
	}, {
		.int_msk = BIT(27),
		.msg = "tm_sch_roce_up_fifo_rd_err",
		.reset_level = HNAE3_GLOBAL_RESET
	}, {
		.int_msk = BIT(28),
		.msg = "tm_sch_rcb_byte_fifo_wr_err",
		.reset_level = HNAE3_GLOBAL_RESET
	}, {
		.int_msk = BIT(29),
		.msg = "tm_sch_rcb_byte_fifo_rd_err",
		.reset_level = HNAE3_GLOBAL_RESET
	}, {
		.int_msk = BIT(30),
		.msg = "tm_sch_ssu_byte_fifo_wr_err",
		.reset_level = HNAE3_GLOBAL_RESET
	}, {
		.int_msk = BIT(31),
		.msg = "tm_sch_ssu_byte_fifo_rd_err",
		.reset_level = HNAE3_GLOBAL_RESET
	}, {
		/* sentinel */
	}
};

static const struct hclge_hw_error hclge_qcn_fifo_rint[] = {
	{
		.int_msk = BIT(0),
		.msg = "qcn_shap_gp0_sch_fifo_rd_err",
		.reset_level = HNAE3_GLOBAL_RESET
	}, {
		.int_msk = BIT(1),
		.msg = "qcn_shap_gp0_sch_fifo_wr_err",
		.reset_level = HNAE3_GLOBAL_RESET
	}, {
		.int_msk = BIT(2),
		.msg = "qcn_shap_gp1_sch_fifo_rd_err",
		.reset_level = HNAE3_GLOBAL_RESET
	}, {
		.int_msk = BIT(3),
		.msg = "qcn_shap_gp1_sch_fifo_wr_err",
		.reset_level = HNAE3_GLOBAL_RESET
	}, {
		.int_msk = BIT(4),
		.msg = "qcn_shap_gp2_sch_fifo_rd_err",
		.reset_level = HNAE3_GLOBAL_RESET
	}, {
		.int_msk = BIT(5),
		.msg = "qcn_shap_gp2_sch_fifo_wr_err",
		.reset_level = HNAE3_GLOBAL_RESET
	}, {
		.int_msk = BIT(6),
		.msg = "qcn_shap_gp3_sch_fifo_rd_err",
		.reset_level = HNAE3_GLOBAL_RESET
	}, {
		.int_msk = BIT(7),
		.msg = "qcn_shap_gp3_sch_fifo_wr_err",
		.reset_level = HNAE3_GLOBAL_RESET
	}, {
		.int_msk = BIT(8),
		.msg = "qcn_shap_gp0_offset_fifo_rd_err",
		.reset_level = HNAE3_GLOBAL_RESET
	}, {
		.int_msk = BIT(9),
		.msg = "qcn_shap_gp0_offset_fifo_wr_err",
		.reset_level = HNAE3_GLOBAL_RESET
	}, {
		.int_msk = BIT(10),
		.msg = "qcn_shap_gp1_offset_fifo_rd_err",
		.reset_level = HNAE3_GLOBAL_RESET
	}, {
		.int_msk = BIT(11),
		.msg = "qcn_shap_gp1_offset_fifo_wr_err",
		.reset_level = HNAE3_GLOBAL_RESET
	}, {
		.int_msk = BIT(12),
		.msg = "qcn_shap_gp2_offset_fifo_rd_err",
		.reset_level = HNAE3_GLOBAL_RESET
	}, {
		.int_msk = BIT(13),
		.msg = "qcn_shap_gp2_offset_fifo_wr_err",
		.reset_level = HNAE3_GLOBAL_RESET
	}, {
		.int_msk = BIT(14),
		.msg = "qcn_shap_gp3_offset_fifo_rd_err",
		.reset_level = HNAE3_GLOBAL_RESET
	}, {
		.int_msk = BIT(15),
		.msg = "qcn_shap_gp3_offset_fifo_wr_err",
		.reset_level = HNAE3_GLOBAL_RESET
	}, {
		.int_msk = BIT(16),
		.msg = "qcn_byte_info_fifo_rd_err",
		.reset_level = HNAE3_GLOBAL_RESET
	}, {
		.int_msk = BIT(17),
		.msg = "qcn_byte_info_fifo_wr_err",
		.reset_level = HNAE3_GLOBAL_RESET
	}, {
		/* sentinel */
	}
};

static const struct hclge_hw_error hclge_qcn_ecc_rint[] = {
	{
		.int_msk = BIT(1),
		.msg = "qcn_byte_mem_ecc_mbit_err",
		.reset_level = HNAE3_GLOBAL_RESET
	}, {
		.int_msk = BIT(3),
		.msg = "qcn_time_mem_ecc_mbit_err",
		.reset_level = HNAE3_GLOBAL_RESET
	}, {
		.int_msk = BIT(5),
		.msg = "qcn_fb_mem_ecc_mbit_err",
		.reset_level = HNAE3_GLOBAL_RESET
	}, {
		.int_msk = BIT(7),
		.msg = "qcn_link_mem_ecc_mbit_err",
		.reset_level = HNAE3_GLOBAL_RESET
	}, {
		.int_msk = BIT(9),
		.msg = "qcn_rate_mem_ecc_mbit_err",
		.reset_level = HNAE3_GLOBAL_RESET
	}, {
		.int_msk = BIT(11),
		.msg = "qcn_tmplt_mem_ecc_mbit_err",
		.reset_level = HNAE3_GLOBAL_RESET
	}, {
		.int_msk = BIT(13),
		.msg = "qcn_shap_cfg_mem_ecc_mbit_err",
		.reset_level = HNAE3_GLOBAL_RESET
	}, {
		.int_msk = BIT(15),
		.msg = "qcn_gp0_barrel_mem_ecc_mbit_err",
		.reset_level = HNAE3_GLOBAL_RESET
	}, {
		.int_msk = BIT(17),
		.msg = "qcn_gp1_barrel_mem_ecc_mbit_err",
		.reset_level = HNAE3_GLOBAL_RESET
	}, {
		.int_msk = BIT(19),
		.msg = "qcn_gp2_barrel_mem_ecc_mbit_err",
		.reset_level = HNAE3_GLOBAL_RESET
	}, {
		.int_msk = BIT(21),
		.msg = "qcn_gp3_barral_mem_ecc_mbit_err",
		.reset_level = HNAE3_GLOBAL_RESET
	}, {
		/* sentinel */
	}
};

static const struct hclge_hw_error hclge_mac_afifo_tnl_int[] = {
	{
		.int_msk = BIT(0),
		.msg = "egu_cge_afifo_ecc_1bit_err",
		.reset_level = HNAE3_NONE_RESET
	}, {
		.int_msk = BIT(1),
		.msg = "egu_cge_afifo_ecc_mbit_err",
		.reset_level = HNAE3_GLOBAL_RESET
	}, {
		.int_msk = BIT(2),
		.msg = "egu_lge_afifo_ecc_1bit_err",
		.reset_level = HNAE3_NONE_RESET
	}, {
		.int_msk = BIT(3),
		.msg = "egu_lge_afifo_ecc_mbit_err",
		.reset_level = HNAE3_GLOBAL_RESET
	}, {
		.int_msk = BIT(4),
		.msg = "cge_igu_afifo_ecc_1bit_err",
		.reset_level = HNAE3_NONE_RESET
	}, {
		.int_msk = BIT(5),
		.msg = "cge_igu_afifo_ecc_mbit_err",
		.reset_level = HNAE3_GLOBAL_RESET
	}, {
		.int_msk = BIT(6),
		.msg = "lge_igu_afifo_ecc_1bit_err",
		.reset_level = HNAE3_NONE_RESET
	}, {
		.int_msk = BIT(7),
		.msg = "lge_igu_afifo_ecc_mbit_err",
		.reset_level = HNAE3_GLOBAL_RESET
	}, {
		.int_msk = BIT(8),
		.msg = "cge_igu_afifo_overflow_err",
		.reset_level = HNAE3_GLOBAL_RESET
	}, {
		.int_msk = BIT(9),
		.msg = "lge_igu_afifo_overflow_err",
		.reset_level = HNAE3_GLOBAL_RESET
	}, {
		.int_msk = BIT(10),
		.msg = "egu_cge_afifo_underrun_err",
		.reset_level = HNAE3_GLOBAL_RESET
	}, {
		.int_msk = BIT(11),
		.msg = "egu_lge_afifo_underrun_err",
		.reset_level = HNAE3_GLOBAL_RESET
	}, {
		.int_msk = BIT(12),
		.msg = "egu_ge_afifo_underrun_err",
		.reset_level = HNAE3_GLOBAL_RESET
	}, {
		.int_msk = BIT(13),
		.msg = "ge_igu_afifo_overflow_err",
		.reset_level = HNAE3_GLOBAL_RESET
	}, {
		/* sentinel */
	}
};

static const struct hclge_hw_error hclge_ppu_mpf_abnormal_int_st2[] = {
	{
		.int_msk = BIT(13),
		.msg = "rpu_rx_pkt_bit32_ecc_mbit_err",
		.reset_level = HNAE3_GLOBAL_RESET
	}, {
		.int_msk = BIT(14),
		.msg = "rpu_rx_pkt_bit33_ecc_mbit_err",
		.reset_level = HNAE3_GLOBAL_RESET
	}, {
		.int_msk = BIT(15),
		.msg = "rpu_rx_pkt_bit34_ecc_mbit_err",
		.reset_level = HNAE3_GLOBAL_RESET
	}, {
		.int_msk = BIT(16),
		.msg = "rpu_rx_pkt_bit35_ecc_mbit_err",
		.reset_level = HNAE3_GLOBAL_RESET
	}, {
		.int_msk = BIT(17),
		.msg = "rcb_tx_ring_ecc_mbit_err",
		.reset_level = HNAE3_GLOBAL_RESET
	}, {
		.int_msk = BIT(18),
		.msg = "rcb_rx_ring_ecc_mbit_err",
		.reset_level = HNAE3_GLOBAL_RESET
	}, {
		.int_msk = BIT(19),
		.msg = "rcb_tx_fbd_ecc_mbit_err",
		.reset_level = HNAE3_GLOBAL_RESET
	}, {
		.int_msk = BIT(20),
		.msg = "rcb_rx_ebd_ecc_mbit_err",
		.reset_level = HNAE3_GLOBAL_RESET
	}, {
		.int_msk = BIT(21),
		.msg = "rcb_tso_info_ecc_mbit_err",
		.reset_level = HNAE3_GLOBAL_RESET
	}, {
		.int_msk = BIT(22),
		.msg = "rcb_tx_int_info_ecc_mbit_err",
		.reset_level = HNAE3_GLOBAL_RESET
	}, {
		.int_msk = BIT(23),
		.msg = "rcb_rx_int_info_ecc_mbit_err",
		.reset_level = HNAE3_GLOBAL_RESET
	}, {
		.int_msk = BIT(24),
		.msg = "tpu_tx_pkt_0_ecc_mbit_err",
		.reset_level = HNAE3_GLOBAL_RESET
	}, {
		.int_msk = BIT(25),
		.msg = "tpu_tx_pkt_1_ecc_mbit_err",
		.reset_level = HNAE3_GLOBAL_RESET
	}, {
		.int_msk = BIT(26),
		.msg = "rd_bus_err",
		.reset_level = HNAE3_GLOBAL_RESET
	}, {
		.int_msk = BIT(27),
		.msg = "wr_bus_err",
		.reset_level = HNAE3_GLOBAL_RESET
	}, {
		.int_msk = BIT(28),
		.msg = "reg_search_miss",
		.reset_level = HNAE3_GLOBAL_RESET
	}, {
		.int_msk = BIT(29),
		.msg = "rx_q_search_miss",
		.reset_level = HNAE3_NONE_RESET
	}, {
		.int_msk = BIT(30),
		.msg = "ooo_ecc_err_detect",
		.reset_level = HNAE3_NONE_RESET
	}, {
		.int_msk = BIT(31),
		.msg = "ooo_ecc_err_multpl",
		.reset_level = HNAE3_GLOBAL_RESET
	}, {
		/* sentinel */
	}
};

static const struct hclge_hw_error hclge_ppu_mpf_abnormal_int_st3[] = {
	{
		.int_msk = BIT(4),
		.msg = "gro_bd_ecc_mbit_err",
		.reset_level = HNAE3_GLOBAL_RESET
	}, {
		.int_msk = BIT(5),
		.msg = "gro_context_ecc_mbit_err",
		.reset_level = HNAE3_GLOBAL_RESET
	}, {
		.int_msk = BIT(6),
		.msg = "rx_stash_cfg_ecc_mbit_err",
		.reset_level = HNAE3_GLOBAL_RESET
	}, {
		.int_msk = BIT(7),
		.msg = "axi_rd_fbd_ecc_mbit_err",
		.reset_level = HNAE3_GLOBAL_RESET
	}, {
		/* sentinel */
	}
};

static const struct hclge_hw_error hclge_ppu_pf_abnormal_int[] = {
	{
		.int_msk = BIT(0),
		.msg = "over_8bd_no_fe",
		.reset_level = HNAE3_FUNC_RESET
	}, {
		.int_msk = BIT(1),
		.msg = "tso_mss_cmp_min_err",
		.reset_level = HNAE3_NONE_RESET
	}, {
		.int_msk = BIT(2),
		.msg = "tso_mss_cmp_max_err",
		.reset_level = HNAE3_NONE_RESET
	}, {
		.int_msk = BIT(3),
		.msg = "tx_rd_fbd_poison",
		.reset_level = HNAE3_FUNC_RESET
	}, {
		.int_msk = BIT(4),
		.msg = "rx_rd_ebd_poison",
		.reset_level = HNAE3_FUNC_RESET
	}, {
		.int_msk = BIT(5),
		.msg = "buf_wait_timeout",
		.reset_level = HNAE3_NONE_RESET
	}, {
		/* sentinel */
	}
};

static const struct hclge_hw_error hclge_ssu_com_err_int[] = {
	{
		.int_msk = BIT(0),
		.msg = "buf_sum_err",
		.reset_level = HNAE3_NONE_RESET
	}, {
		.int_msk = BIT(1),
		.msg = "ppp_mb_num_err",
		.reset_level = HNAE3_NONE_RESET
	}, {
		.int_msk = BIT(2),
		.msg = "ppp_mbid_err",
		.reset_level = HNAE3_GLOBAL_RESET
	}, {
		.int_msk = BIT(3),
		.msg = "ppp_rlt_mac_err",
		.reset_level = HNAE3_GLOBAL_RESET
	}, {
		.int_msk = BIT(4),
		.msg = "ppp_rlt_host_err",
		.reset_level = HNAE3_GLOBAL_RESET
	}, {
		.int_msk = BIT(5),
		.msg = "cks_edit_position_err",
		.reset_level = HNAE3_GLOBAL_RESET
	}, {
		.int_msk = BIT(6),
		.msg = "cks_edit_condition_err",
		.reset_level = HNAE3_GLOBAL_RESET
	}, {
		.int_msk = BIT(7),
		.msg = "vlan_edit_condition_err",
		.reset_level = HNAE3_GLOBAL_RESET
	}, {
		.int_msk = BIT(8),
		.msg = "vlan_num_ot_err",
		.reset_level = HNAE3_GLOBAL_RESET
	}, {
		.int_msk = BIT(9),
		.msg = "vlan_num_in_err",
		.reset_level = HNAE3_GLOBAL_RESET
	}, {
		/* sentinel */
	}
};

#define HCLGE_SSU_MEM_ECC_ERR(x) \
{ \
	.int_msk = BIT(x), \
	.msg = "ssu_mem" #x "_ecc_mbit_err", \
	.reset_level = HNAE3_GLOBAL_RESET \
}

static const struct hclge_hw_error hclge_ssu_mem_ecc_err_int[] = {
	HCLGE_SSU_MEM_ECC_ERR(0),
	HCLGE_SSU_MEM_ECC_ERR(1),
	HCLGE_SSU_MEM_ECC_ERR(2),
	HCLGE_SSU_MEM_ECC_ERR(3),
	HCLGE_SSU_MEM_ECC_ERR(4),
	HCLGE_SSU_MEM_ECC_ERR(5),
	HCLGE_SSU_MEM_ECC_ERR(6),
	HCLGE_SSU_MEM_ECC_ERR(7),
	HCLGE_SSU_MEM_ECC_ERR(8),
	HCLGE_SSU_MEM_ECC_ERR(9),
	HCLGE_SSU_MEM_ECC_ERR(10),
	HCLGE_SSU_MEM_ECC_ERR(11),
	HCLGE_SSU_MEM_ECC_ERR(12),
	HCLGE_SSU_MEM_ECC_ERR(13),
	HCLGE_SSU_MEM_ECC_ERR(14),
	HCLGE_SSU_MEM_ECC_ERR(15),
	HCLGE_SSU_MEM_ECC_ERR(16),
	HCLGE_SSU_MEM_ECC_ERR(17),
	HCLGE_SSU_MEM_ECC_ERR(18),
	HCLGE_SSU_MEM_ECC_ERR(19),
	HCLGE_SSU_MEM_ECC_ERR(20),
	HCLGE_SSU_MEM_ECC_ERR(21),
	HCLGE_SSU_MEM_ECC_ERR(22),
	HCLGE_SSU_MEM_ECC_ERR(23),
	HCLGE_SSU_MEM_ECC_ERR(24),
	HCLGE_SSU_MEM_ECC_ERR(25),
	HCLGE_SSU_MEM_ECC_ERR(26),
	HCLGE_SSU_MEM_ECC_ERR(27),
	HCLGE_SSU_MEM_ECC_ERR(28),
	HCLGE_SSU_MEM_ECC_ERR(29),
	HCLGE_SSU_MEM_ECC_ERR(30),
	HCLGE_SSU_MEM_ECC_ERR(31),
	{ /* sentinel */ }
};

static const struct hclge_hw_error hclge_ssu_port_based_err_int[] = {
	{
		.int_msk = BIT(0),
		.msg = "roc_pkt_without_key_port",
		.reset_level = HNAE3_FUNC_RESET
	}, {
		.int_msk = BIT(1),
		.msg = "tpu_pkt_without_key_port",
		.reset_level = HNAE3_GLOBAL_RESET
	}, {
		.int_msk = BIT(2),
		.msg = "igu_pkt_without_key_port",
		.reset_level = HNAE3_GLOBAL_RESET
	}, {
		.int_msk = BIT(3),
		.msg = "roc_eof_mis_match_port",
		.reset_level = HNAE3_GLOBAL_RESET
	}, {
		.int_msk = BIT(4),
		.msg = "tpu_eof_mis_match_port",
		.reset_level = HNAE3_GLOBAL_RESET
	}, {
		.int_msk = BIT(5),
		.msg = "igu_eof_mis_match_port",
		.reset_level = HNAE3_GLOBAL_RESET
	}, {
		.int_msk = BIT(6),
		.msg = "roc_sof_mis_match_port",
		.reset_level = HNAE3_GLOBAL_RESET
	}, {
		.int_msk = BIT(7),
		.msg = "tpu_sof_mis_match_port",
		.reset_level = HNAE3_GLOBAL_RESET
	}, {
		.int_msk = BIT(8),
		.msg = "igu_sof_mis_match_port",
		.reset_level = HNAE3_GLOBAL_RESET
	}, {
		.int_msk = BIT(11),
		.msg = "ets_rd_int_rx_port",
		.reset_level = HNAE3_GLOBAL_RESET
	}, {
		.int_msk = BIT(12),
		.msg = "ets_wr_int_rx_port",
		.reset_level = HNAE3_GLOBAL_RESET
	}, {
		.int_msk = BIT(13),
		.msg = "ets_rd_int_tx_port",
		.reset_level = HNAE3_GLOBAL_RESET
	}, {
		.int_msk = BIT(14),
		.msg = "ets_wr_int_tx_port",
		.reset_level = HNAE3_GLOBAL_RESET
	}, {
		/* sentinel */
	}
};

static const struct hclge_hw_error hclge_ssu_fifo_overflow_int[] = {
	{
		.int_msk = BIT(0),
		.msg = "ig_mac_inf_int",
		.reset_level = HNAE3_GLOBAL_RESET
	}, {
		.int_msk = BIT(1),
		.msg = "ig_host_inf_int",
		.reset_level = HNAE3_GLOBAL_RESET
	}, {
		.int_msk = BIT(2),
		.msg = "ig_roc_buf_int",
		.reset_level = HNAE3_GLOBAL_RESET
	}, {
		.int_msk = BIT(3),
		.msg = "ig_host_data_fifo_int",
		.reset_level = HNAE3_GLOBAL_RESET
	}, {
		.int_msk = BIT(4),
		.msg = "ig_host_key_fifo_int",
		.reset_level = HNAE3_GLOBAL_RESET
	}, {
		.int_msk = BIT(5),
		.msg = "tx_qcn_fifo_int",
		.reset_level = HNAE3_GLOBAL_RESET
	}, {
		.int_msk = BIT(6),
		.msg = "rx_qcn_fifo_int",
		.reset_level = HNAE3_GLOBAL_RESET
	}, {
		.int_msk = BIT(7),
		.msg = "tx_pf_rd_fifo_int",
		.reset_level = HNAE3_GLOBAL_RESET
	}, {
		.int_msk = BIT(8),
		.msg = "rx_pf_rd_fifo_int",
		.reset_level = HNAE3_GLOBAL_RESET
	}, {
		.int_msk = BIT(9),
		.msg = "qm_eof_fifo_int",
		.reset_level = HNAE3_GLOBAL_RESET
	}, {
		.int_msk = BIT(10),
		.msg = "mb_rlt_fifo_int",
		.reset_level = HNAE3_GLOBAL_RESET
	}, {
		.int_msk = BIT(11),
		.msg = "dup_uncopy_fifo_int",
		.reset_level = HNAE3_GLOBAL_RESET
	}, {
		.int_msk = BIT(12),
		.msg = "dup_cnt_rd_fifo_int",
		.reset_level = HNAE3_GLOBAL_RESET
	}, {
		.int_msk = BIT(13),
		.msg = "dup_cnt_drop_fifo_int",
		.reset_level = HNAE3_GLOBAL_RESET
	}, {
		.int_msk = BIT(14),
		.msg = "dup_cnt_wrb_fifo_int",
		.reset_level = HNAE3_GLOBAL_RESET
	}, {
		.int_msk = BIT(15),
		.msg = "host_cmd_fifo_int",
		.reset_level = HNAE3_GLOBAL_RESET
	}, {
		.int_msk = BIT(16),
		.msg = "mac_cmd_fifo_int",
		.reset_level = HNAE3_GLOBAL_RESET
	}, {
		.int_msk = BIT(17),
		.msg = "host_cmd_bitmap_empty_int",
		.reset_level = HNAE3_GLOBAL_RESET
	}, {
		.int_msk = BIT(18),
		.msg = "mac_cmd_bitmap_empty_int",
		.reset_level = HNAE3_GLOBAL_RESET
	}, {
		.int_msk = BIT(19),
		.msg = "dup_bitmap_empty_int",
		.reset_level = HNAE3_GLOBAL_RESET
	}, {
		.int_msk = BIT(20),
		.msg = "out_queue_bitmap_empty_int",
		.reset_level = HNAE3_GLOBAL_RESET
	}, {
		.int_msk = BIT(21),
		.msg = "bank2_bitmap_empty_int",
		.reset_level = HNAE3_GLOBAL_RESET
	}, {
		.int_msk = BIT(22),
		.msg = "bank1_bitmap_empty_int",
		.reset_level = HNAE3_GLOBAL_RESET
	}, {
		.int_msk = BIT(23),
		.msg = "bank0_bitmap_empty_int",
		.reset_level = HNAE3_GLOBAL_RESET
	}, {
		/* sentinel */
	}
};

static const struct hclge_hw_error hclge_ssu_ets_tcg_int[] = {
	{
		.int_msk = BIT(0),
		.msg = "ets_rd_int_rx_tcg",
		.reset_level = HNAE3_GLOBAL_RESET
	}, {
		.int_msk = BIT(1),
		.msg = "ets_wr_int_rx_tcg",
		.reset_level = HNAE3_GLOBAL_RESET
	}, {
		.int_msk = BIT(2),
		.msg = "ets_rd_int_tx_tcg",
		.reset_level = HNAE3_GLOBAL_RESET
	}, {
		.int_msk = BIT(3),
		.msg = "ets_wr_int_tx_tcg",
		.reset_level = HNAE3_GLOBAL_RESET
	}, {
		/* sentinel */
	}
};

static const struct hclge_hw_error hclge_ssu_port_based_pf_int[] = {
	{
		.int_msk = BIT(0),
		.msg = "roc_pkt_without_key_port",
		.reset_level = HNAE3_FUNC_RESET
	}, {
		.int_msk = BIT(9),
		.msg = "low_water_line_err_port",
		.reset_level = HNAE3_NONE_RESET
	}, {
		.int_msk = BIT(10),
		.msg = "hi_water_line_err_port",
		.reset_level = HNAE3_GLOBAL_RESET
	}, {
		/* sentinel */
	}
};

static const struct hclge_hw_error hclge_rocee_qmm_ovf_err_int[] = {
	{
		.int_msk = 0,
		.msg = "rocee qmm ovf: sgid invalid err"
	}, {
		.int_msk = 0x4,
		.msg = "rocee qmm ovf: sgid ovf err"
	}, {
		.int_msk = 0x8,
		.msg = "rocee qmm ovf: smac invalid err"
	}, {
		.int_msk = 0xC,
		.msg = "rocee qmm ovf: smac ovf err"
	}, {
		.int_msk = 0x10,
		.msg = "rocee qmm ovf: cqc invalid err"
	}, {
		.int_msk = 0x11,
		.msg = "rocee qmm ovf: cqc ovf err"
	}, {
		.int_msk = 0x12,
		.msg = "rocee qmm ovf: cqc hopnum err"
	}, {
		.int_msk = 0x13,
		.msg = "rocee qmm ovf: cqc ba0 err"
	}, {
		.int_msk = 0x14,
		.msg = "rocee qmm ovf: srqc invalid err"
	}, {
		.int_msk = 0x15,
		.msg = "rocee qmm ovf: srqc ovf err"
	}, {
		.int_msk = 0x16,
		.msg = "rocee qmm ovf: srqc hopnum err"
	}, {
		.int_msk = 0x17,
		.msg = "rocee qmm ovf: srqc ba0 err"
	}, {
		.int_msk = 0x18,
		.msg = "rocee qmm ovf: mpt invalid err"
	}, {
		.int_msk = 0x19,
		.msg = "rocee qmm ovf: mpt ovf err"
	}, {
		.int_msk = 0x1A,
		.msg = "rocee qmm ovf: mpt hopnum err"
	}, {
		.int_msk = 0x1B,
		.msg = "rocee qmm ovf: mpt ba0 err"
	}, {
		.int_msk = 0x1C,
		.msg = "rocee qmm ovf: qpc invalid err"
	}, {
		.int_msk = 0x1D,
		.msg = "rocee qmm ovf: qpc ovf err"
	}, {
		.int_msk = 0x1E,
		.msg = "rocee qmm ovf: qpc hopnum err"
	}, {
		.int_msk = 0x1F,
		.msg = "rocee qmm ovf: qpc ba0 err"
	}, {
		/* sentinel */
	}
};

static const struct hclge_hw_module_id hclge_hw_module_id_st[] = {
	{
		.module_id = MODULE_NONE,
		.msg = "MODULE_NONE"
	}, {
		.module_id = MODULE_BIOS_COMMON,
		.msg = "MODULE_BIOS_COMMON"
	}, {
		.module_id = MODULE_GE,
		.msg = "MODULE_GE"
	}, {
		.module_id = MODULE_IGU_EGU,
		.msg = "MODULE_IGU_EGU"
	}, {
		.module_id = MODULE_LGE,
		.msg = "MODULE_LGE"
	}, {
		.module_id = MODULE_NCSI,
		.msg = "MODULE_NCSI"
	}, {
		.module_id = MODULE_PPP,
		.msg = "MODULE_PPP"
	}, {
		.module_id = MODULE_QCN,
		.msg = "MODULE_QCN"
	}, {
		.module_id = MODULE_RCB_RX,
		.msg = "MODULE_RCB_RX"
	}, {
		.module_id = MODULE_RTC,
		.msg = "MODULE_RTC"
	}, {
		.module_id = MODULE_SSU,
		.msg = "MODULE_SSU"
	}, {
		.module_id = MODULE_TM,
		.msg = "MODULE_TM"
	}, {
		.module_id = MODULE_RCB_TX,
		.msg = "MODULE_RCB_TX"
	}, {
		.module_id = MODULE_TXDMA,
		.msg = "MODULE_TXDMA"
	}, {
		.module_id = MODULE_MASTER,
		.msg = "MODULE_MASTER"
	}, {
<<<<<<< HEAD
=======
		.module_id = MODULE_HIMAC,
		.msg = "MODULE_HIMAC"
	}, {
>>>>>>> df0cc57e
		.module_id = MODULE_ROCEE_TOP,
		.msg = "MODULE_ROCEE_TOP"
	}, {
		.module_id = MODULE_ROCEE_TIMER,
		.msg = "MODULE_ROCEE_TIMER"
	}, {
		.module_id = MODULE_ROCEE_MDB,
		.msg = "MODULE_ROCEE_MDB"
	}, {
		.module_id = MODULE_ROCEE_TSP,
		.msg = "MODULE_ROCEE_TSP"
	}, {
		.module_id = MODULE_ROCEE_TRP,
		.msg = "MODULE_ROCEE_TRP"
	}, {
		.module_id = MODULE_ROCEE_SCC,
		.msg = "MODULE_ROCEE_SCC"
	}, {
		.module_id = MODULE_ROCEE_CAEP,
		.msg = "MODULE_ROCEE_CAEP"
	}, {
		.module_id = MODULE_ROCEE_GEN_AC,
		.msg = "MODULE_ROCEE_GEN_AC"
	}, {
		.module_id = MODULE_ROCEE_QMM,
		.msg = "MODULE_ROCEE_QMM"
	}, {
		.module_id = MODULE_ROCEE_LSAN,
		.msg = "MODULE_ROCEE_LSAN"
	}
};

static const struct hclge_hw_type_id hclge_hw_type_id_st[] = {
	{
		.type_id = NONE_ERROR,
		.msg = "none_error"
	}, {
		.type_id = FIFO_ERROR,
		.msg = "fifo_error"
	}, {
		.type_id = MEMORY_ERROR,
		.msg = "memory_error"
	}, {
		.type_id = POISON_ERROR,
		.msg = "poison_error"
	}, {
		.type_id = MSIX_ECC_ERROR,
		.msg = "msix_ecc_error"
	}, {
		.type_id = TQP_INT_ECC_ERROR,
		.msg = "tqp_int_ecc_error"
	}, {
		.type_id = PF_ABNORMAL_INT_ERROR,
		.msg = "pf_abnormal_int_error"
	}, {
		.type_id = MPF_ABNORMAL_INT_ERROR,
		.msg = "mpf_abnormal_int_error"
	}, {
		.type_id = COMMON_ERROR,
		.msg = "common_error"
	}, {
		.type_id = PORT_ERROR,
		.msg = "port_error"
	}, {
		.type_id = ETS_ERROR,
		.msg = "ets_error"
	}, {
		.type_id = NCSI_ERROR,
		.msg = "ncsi_error"
	}, {
		.type_id = GLB_ERROR,
		.msg = "glb_error"
	}, {
<<<<<<< HEAD
=======
		.type_id = LINK_ERROR,
		.msg = "link_error"
	}, {
		.type_id = PTP_ERROR,
		.msg = "ptp_error"
	}, {
>>>>>>> df0cc57e
		.type_id = ROCEE_NORMAL_ERR,
		.msg = "rocee_normal_error"
	}, {
		.type_id = ROCEE_OVF_ERR,
		.msg = "rocee_ovf_error"
<<<<<<< HEAD
	}
=======
	}, {
		.type_id = ROCEE_BUS_ERR,
		.msg = "rocee_bus_error"
	},
>>>>>>> df0cc57e
};

static void hclge_log_error(struct device *dev, char *reg,
			    const struct hclge_hw_error *err,
			    u32 err_sts, unsigned long *reset_requests)
{
	while (err->msg) {
		if (err->int_msk & err_sts) {
			dev_err(dev, "%s %s found [error status=0x%x]\n",
				reg, err->msg, err_sts);
			if (err->reset_level &&
			    err->reset_level != HNAE3_NONE_RESET)
				set_bit(err->reset_level, reset_requests);
		}
		err++;
	}
}

/* hclge_cmd_query_error: read the error information
 * @hdev: pointer to struct hclge_dev
 * @desc: descriptor for describing the command
 * @cmd:  command opcode
 * @flag: flag for extended command structure
 *
 * This function query the error info from hw register/s using command
 */
static int hclge_cmd_query_error(struct hclge_dev *hdev,
				 struct hclge_desc *desc, u32 cmd, u16 flag)
{
	struct device *dev = &hdev->pdev->dev;
	int desc_num = 1;
	int ret;

	hclge_cmd_setup_basic_desc(&desc[0], cmd, true);
	if (flag) {
		desc[0].flag |= cpu_to_le16(flag);
		hclge_cmd_setup_basic_desc(&desc[1], cmd, true);
		desc_num = 2;
	}

	ret = hclge_cmd_send(&hdev->hw, &desc[0], desc_num);
	if (ret)
		dev_err(dev, "query error cmd failed (%d)\n", ret);

	return ret;
}

static int hclge_clear_mac_tnl_int(struct hclge_dev *hdev)
{
	struct hclge_desc desc;

	hclge_cmd_setup_basic_desc(&desc, HCLGE_OPC_CLEAR_MAC_TNL_INT, false);
	desc.data[0] = cpu_to_le32(HCLGE_MAC_TNL_INT_CLR);

	return hclge_cmd_send(&hdev->hw, &desc, 1);
}

static int hclge_config_common_hw_err_int(struct hclge_dev *hdev, bool en)
{
	struct device *dev = &hdev->pdev->dev;
	struct hclge_desc desc[2];
	int ret;

	/* configure common error interrupts */
	hclge_cmd_setup_basic_desc(&desc[0], HCLGE_COMMON_ECC_INT_CFG, false);
	desc[0].flag |= cpu_to_le16(HCLGE_CMD_FLAG_NEXT);
	hclge_cmd_setup_basic_desc(&desc[1], HCLGE_COMMON_ECC_INT_CFG, false);

	if (en) {
		desc[0].data[0] = cpu_to_le32(HCLGE_IMP_TCM_ECC_ERR_INT_EN);
		desc[0].data[2] = cpu_to_le32(HCLGE_CMDQ_NIC_ECC_ERR_INT_EN |
					HCLGE_CMDQ_ROCEE_ECC_ERR_INT_EN);
		desc[0].data[3] = cpu_to_le32(HCLGE_IMP_RD_POISON_ERR_INT_EN);
		desc[0].data[4] = cpu_to_le32(HCLGE_TQP_ECC_ERR_INT_EN |
					      HCLGE_MSIX_SRAM_ECC_ERR_INT_EN);
		desc[0].data[5] = cpu_to_le32(HCLGE_IMP_ITCM4_ECC_ERR_INT_EN);
	}

	desc[1].data[0] = cpu_to_le32(HCLGE_IMP_TCM_ECC_ERR_INT_EN_MASK);
	desc[1].data[2] = cpu_to_le32(HCLGE_CMDQ_NIC_ECC_ERR_INT_EN_MASK |
				HCLGE_CMDQ_ROCEE_ECC_ERR_INT_EN_MASK);
	desc[1].data[3] = cpu_to_le32(HCLGE_IMP_RD_POISON_ERR_INT_EN_MASK);
	desc[1].data[4] = cpu_to_le32(HCLGE_TQP_ECC_ERR_INT_EN_MASK |
				      HCLGE_MSIX_SRAM_ECC_ERR_INT_EN_MASK);
	desc[1].data[5] = cpu_to_le32(HCLGE_IMP_ITCM4_ECC_ERR_INT_EN_MASK);

	ret = hclge_cmd_send(&hdev->hw, &desc[0], 2);
	if (ret)
		dev_err(dev,
			"fail(%d) to configure common err interrupts\n", ret);

	return ret;
}

static int hclge_config_ncsi_hw_err_int(struct hclge_dev *hdev, bool en)
{
	struct device *dev = &hdev->pdev->dev;
	struct hclge_desc desc;
	int ret;

	if (hdev->ae_dev->dev_version < HNAE3_DEVICE_VERSION_V2)
		return 0;

	/* configure NCSI error interrupts */
	hclge_cmd_setup_basic_desc(&desc, HCLGE_NCSI_INT_EN, false);
	if (en)
		desc.data[0] = cpu_to_le32(HCLGE_NCSI_ERR_INT_EN);

	ret = hclge_cmd_send(&hdev->hw, &desc, 1);
	if (ret)
		dev_err(dev,
			"fail(%d) to configure  NCSI error interrupts\n", ret);

	return ret;
}

static int hclge_config_igu_egu_hw_err_int(struct hclge_dev *hdev, bool en)
{
	struct device *dev = &hdev->pdev->dev;
	struct hclge_desc desc;
	int ret;

	/* configure IGU,EGU error interrupts */
	hclge_cmd_setup_basic_desc(&desc, HCLGE_IGU_COMMON_INT_EN, false);
	desc.data[0] = cpu_to_le32(HCLGE_IGU_ERR_INT_TYPE);
	if (en)
		desc.data[0] |= cpu_to_le32(HCLGE_IGU_ERR_INT_EN);

	desc.data[1] = cpu_to_le32(HCLGE_IGU_ERR_INT_EN_MASK);

	ret = hclge_cmd_send(&hdev->hw, &desc, 1);
	if (ret) {
		dev_err(dev,
			"fail(%d) to configure IGU common interrupts\n", ret);
		return ret;
	}

	hclge_cmd_setup_basic_desc(&desc, HCLGE_IGU_EGU_TNL_INT_EN, false);
	if (en)
		desc.data[0] = cpu_to_le32(HCLGE_IGU_TNL_ERR_INT_EN);

	desc.data[1] = cpu_to_le32(HCLGE_IGU_TNL_ERR_INT_EN_MASK);

	ret = hclge_cmd_send(&hdev->hw, &desc, 1);
	if (ret) {
		dev_err(dev,
			"fail(%d) to configure IGU-EGU TNL interrupts\n", ret);
		return ret;
	}

	ret = hclge_config_ncsi_hw_err_int(hdev, en);

	return ret;
}

static int hclge_config_ppp_error_interrupt(struct hclge_dev *hdev, u32 cmd,
					    bool en)
{
	struct device *dev = &hdev->pdev->dev;
	struct hclge_desc desc[2];
	int ret;

	/* configure PPP error interrupts */
	hclge_cmd_setup_basic_desc(&desc[0], cmd, false);
	desc[0].flag |= cpu_to_le16(HCLGE_CMD_FLAG_NEXT);
	hclge_cmd_setup_basic_desc(&desc[1], cmd, false);

	if (cmd == HCLGE_PPP_CMD0_INT_CMD) {
		if (en) {
			desc[0].data[0] =
				cpu_to_le32(HCLGE_PPP_MPF_ECC_ERR_INT0_EN);
			desc[0].data[1] =
				cpu_to_le32(HCLGE_PPP_MPF_ECC_ERR_INT1_EN);
			desc[0].data[4] = cpu_to_le32(HCLGE_PPP_PF_ERR_INT_EN);
		}

		desc[1].data[0] =
			cpu_to_le32(HCLGE_PPP_MPF_ECC_ERR_INT0_EN_MASK);
		desc[1].data[1] =
			cpu_to_le32(HCLGE_PPP_MPF_ECC_ERR_INT1_EN_MASK);
		if (hdev->ae_dev->dev_version >= HNAE3_DEVICE_VERSION_V2)
			desc[1].data[2] =
				cpu_to_le32(HCLGE_PPP_PF_ERR_INT_EN_MASK);
	} else if (cmd == HCLGE_PPP_CMD1_INT_CMD) {
		if (en) {
			desc[0].data[0] =
				cpu_to_le32(HCLGE_PPP_MPF_ECC_ERR_INT2_EN);
			desc[0].data[1] =
				cpu_to_le32(HCLGE_PPP_MPF_ECC_ERR_INT3_EN);
		}

		desc[1].data[0] =
				cpu_to_le32(HCLGE_PPP_MPF_ECC_ERR_INT2_EN_MASK);
		desc[1].data[1] =
				cpu_to_le32(HCLGE_PPP_MPF_ECC_ERR_INT3_EN_MASK);
	}

	ret = hclge_cmd_send(&hdev->hw, &desc[0], 2);
	if (ret)
		dev_err(dev, "fail(%d) to configure PPP error intr\n", ret);

	return ret;
}

static int hclge_config_ppp_hw_err_int(struct hclge_dev *hdev, bool en)
{
	int ret;

	ret = hclge_config_ppp_error_interrupt(hdev, HCLGE_PPP_CMD0_INT_CMD,
					       en);
	if (ret)
		return ret;

	ret = hclge_config_ppp_error_interrupt(hdev, HCLGE_PPP_CMD1_INT_CMD,
					       en);

	return ret;
}

static int hclge_config_tm_hw_err_int(struct hclge_dev *hdev, bool en)
{
	struct device *dev = &hdev->pdev->dev;
	struct hclge_desc desc;
	int ret;

	/* configure TM SCH hw errors */
	hclge_cmd_setup_basic_desc(&desc, HCLGE_TM_SCH_ECC_INT_EN, false);
	if (en)
		desc.data[0] = cpu_to_le32(HCLGE_TM_SCH_ECC_ERR_INT_EN);

	ret = hclge_cmd_send(&hdev->hw, &desc, 1);
	if (ret) {
		dev_err(dev, "fail(%d) to configure TM SCH errors\n", ret);
		return ret;
	}

	/* configure TM QCN hw errors */
	hclge_cmd_setup_basic_desc(&desc, HCLGE_TM_QCN_MEM_INT_CFG, false);
	desc.data[0] = cpu_to_le32(HCLGE_TM_QCN_ERR_INT_TYPE);
	if (en) {
		desc.data[0] |= cpu_to_le32(HCLGE_TM_QCN_FIFO_INT_EN);
		desc.data[1] = cpu_to_le32(HCLGE_TM_QCN_MEM_ERR_INT_EN);
	}

	ret = hclge_cmd_send(&hdev->hw, &desc, 1);
	if (ret)
		dev_err(dev,
			"fail(%d) to configure TM QCN mem errors\n", ret);

	return ret;
}

static int hclge_config_mac_err_int(struct hclge_dev *hdev, bool en)
{
	struct device *dev = &hdev->pdev->dev;
	struct hclge_desc desc;
	int ret;

	/* configure MAC common error interrupts */
	hclge_cmd_setup_basic_desc(&desc, HCLGE_MAC_COMMON_INT_EN, false);
	if (en)
		desc.data[0] = cpu_to_le32(HCLGE_MAC_COMMON_ERR_INT_EN);

	desc.data[1] = cpu_to_le32(HCLGE_MAC_COMMON_ERR_INT_EN_MASK);

	ret = hclge_cmd_send(&hdev->hw, &desc, 1);
	if (ret)
		dev_err(dev,
			"fail(%d) to configure MAC COMMON error intr\n", ret);

	return ret;
}

int hclge_config_mac_tnl_int(struct hclge_dev *hdev, bool en)
{
	struct hclge_desc desc;

	hclge_cmd_setup_basic_desc(&desc, HCLGE_OPC_MAC_TNL_INT_EN, false);
	if (en)
		desc.data[0] = cpu_to_le32(HCLGE_MAC_TNL_INT_EN);
	else
		desc.data[0] = 0;

	desc.data[1] = cpu_to_le32(HCLGE_MAC_TNL_INT_EN_MASK);

	return hclge_cmd_send(&hdev->hw, &desc, 1);
}

static int hclge_config_ppu_error_interrupts(struct hclge_dev *hdev, u32 cmd,
					     bool en)
{
	struct device *dev = &hdev->pdev->dev;
	struct hclge_desc desc[2];
	int desc_num = 1;
	int ret;

	/* configure PPU error interrupts */
	if (cmd == HCLGE_PPU_MPF_ECC_INT_CMD) {
		hclge_cmd_setup_basic_desc(&desc[0], cmd, false);
		desc[0].flag |= cpu_to_le16(HCLGE_CMD_FLAG_NEXT);
		hclge_cmd_setup_basic_desc(&desc[1], cmd, false);
		if (en) {
			desc[0].data[0] =
				cpu_to_le32(HCLGE_PPU_MPF_ABNORMAL_INT0_EN);
			desc[0].data[1] =
				cpu_to_le32(HCLGE_PPU_MPF_ABNORMAL_INT1_EN);
			desc[1].data[3] =
				cpu_to_le32(HCLGE_PPU_MPF_ABNORMAL_INT3_EN);
			desc[1].data[4] =
				cpu_to_le32(HCLGE_PPU_MPF_ABNORMAL_INT2_EN);
		}

		desc[1].data[0] =
			cpu_to_le32(HCLGE_PPU_MPF_ABNORMAL_INT0_EN_MASK);
		desc[1].data[1] =
			cpu_to_le32(HCLGE_PPU_MPF_ABNORMAL_INT1_EN_MASK);
		desc[1].data[2] =
			cpu_to_le32(HCLGE_PPU_MPF_ABNORMAL_INT2_EN_MASK);
		desc[1].data[3] |=
			cpu_to_le32(HCLGE_PPU_MPF_ABNORMAL_INT3_EN_MASK);
		desc_num = 2;
	} else if (cmd == HCLGE_PPU_MPF_OTHER_INT_CMD) {
		hclge_cmd_setup_basic_desc(&desc[0], cmd, false);
		if (en)
			desc[0].data[0] =
				cpu_to_le32(HCLGE_PPU_MPF_ABNORMAL_INT2_EN2);

		desc[0].data[2] =
			cpu_to_le32(HCLGE_PPU_MPF_ABNORMAL_INT2_EN2_MASK);
	} else if (cmd == HCLGE_PPU_PF_OTHER_INT_CMD) {
		hclge_cmd_setup_basic_desc(&desc[0], cmd, false);
		if (en)
			desc[0].data[0] =
				cpu_to_le32(HCLGE_PPU_PF_ABNORMAL_INT_EN);

		desc[0].data[2] =
			cpu_to_le32(HCLGE_PPU_PF_ABNORMAL_INT_EN_MASK);
	} else {
		dev_err(dev, "Invalid cmd to configure PPU error interrupts\n");
		return -EINVAL;
	}

	ret = hclge_cmd_send(&hdev->hw, &desc[0], desc_num);

	return ret;
}

static int hclge_config_ppu_hw_err_int(struct hclge_dev *hdev, bool en)
{
	struct device *dev = &hdev->pdev->dev;
	int ret;

	ret = hclge_config_ppu_error_interrupts(hdev, HCLGE_PPU_MPF_ECC_INT_CMD,
						en);
	if (ret) {
		dev_err(dev, "fail(%d) to configure PPU MPF ECC error intr\n",
			ret);
		return ret;
	}

	ret = hclge_config_ppu_error_interrupts(hdev,
						HCLGE_PPU_MPF_OTHER_INT_CMD,
						en);
	if (ret) {
		dev_err(dev, "fail(%d) to configure PPU MPF other intr\n", ret);
		return ret;
	}

	ret = hclge_config_ppu_error_interrupts(hdev,
						HCLGE_PPU_PF_OTHER_INT_CMD, en);
	if (ret)
		dev_err(dev, "fail(%d) to configure PPU PF error interrupts\n",
			ret);
	return ret;
}

static int hclge_config_ssu_hw_err_int(struct hclge_dev *hdev, bool en)
{
	struct device *dev = &hdev->pdev->dev;
	struct hclge_desc desc[2];
	int ret;

	/* configure SSU ecc error interrupts */
	hclge_cmd_setup_basic_desc(&desc[0], HCLGE_SSU_ECC_INT_CMD, false);
	desc[0].flag |= cpu_to_le16(HCLGE_CMD_FLAG_NEXT);
	hclge_cmd_setup_basic_desc(&desc[1], HCLGE_SSU_ECC_INT_CMD, false);
	if (en) {
		desc[0].data[0] = cpu_to_le32(HCLGE_SSU_1BIT_ECC_ERR_INT_EN);
		desc[0].data[1] =
			cpu_to_le32(HCLGE_SSU_MULTI_BIT_ECC_ERR_INT_EN);
		desc[0].data[4] = cpu_to_le32(HCLGE_SSU_BIT32_ECC_ERR_INT_EN);
	}

	desc[1].data[0] = cpu_to_le32(HCLGE_SSU_1BIT_ECC_ERR_INT_EN_MASK);
	desc[1].data[1] = cpu_to_le32(HCLGE_SSU_MULTI_BIT_ECC_ERR_INT_EN_MASK);
	desc[1].data[2] = cpu_to_le32(HCLGE_SSU_BIT32_ECC_ERR_INT_EN_MASK);

	ret = hclge_cmd_send(&hdev->hw, &desc[0], 2);
	if (ret) {
		dev_err(dev,
			"fail(%d) to configure SSU ECC error interrupt\n", ret);
		return ret;
	}

	/* configure SSU common error interrupts */
	hclge_cmd_setup_basic_desc(&desc[0], HCLGE_SSU_COMMON_INT_CMD, false);
	desc[0].flag |= cpu_to_le16(HCLGE_CMD_FLAG_NEXT);
	hclge_cmd_setup_basic_desc(&desc[1], HCLGE_SSU_COMMON_INT_CMD, false);

	if (en) {
		if (hdev->ae_dev->dev_version >= HNAE3_DEVICE_VERSION_V2)
			desc[0].data[0] =
				cpu_to_le32(HCLGE_SSU_COMMON_INT_EN);
		else
			desc[0].data[0] =
				cpu_to_le32(HCLGE_SSU_COMMON_INT_EN & ~BIT(5));
		desc[0].data[1] = cpu_to_le32(HCLGE_SSU_PORT_BASED_ERR_INT_EN);
		desc[0].data[2] =
			cpu_to_le32(HCLGE_SSU_FIFO_OVERFLOW_ERR_INT_EN);
	}

	desc[1].data[0] = cpu_to_le32(HCLGE_SSU_COMMON_INT_EN_MASK |
				HCLGE_SSU_PORT_BASED_ERR_INT_EN_MASK);
	desc[1].data[1] = cpu_to_le32(HCLGE_SSU_FIFO_OVERFLOW_ERR_INT_EN_MASK);

	ret = hclge_cmd_send(&hdev->hw, &desc[0], 2);
	if (ret)
		dev_err(dev,
			"fail(%d) to configure SSU COMMON error intr\n", ret);

	return ret;
}

/* hclge_query_bd_num: query number of buffer descriptors
 * @hdev: pointer to struct hclge_dev
 * @is_ras: true for ras, false for msix
 * @mpf_bd_num: number of main PF interrupt buffer descriptors
 * @pf_bd_num: number of not main PF interrupt buffer descriptors
 *
 * This function querys number of mpf and pf buffer descriptors.
 */
static int hclge_query_bd_num(struct hclge_dev *hdev, bool is_ras,
			      u32 *mpf_bd_num, u32 *pf_bd_num)
{
	struct device *dev = &hdev->pdev->dev;
	u32 mpf_min_bd_num, pf_min_bd_num;
	enum hclge_opcode_type opcode;
	struct hclge_desc desc_bd;
	int ret;

	if (is_ras) {
		opcode = HCLGE_QUERY_RAS_INT_STS_BD_NUM;
		mpf_min_bd_num = HCLGE_MPF_RAS_INT_MIN_BD_NUM;
		pf_min_bd_num = HCLGE_PF_RAS_INT_MIN_BD_NUM;
	} else {
		opcode = HCLGE_QUERY_MSIX_INT_STS_BD_NUM;
		mpf_min_bd_num = HCLGE_MPF_MSIX_INT_MIN_BD_NUM;
		pf_min_bd_num = HCLGE_PF_MSIX_INT_MIN_BD_NUM;
	}

	hclge_cmd_setup_basic_desc(&desc_bd, opcode, true);
	ret = hclge_cmd_send(&hdev->hw, &desc_bd, 1);
	if (ret) {
		dev_err(dev, "fail(%d) to query msix int status bd num\n",
			ret);
		return ret;
	}

	*mpf_bd_num = le32_to_cpu(desc_bd.data[0]);
	*pf_bd_num = le32_to_cpu(desc_bd.data[1]);
	if (*mpf_bd_num < mpf_min_bd_num || *pf_bd_num < pf_min_bd_num) {
		dev_err(dev, "Invalid bd num: mpf(%u), pf(%u)\n",
			*mpf_bd_num, *pf_bd_num);
		return -EINVAL;
	}

	return 0;
}

/* hclge_handle_mpf_ras_error: handle all main PF RAS errors
 * @hdev: pointer to struct hclge_dev
 * @desc: descriptor for describing the command
 * @num:  number of extended command structures
 *
 * This function handles all the main PF RAS errors in the
 * hw register/s using command.
 */
static int hclge_handle_mpf_ras_error(struct hclge_dev *hdev,
				      struct hclge_desc *desc,
				      int num)
{
	struct hnae3_ae_dev *ae_dev = hdev->ae_dev;
	struct device *dev = &hdev->pdev->dev;
	__le32 *desc_data;
	u32 status;
	int ret;

	/* query all main PF RAS errors */
	hclge_cmd_setup_basic_desc(&desc[0], HCLGE_QUERY_CLEAR_MPF_RAS_INT,
				   true);
	ret = hclge_cmd_send(&hdev->hw, &desc[0], num);
	if (ret) {
		dev_err(dev, "query all mpf ras int cmd failed (%d)\n", ret);
		return ret;
	}

	/* log HNS common errors */
	status = le32_to_cpu(desc[0].data[0]);
	if (status)
		hclge_log_error(dev, "IMP_TCM_ECC_INT_STS",
				&hclge_imp_tcm_ecc_int[0], status,
				&ae_dev->hw_err_reset_req);

	status = le32_to_cpu(desc[0].data[1]);
	if (status)
		hclge_log_error(dev, "CMDQ_MEM_ECC_INT_STS",
				&hclge_cmdq_nic_mem_ecc_int[0], status,
				&ae_dev->hw_err_reset_req);

	if ((le32_to_cpu(desc[0].data[2])) & BIT(0))
		dev_warn(dev, "imp_rd_data_poison_err found\n");

	status = le32_to_cpu(desc[0].data[3]);
	if (status)
		hclge_log_error(dev, "TQP_INT_ECC_INT_STS",
				&hclge_tqp_int_ecc_int[0], status,
				&ae_dev->hw_err_reset_req);

	status = le32_to_cpu(desc[0].data[4]);
	if (status)
		hclge_log_error(dev, "MSIX_ECC_INT_STS",
				&hclge_msix_sram_ecc_int[0], status,
				&ae_dev->hw_err_reset_req);

	/* log SSU(Storage Switch Unit) errors */
	desc_data = (__le32 *)&desc[2];
	status = le32_to_cpu(*(desc_data + 2));
	if (status)
		hclge_log_error(dev, "SSU_ECC_MULTI_BIT_INT_0",
				&hclge_ssu_mem_ecc_err_int[0], status,
				&ae_dev->hw_err_reset_req);

	status = le32_to_cpu(*(desc_data + 3)) & BIT(0);
	if (status) {
		dev_err(dev, "SSU_ECC_MULTI_BIT_INT_1 ssu_mem32_ecc_mbit_err found [error status=0x%x]\n",
			status);
		set_bit(HNAE3_GLOBAL_RESET, &ae_dev->hw_err_reset_req);
	}

	status = le32_to_cpu(*(desc_data + 4)) & HCLGE_SSU_COMMON_ERR_INT_MASK;
	if (status)
		hclge_log_error(dev, "SSU_COMMON_ERR_INT",
				&hclge_ssu_com_err_int[0], status,
				&ae_dev->hw_err_reset_req);

	/* log IGU(Ingress Unit) errors */
	desc_data = (__le32 *)&desc[3];
	status = le32_to_cpu(*desc_data) & HCLGE_IGU_INT_MASK;
	if (status)
		hclge_log_error(dev, "IGU_INT_STS",
				&hclge_igu_int[0], status,
				&ae_dev->hw_err_reset_req);

	/* log PPP(Programmable Packet Process) errors */
	desc_data = (__le32 *)&desc[4];
	status = le32_to_cpu(*(desc_data + 1));
	if (status)
		hclge_log_error(dev, "PPP_MPF_ABNORMAL_INT_ST1",
				&hclge_ppp_mpf_abnormal_int_st1[0], status,
				&ae_dev->hw_err_reset_req);

	status = le32_to_cpu(*(desc_data + 3)) & HCLGE_PPP_MPF_INT_ST3_MASK;
	if (status)
		hclge_log_error(dev, "PPP_MPF_ABNORMAL_INT_ST3",
				&hclge_ppp_mpf_abnormal_int_st3[0], status,
				&ae_dev->hw_err_reset_req);

	/* log PPU(RCB) errors */
	desc_data = (__le32 *)&desc[5];
	status = le32_to_cpu(*(desc_data + 1));
	if (status) {
		dev_err(dev,
			"PPU_MPF_ABNORMAL_INT_ST1 rpu_rx_pkt_ecc_mbit_err found\n");
		set_bit(HNAE3_GLOBAL_RESET, &ae_dev->hw_err_reset_req);
	}

	status = le32_to_cpu(*(desc_data + 2));
	if (status)
		hclge_log_error(dev, "PPU_MPF_ABNORMAL_INT_ST2",
				&hclge_ppu_mpf_abnormal_int_st2[0], status,
				&ae_dev->hw_err_reset_req);

	status = le32_to_cpu(*(desc_data + 3)) & HCLGE_PPU_MPF_INT_ST3_MASK;
	if (status)
		hclge_log_error(dev, "PPU_MPF_ABNORMAL_INT_ST3",
				&hclge_ppu_mpf_abnormal_int_st3[0], status,
				&ae_dev->hw_err_reset_req);

	/* log TM(Traffic Manager) errors */
	desc_data = (__le32 *)&desc[6];
	status = le32_to_cpu(*desc_data);
	if (status)
		hclge_log_error(dev, "TM_SCH_RINT",
				&hclge_tm_sch_rint[0], status,
				&ae_dev->hw_err_reset_req);

	/* log QCN(Quantized Congestion Control) errors */
	desc_data = (__le32 *)&desc[7];
	status = le32_to_cpu(*desc_data) & HCLGE_QCN_FIFO_INT_MASK;
	if (status)
		hclge_log_error(dev, "QCN_FIFO_RINT",
				&hclge_qcn_fifo_rint[0], status,
				&ae_dev->hw_err_reset_req);

	status = le32_to_cpu(*(desc_data + 1)) & HCLGE_QCN_ECC_INT_MASK;
	if (status)
		hclge_log_error(dev, "QCN_ECC_RINT",
				&hclge_qcn_ecc_rint[0], status,
				&ae_dev->hw_err_reset_req);

	/* log NCSI errors */
	desc_data = (__le32 *)&desc[9];
	status = le32_to_cpu(*desc_data) & HCLGE_NCSI_ECC_INT_MASK;
	if (status)
		hclge_log_error(dev, "NCSI_ECC_INT_RPT",
				&hclge_ncsi_err_int[0], status,
				&ae_dev->hw_err_reset_req);

	/* clear all main PF RAS errors */
	hclge_cmd_reuse_desc(&desc[0], false);
	ret = hclge_cmd_send(&hdev->hw, &desc[0], num);
	if (ret)
		dev_err(dev, "clear all mpf ras int cmd failed (%d)\n", ret);

	return ret;
}

/* hclge_handle_pf_ras_error: handle all PF RAS errors
 * @hdev: pointer to struct hclge_dev
 * @desc: descriptor for describing the command
 * @num:  number of extended command structures
 *
 * This function handles all the PF RAS errors in the
 * hw register/s using command.
 */
static int hclge_handle_pf_ras_error(struct hclge_dev *hdev,
				     struct hclge_desc *desc,
				     int num)
{
	struct hnae3_ae_dev *ae_dev = hdev->ae_dev;
	struct device *dev = &hdev->pdev->dev;
	__le32 *desc_data;
	u32 status;
	int ret;

	/* query all PF RAS errors */
	hclge_cmd_setup_basic_desc(&desc[0], HCLGE_QUERY_CLEAR_PF_RAS_INT,
				   true);
	ret = hclge_cmd_send(&hdev->hw, &desc[0], num);
	if (ret) {
		dev_err(dev, "query all pf ras int cmd failed (%d)\n", ret);
		return ret;
	}

	/* log SSU(Storage Switch Unit) errors */
	status = le32_to_cpu(desc[0].data[0]);
	if (status)
		hclge_log_error(dev, "SSU_PORT_BASED_ERR_INT",
				&hclge_ssu_port_based_err_int[0], status,
				&ae_dev->hw_err_reset_req);

	status = le32_to_cpu(desc[0].data[1]);
	if (status)
		hclge_log_error(dev, "SSU_FIFO_OVERFLOW_INT",
				&hclge_ssu_fifo_overflow_int[0], status,
				&ae_dev->hw_err_reset_req);

	status = le32_to_cpu(desc[0].data[2]);
	if (status)
		hclge_log_error(dev, "SSU_ETS_TCG_INT",
				&hclge_ssu_ets_tcg_int[0], status,
				&ae_dev->hw_err_reset_req);

	/* log IGU(Ingress Unit) EGU(Egress Unit) TNL errors */
	desc_data = (__le32 *)&desc[1];
	status = le32_to_cpu(*desc_data) & HCLGE_IGU_EGU_TNL_INT_MASK;
	if (status)
		hclge_log_error(dev, "IGU_EGU_TNL_INT_STS",
				&hclge_igu_egu_tnl_int[0], status,
				&ae_dev->hw_err_reset_req);

	/* log PPU(RCB) errors */
	desc_data = (__le32 *)&desc[3];
	status = le32_to_cpu(*desc_data) & HCLGE_PPU_PF_INT_RAS_MASK;
	if (status) {
		hclge_log_error(dev, "PPU_PF_ABNORMAL_INT_ST0",
				&hclge_ppu_pf_abnormal_int[0], status,
				&ae_dev->hw_err_reset_req);
		hclge_report_hw_error(hdev, HNAE3_PPU_POISON_ERROR);
	}

	/* clear all PF RAS errors */
	hclge_cmd_reuse_desc(&desc[0], false);
	ret = hclge_cmd_send(&hdev->hw, &desc[0], num);
	if (ret)
		dev_err(dev, "clear all pf ras int cmd failed (%d)\n", ret);

	return ret;
}

static int hclge_handle_all_ras_errors(struct hclge_dev *hdev)
{
	u32 mpf_bd_num, pf_bd_num, bd_num;
	struct hclge_desc *desc;
	int ret;

	/* query the number of registers in the RAS int status */
	ret = hclge_query_bd_num(hdev, true, &mpf_bd_num, &pf_bd_num);
	if (ret)
		return ret;

	bd_num = max_t(u32, mpf_bd_num, pf_bd_num);
	desc = kcalloc(bd_num, sizeof(struct hclge_desc), GFP_KERNEL);
	if (!desc)
		return -ENOMEM;

	/* handle all main PF RAS errors */
	ret = hclge_handle_mpf_ras_error(hdev, desc, mpf_bd_num);
	if (ret) {
		kfree(desc);
		return ret;
	}
	memset(desc, 0, bd_num * sizeof(struct hclge_desc));

	/* handle all PF RAS errors */
	ret = hclge_handle_pf_ras_error(hdev, desc, pf_bd_num);
	kfree(desc);

	return ret;
}

static int hclge_log_rocee_axi_error(struct hclge_dev *hdev)
{
	struct device *dev = &hdev->pdev->dev;
	struct hclge_desc desc[3];
	int ret;

	hclge_cmd_setup_basic_desc(&desc[0], HCLGE_QUERY_ROCEE_AXI_RAS_INFO_CMD,
				   true);
	hclge_cmd_setup_basic_desc(&desc[1], HCLGE_QUERY_ROCEE_AXI_RAS_INFO_CMD,
				   true);
	hclge_cmd_setup_basic_desc(&desc[2], HCLGE_QUERY_ROCEE_AXI_RAS_INFO_CMD,
				   true);
	desc[0].flag |= cpu_to_le16(HCLGE_CMD_FLAG_NEXT);
	desc[1].flag |= cpu_to_le16(HCLGE_CMD_FLAG_NEXT);

	ret = hclge_cmd_send(&hdev->hw, &desc[0], 3);
	if (ret) {
		dev_err(dev, "failed(%d) to query ROCEE AXI error sts\n", ret);
		return ret;
	}

	dev_err(dev, "AXI1: %08X %08X %08X %08X %08X %08X\n",
		le32_to_cpu(desc[0].data[0]), le32_to_cpu(desc[0].data[1]),
		le32_to_cpu(desc[0].data[2]), le32_to_cpu(desc[0].data[3]),
		le32_to_cpu(desc[0].data[4]), le32_to_cpu(desc[0].data[5]));
	dev_err(dev, "AXI2: %08X %08X %08X %08X %08X %08X\n",
		le32_to_cpu(desc[1].data[0]), le32_to_cpu(desc[1].data[1]),
		le32_to_cpu(desc[1].data[2]), le32_to_cpu(desc[1].data[3]),
		le32_to_cpu(desc[1].data[4]), le32_to_cpu(desc[1].data[5]));
	dev_err(dev, "AXI3: %08X %08X %08X %08X\n",
		le32_to_cpu(desc[2].data[0]), le32_to_cpu(desc[2].data[1]),
		le32_to_cpu(desc[2].data[2]), le32_to_cpu(desc[2].data[3]));

	return 0;
}

static int hclge_log_rocee_ecc_error(struct hclge_dev *hdev)
{
	struct device *dev = &hdev->pdev->dev;
	struct hclge_desc desc[2];
	int ret;

	ret = hclge_cmd_query_error(hdev, &desc[0],
				    HCLGE_QUERY_ROCEE_ECC_RAS_INFO_CMD,
				    HCLGE_CMD_FLAG_NEXT);
	if (ret) {
		dev_err(dev, "failed(%d) to query ROCEE ECC error sts\n", ret);
		return ret;
	}

	dev_err(dev, "ECC1: %08X %08X %08X %08X %08X %08X\n",
		le32_to_cpu(desc[0].data[0]), le32_to_cpu(desc[0].data[1]),
		le32_to_cpu(desc[0].data[2]), le32_to_cpu(desc[0].data[3]),
		le32_to_cpu(desc[0].data[4]), le32_to_cpu(desc[0].data[5]));
	dev_err(dev, "ECC2: %08X %08X %08X\n", le32_to_cpu(desc[1].data[0]),
		le32_to_cpu(desc[1].data[1]), le32_to_cpu(desc[1].data[2]));

	return 0;
}

static int hclge_log_rocee_ovf_error(struct hclge_dev *hdev)
{
	struct device *dev = &hdev->pdev->dev;
	struct hclge_desc desc[2];
	int ret;

	/* read overflow error status */
	ret = hclge_cmd_query_error(hdev, &desc[0], HCLGE_ROCEE_PF_RAS_INT_CMD,
				    0);
	if (ret) {
		dev_err(dev, "failed(%d) to query ROCEE OVF error sts\n", ret);
		return ret;
	}

	/* log overflow error */
	if (le32_to_cpu(desc[0].data[0]) & HCLGE_ROCEE_OVF_ERR_INT_MASK) {
		const struct hclge_hw_error *err;
		u32 err_sts;

		err = &hclge_rocee_qmm_ovf_err_int[0];
		err_sts = HCLGE_ROCEE_OVF_ERR_TYPE_MASK &
			  le32_to_cpu(desc[0].data[0]);
		while (err->msg) {
			if (err->int_msk == err_sts) {
				dev_err(dev, "%s [error status=0x%x] found\n",
					err->msg,
					le32_to_cpu(desc[0].data[0]));
				break;
			}
			err++;
		}
	}

	if (le32_to_cpu(desc[0].data[1]) & HCLGE_ROCEE_OVF_ERR_INT_MASK) {
		dev_err(dev, "ROCEE TSP OVF [error status=0x%x] found\n",
			le32_to_cpu(desc[0].data[1]));
	}

	if (le32_to_cpu(desc[0].data[2]) & HCLGE_ROCEE_OVF_ERR_INT_MASK) {
		dev_err(dev, "ROCEE SCC OVF [error status=0x%x] found\n",
			le32_to_cpu(desc[0].data[2]));
	}

	return 0;
}

static enum hnae3_reset_type
hclge_log_and_clear_rocee_ras_error(struct hclge_dev *hdev)
{
	enum hnae3_reset_type reset_type = HNAE3_NONE_RESET;
	struct device *dev = &hdev->pdev->dev;
	struct hclge_desc desc[2];
	unsigned int status;
	int ret;

	/* read RAS error interrupt status */
	ret = hclge_cmd_query_error(hdev, &desc[0],
				    HCLGE_QUERY_CLEAR_ROCEE_RAS_INT, 0);
	if (ret) {
		dev_err(dev, "failed(%d) to query ROCEE RAS INT SRC\n", ret);
		/* reset everything for now */
		return HNAE3_GLOBAL_RESET;
	}

	status = le32_to_cpu(desc[0].data[0]);
	if (status & HCLGE_ROCEE_AXI_ERR_INT_MASK) {
		if (status & HCLGE_ROCEE_RERR_INT_MASK)
			dev_err(dev, "ROCEE RAS AXI rresp error\n");

		if (status & HCLGE_ROCEE_BERR_INT_MASK)
			dev_err(dev, "ROCEE RAS AXI bresp error\n");

		reset_type = HNAE3_FUNC_RESET;

		hclge_report_hw_error(hdev, HNAE3_ROCEE_AXI_RESP_ERROR);

		ret = hclge_log_rocee_axi_error(hdev);
		if (ret)
			return HNAE3_GLOBAL_RESET;
	}

	if (status & HCLGE_ROCEE_ECC_INT_MASK) {
		dev_err(dev, "ROCEE RAS 2bit ECC error\n");
		reset_type = HNAE3_GLOBAL_RESET;

		ret = hclge_log_rocee_ecc_error(hdev);
		if (ret)
			return HNAE3_GLOBAL_RESET;
	}

	if (status & HCLGE_ROCEE_OVF_INT_MASK) {
		ret = hclge_log_rocee_ovf_error(hdev);
		if (ret) {
			dev_err(dev, "failed(%d) to process ovf error\n", ret);
			/* reset everything for now */
			return HNAE3_GLOBAL_RESET;
		}
	}

	/* clear error status */
	hclge_cmd_reuse_desc(&desc[0], false);
	ret = hclge_cmd_send(&hdev->hw, &desc[0], 1);
	if (ret) {
		dev_err(dev, "failed(%d) to clear ROCEE RAS error\n", ret);
		/* reset everything for now */
		return HNAE3_GLOBAL_RESET;
	}

	return reset_type;
}

int hclge_config_rocee_ras_interrupt(struct hclge_dev *hdev, bool en)
{
	struct device *dev = &hdev->pdev->dev;
	struct hclge_desc desc;
	int ret;

	if (hdev->ae_dev->dev_version < HNAE3_DEVICE_VERSION_V2 ||
	    !hnae3_dev_roce_supported(hdev))
		return 0;

	hclge_cmd_setup_basic_desc(&desc, HCLGE_CONFIG_ROCEE_RAS_INT_EN, false);
	if (en) {
		/* enable ROCEE hw error interrupts */
		desc.data[0] = cpu_to_le32(HCLGE_ROCEE_RAS_NFE_INT_EN);
		desc.data[1] = cpu_to_le32(HCLGE_ROCEE_RAS_CE_INT_EN);

		hclge_log_and_clear_rocee_ras_error(hdev);
	}
	desc.data[2] = cpu_to_le32(HCLGE_ROCEE_RAS_NFE_INT_EN_MASK);
	desc.data[3] = cpu_to_le32(HCLGE_ROCEE_RAS_CE_INT_EN_MASK);

	ret = hclge_cmd_send(&hdev->hw, &desc, 1);
	if (ret)
		dev_err(dev, "failed(%d) to config ROCEE RAS interrupt\n", ret);

	return ret;
}

static void hclge_handle_rocee_ras_error(struct hnae3_ae_dev *ae_dev)
{
	struct hclge_dev *hdev = ae_dev->priv;
	enum hnae3_reset_type reset_type;

	if (test_bit(HCLGE_STATE_RST_HANDLING, &hdev->state))
		return;

	reset_type = hclge_log_and_clear_rocee_ras_error(hdev);
	if (reset_type != HNAE3_NONE_RESET)
		set_bit(reset_type, &ae_dev->hw_err_reset_req);
}

static const struct hclge_hw_blk hw_blk[] = {
	{
		.msk = BIT(0),
		.name = "IGU_EGU",
		.config_err_int = hclge_config_igu_egu_hw_err_int,
	}, {
		.msk = BIT(1),
		.name = "PPP",
		.config_err_int = hclge_config_ppp_hw_err_int,
	}, {
		.msk = BIT(2),
		.name = "SSU",
		.config_err_int = hclge_config_ssu_hw_err_int,
	}, {
		.msk = BIT(3),
		.name = "PPU",
		.config_err_int = hclge_config_ppu_hw_err_int,
	}, {
		.msk = BIT(4),
		.name = "TM",
		.config_err_int = hclge_config_tm_hw_err_int,
	}, {
		.msk = BIT(5),
		.name = "COMMON",
		.config_err_int = hclge_config_common_hw_err_int,
	}, {
		.msk = BIT(8),
		.name = "MAC",
		.config_err_int = hclge_config_mac_err_int,
	}, {
		/* sentinel */
	}
};

static void hclge_config_all_msix_error(struct hclge_dev *hdev, bool enable)
{
	u32 reg_val;

	reg_val = hclge_read_dev(&hdev->hw, HCLGE_PF_OTHER_INT_REG);

	if (enable)
		reg_val |= BIT(HCLGE_VECTOR0_ALL_MSIX_ERR_B);
	else
		reg_val &= ~BIT(HCLGE_VECTOR0_ALL_MSIX_ERR_B);

	hclge_write_dev(&hdev->hw, HCLGE_PF_OTHER_INT_REG, reg_val);
}

int hclge_config_nic_hw_error(struct hclge_dev *hdev, bool state)
{
	const struct hclge_hw_blk *module = hw_blk;
	int ret = 0;

	hclge_config_all_msix_error(hdev, state);

	while (module->name) {
		if (module->config_err_int) {
			ret = module->config_err_int(hdev, state);
			if (ret)
				return ret;
		}
		module++;
	}

	return ret;
}

pci_ers_result_t hclge_handle_hw_ras_error(struct hnae3_ae_dev *ae_dev)
{
	struct hclge_dev *hdev = ae_dev->priv;
	struct device *dev = &hdev->pdev->dev;
	u32 status;

	if (!test_bit(HCLGE_STATE_SERVICE_INITED, &hdev->state)) {
		dev_err(dev,
			"Can't recover - RAS error reported during dev init\n");
		return PCI_ERS_RESULT_NONE;
	}

	status = hclge_read_dev(&hdev->hw, HCLGE_RAS_PF_OTHER_INT_STS_REG);
	if (status & HCLGE_RAS_REG_NFE_MASK ||
	    status & HCLGE_RAS_REG_ROCEE_ERR_MASK)
		ae_dev->hw_err_reset_req = 0;
	else
		goto out;

	/* Handling Non-fatal HNS RAS errors */
	if (status & HCLGE_RAS_REG_NFE_MASK) {
		dev_err(dev,
			"HNS Non-Fatal RAS error(status=0x%x) identified\n",
			status);
		hclge_handle_all_ras_errors(hdev);
	}

	/* Handling Non-fatal Rocee RAS errors */
	if (hdev->ae_dev->dev_version >= HNAE3_DEVICE_VERSION_V2 &&
	    status & HCLGE_RAS_REG_ROCEE_ERR_MASK) {
		dev_err(dev, "ROCEE Non-Fatal RAS error identified\n");
		hclge_handle_rocee_ras_error(ae_dev);
	}

	if (ae_dev->hw_err_reset_req)
		return PCI_ERS_RESULT_NEED_RESET;

out:
	return PCI_ERS_RESULT_RECOVERED;
}

static int hclge_clear_hw_msix_error(struct hclge_dev *hdev,
				     struct hclge_desc *desc, bool is_mpf,
				     u32 bd_num)
{
	if (is_mpf)
		desc[0].opcode =
			cpu_to_le16(HCLGE_QUERY_CLEAR_ALL_MPF_MSIX_INT);
	else
		desc[0].opcode = cpu_to_le16(HCLGE_QUERY_CLEAR_ALL_PF_MSIX_INT);

	desc[0].flag = cpu_to_le16(HCLGE_CMD_FLAG_NO_INTR | HCLGE_CMD_FLAG_IN);

	return hclge_cmd_send(&hdev->hw, &desc[0], bd_num);
}

/* hclge_query_8bd_info: query information about over_8bd_nfe_err
 * @hdev: pointer to struct hclge_dev
 * @vf_id: Index of the virtual function with error
 * @q_id: Physical index of the queue with error
 *
 * This function get specific index of queue and function which causes
 * over_8bd_nfe_err by using command. If vf_id is 0, it means error is
 * caused by PF instead of VF.
 */
static int hclge_query_over_8bd_err_info(struct hclge_dev *hdev, u16 *vf_id,
					 u16 *q_id)
{
	struct hclge_query_ppu_pf_other_int_dfx_cmd *req;
	struct hclge_desc desc;
	int ret;

	hclge_cmd_setup_basic_desc(&desc, HCLGE_OPC_PPU_PF_OTHER_INT_DFX, true);
	ret = hclge_cmd_send(&hdev->hw, &desc, 1);
	if (ret)
		return ret;

	req = (struct hclge_query_ppu_pf_other_int_dfx_cmd *)desc.data;
	*vf_id = le16_to_cpu(req->over_8bd_no_fe_vf_id);
	*q_id = le16_to_cpu(req->over_8bd_no_fe_qid);

	return 0;
}

/* hclge_handle_over_8bd_err: handle MSI-X error named over_8bd_nfe_err
 * @hdev: pointer to struct hclge_dev
 * @reset_requests: reset level that we need to trigger later
 *
 * over_8bd_nfe_err is a special MSI-X because it may caused by a VF, in
 * that case, we need to trigger VF reset. Otherwise, a PF reset is needed.
 */
static void hclge_handle_over_8bd_err(struct hclge_dev *hdev,
				      unsigned long *reset_requests)
{
	struct device *dev = &hdev->pdev->dev;
	u16 vf_id;
	u16 q_id;
	int ret;

	ret = hclge_query_over_8bd_err_info(hdev, &vf_id, &q_id);
	if (ret) {
		dev_err(dev, "fail(%d) to query over_8bd_no_fe info\n",
			ret);
		return;
	}

	dev_err(dev, "PPU_PF_ABNORMAL_INT_ST over_8bd_no_fe found, vport(%u), queue_id(%u)\n",
		vf_id, q_id);

	if (vf_id) {
		if (vf_id >= hdev->num_alloc_vport) {
			dev_err(dev, "invalid vport(%u)\n", vf_id);
			return;
		}

		/* If we need to trigger other reset whose level is higher
		 * than HNAE3_VF_FUNC_RESET, no need to trigger a VF reset
		 * here.
		 */
		if (*reset_requests != 0)
			return;

		ret = hclge_inform_reset_assert_to_vf(&hdev->vport[vf_id]);
		if (ret)
			dev_err(dev, "inform reset to vport(%u) failed %d!\n",
				vf_id, ret);
	} else {
		set_bit(HNAE3_FUNC_RESET, reset_requests);
	}
}

/* hclge_handle_mpf_msix_error: handle all main PF MSI-X errors
 * @hdev: pointer to struct hclge_dev
 * @desc: descriptor for describing the command
 * @mpf_bd_num: number of extended command structures
 * @reset_requests: record of the reset level that we need
 *
 * This function handles all the main PF MSI-X errors in the hw register/s
 * using command.
 */
static int hclge_handle_mpf_msix_error(struct hclge_dev *hdev,
				       struct hclge_desc *desc,
				       int mpf_bd_num,
				       unsigned long *reset_requests)
{
	struct device *dev = &hdev->pdev->dev;
	__le32 *desc_data;
	u32 status;
	int ret;
	/* query all main PF MSIx errors */
	hclge_cmd_setup_basic_desc(&desc[0], HCLGE_QUERY_CLEAR_ALL_MPF_MSIX_INT,
				   true);
	ret = hclge_cmd_send(&hdev->hw, &desc[0], mpf_bd_num);
	if (ret) {
		dev_err(dev, "query all mpf msix int cmd failed (%d)\n", ret);
		return ret;
	}

	/* log MAC errors */
	desc_data = (__le32 *)&desc[1];
	status = le32_to_cpu(*desc_data);
	if (status)
		hclge_log_error(dev, "MAC_AFIFO_TNL_INT_R",
				&hclge_mac_afifo_tnl_int[0], status,
				reset_requests);

	/* log PPU(RCB) MPF errors */
	desc_data = (__le32 *)&desc[5];
	status = le32_to_cpu(*(desc_data + 2)) &
			HCLGE_PPU_MPF_INT_ST2_MSIX_MASK;
	if (status)
		dev_err(dev, "PPU_MPF_ABNORMAL_INT_ST2 rx_q_search_miss found [dfx status=0x%x\n]",
			status);

	/* clear all main PF MSIx errors */
	ret = hclge_clear_hw_msix_error(hdev, desc, true, mpf_bd_num);
	if (ret)
		dev_err(dev, "clear all mpf msix int cmd failed (%d)\n", ret);

	return ret;
}

/* hclge_handle_pf_msix_error: handle all PF MSI-X errors
 * @hdev: pointer to struct hclge_dev
 * @desc: descriptor for describing the command
 * @mpf_bd_num: number of extended command structures
 * @reset_requests: record of the reset level that we need
 *
 * This function handles all the PF MSI-X errors in the hw register/s using
 * command.
 */
static int hclge_handle_pf_msix_error(struct hclge_dev *hdev,
				      struct hclge_desc *desc,
				      int pf_bd_num,
				      unsigned long *reset_requests)
{
	struct device *dev = &hdev->pdev->dev;
	__le32 *desc_data;
	u32 status;
	int ret;

	/* query all PF MSIx errors */
	hclge_cmd_setup_basic_desc(&desc[0], HCLGE_QUERY_CLEAR_ALL_PF_MSIX_INT,
				   true);
	ret = hclge_cmd_send(&hdev->hw, &desc[0], pf_bd_num);
	if (ret) {
		dev_err(dev, "query all pf msix int cmd failed (%d)\n", ret);
		return ret;
	}

	/* log SSU PF errors */
	status = le32_to_cpu(desc[0].data[0]) & HCLGE_SSU_PORT_INT_MSIX_MASK;
	if (status)
		hclge_log_error(dev, "SSU_PORT_BASED_ERR_INT",
				&hclge_ssu_port_based_pf_int[0],
				status, reset_requests);

	/* read and log PPP PF errors */
	desc_data = (__le32 *)&desc[2];
	status = le32_to_cpu(*desc_data);
	if (status)
		hclge_log_error(dev, "PPP_PF_ABNORMAL_INT_ST0",
				&hclge_ppp_pf_abnormal_int[0],
				status, reset_requests);

	/* log PPU(RCB) PF errors */
	desc_data = (__le32 *)&desc[3];
	status = le32_to_cpu(*desc_data) & HCLGE_PPU_PF_INT_MSIX_MASK;
	if (status)
		hclge_log_error(dev, "PPU_PF_ABNORMAL_INT_ST",
				&hclge_ppu_pf_abnormal_int[0],
				status, reset_requests);

	status = le32_to_cpu(*desc_data) & HCLGE_PPU_PF_OVER_8BD_ERR_MASK;
	if (status)
		hclge_handle_over_8bd_err(hdev, reset_requests);

	/* clear all PF MSIx errors */
	ret = hclge_clear_hw_msix_error(hdev, desc, false, pf_bd_num);
	if (ret)
		dev_err(dev, "clear all pf msix int cmd failed (%d)\n", ret);

	return ret;
}

static int hclge_handle_all_hw_msix_error(struct hclge_dev *hdev,
					  unsigned long *reset_requests)
{
	u32 mpf_bd_num, pf_bd_num, bd_num;
	struct hclge_desc *desc;
	int ret;

	/* query the number of bds for the MSIx int status */
	ret = hclge_query_bd_num(hdev, false, &mpf_bd_num, &pf_bd_num);
	if (ret)
		goto out;

	bd_num = max_t(u32, mpf_bd_num, pf_bd_num);
	desc = kcalloc(bd_num, sizeof(struct hclge_desc), GFP_KERNEL);
	if (!desc)
		return -ENOMEM;

	ret = hclge_handle_mpf_msix_error(hdev, desc, mpf_bd_num,
					  reset_requests);
	if (ret)
		goto msi_error;

	memset(desc, 0, bd_num * sizeof(struct hclge_desc));
	ret = hclge_handle_pf_msix_error(hdev, desc, pf_bd_num, reset_requests);
	if (ret)
		goto msi_error;

	ret = hclge_handle_mac_tnl(hdev);

msi_error:
	kfree(desc);
out:
	return ret;
}

int hclge_handle_hw_msix_error(struct hclge_dev *hdev,
			       unsigned long *reset_requests)
{
	struct device *dev = &hdev->pdev->dev;

	if (!test_bit(HCLGE_STATE_SERVICE_INITED, &hdev->state)) {
		dev_err(dev,
			"failed to handle msix error during dev init\n");
		return -EAGAIN;
	}

	return hclge_handle_all_hw_msix_error(hdev, reset_requests);
}

int hclge_handle_mac_tnl(struct hclge_dev *hdev)
{
	struct hclge_mac_tnl_stats mac_tnl_stats;
	struct device *dev = &hdev->pdev->dev;
	struct hclge_desc desc;
	u32 status;
	int ret;

	/* query and clear mac tnl interruptions */
	hclge_cmd_setup_basic_desc(&desc, HCLGE_OPC_QUERY_MAC_TNL_INT, true);
	ret = hclge_cmd_send(&hdev->hw, &desc, 1);
	if (ret) {
		dev_err(dev, "failed to query mac tnl int, ret = %d.\n", ret);
		return ret;
	}

	status = le32_to_cpu(desc.data[0]);
	if (status) {
		/* When mac tnl interrupt occurs, we record current time and
		 * register status here in a fifo, then clear the status. So
		 * that if link status changes suddenly at some time, we can
		 * query them by debugfs.
		 */
		mac_tnl_stats.time = local_clock();
		mac_tnl_stats.status = status;
		kfifo_put(&hdev->mac_tnl_log, mac_tnl_stats);
		ret = hclge_clear_mac_tnl_int(hdev);
		if (ret)
			dev_err(dev, "failed to clear mac tnl int, ret = %d.\n",
				ret);
	}

	return ret;
}

void hclge_handle_all_hns_hw_errors(struct hnae3_ae_dev *ae_dev)
{
	struct hclge_dev *hdev = ae_dev->priv;
	struct device *dev = &hdev->pdev->dev;
	u32 mpf_bd_num, pf_bd_num, bd_num;
	struct hclge_desc *desc;
	u32 status;
	int ret;

	ae_dev->hw_err_reset_req = 0;
	status = hclge_read_dev(&hdev->hw, HCLGE_RAS_PF_OTHER_INT_STS_REG);

	/* query the number of bds for the MSIx int status */
	ret = hclge_query_bd_num(hdev, false, &mpf_bd_num, &pf_bd_num);
	if (ret)
		return;

	bd_num = max_t(u32, mpf_bd_num, pf_bd_num);
	desc = kcalloc(bd_num, sizeof(struct hclge_desc), GFP_KERNEL);
	if (!desc)
		return;

	/* Clear HNS hw errors reported through msix  */
	memset(&desc[0].data[0], 0xFF, mpf_bd_num * sizeof(struct hclge_desc) -
	       HCLGE_DESC_NO_DATA_LEN);
	ret = hclge_clear_hw_msix_error(hdev, desc, true, mpf_bd_num);
	if (ret) {
		dev_err(dev, "fail(%d) to clear mpf msix int during init\n",
			ret);
		goto msi_error;
	}

	memset(&desc[0].data[0], 0xFF, pf_bd_num * sizeof(struct hclge_desc) -
	       HCLGE_DESC_NO_DATA_LEN);
	ret = hclge_clear_hw_msix_error(hdev, desc, false, pf_bd_num);
	if (ret) {
		dev_err(dev, "fail(%d) to clear pf msix int during init\n",
			ret);
		goto msi_error;
	}

	/* Handle Non-fatal HNS RAS errors */
	if (status & HCLGE_RAS_REG_NFE_MASK) {
		dev_err(dev, "HNS hw error(RAS) identified during init\n");
		hclge_handle_all_ras_errors(hdev);
	}

msi_error:
	kfree(desc);
}

bool hclge_find_error_source(struct hclge_dev *hdev)
{
	u32 msix_src_flag, hw_err_src_flag;

	msix_src_flag = hclge_read_dev(&hdev->hw, HCLGE_MISC_VECTOR_INT_STS) &
			HCLGE_VECTOR0_REG_MSIX_MASK;

	hw_err_src_flag = hclge_read_dev(&hdev->hw,
					 HCLGE_RAS_PF_OTHER_INT_STS_REG) &
			  HCLGE_RAS_REG_ERR_MASK;

	return msix_src_flag || hw_err_src_flag;
}

void hclge_handle_occurred_error(struct hclge_dev *hdev)
{
	struct hnae3_ae_dev *ae_dev = pci_get_drvdata(hdev->pdev);

	if (hclge_find_error_source(hdev))
		hclge_handle_error_info_log(ae_dev);
}

static void
hclge_handle_error_type_reg_log(struct device *dev,
				struct hclge_mod_err_info *mod_info,
				struct hclge_type_reg_err_info *type_reg_info)
{
#define HCLGE_ERR_TYPE_MASK 0x7F
#define HCLGE_ERR_TYPE_IS_RAS_OFFSET 7

	u8 mod_id, total_module, type_id, total_type, i, is_ras;
	u8 index_module = MODULE_NONE;
	u8 index_type = NONE_ERROR;

	mod_id = mod_info->mod_id;
	type_id = type_reg_info->type_id & HCLGE_ERR_TYPE_MASK;
	is_ras = type_reg_info->type_id >> HCLGE_ERR_TYPE_IS_RAS_OFFSET;

	total_module = ARRAY_SIZE(hclge_hw_module_id_st);
	total_type = ARRAY_SIZE(hclge_hw_type_id_st);

	for (i = 0; i < total_module; i++) {
		if (mod_id == hclge_hw_module_id_st[i].module_id) {
			index_module = i;
			break;
		}
	}

	for (i = 0; i < total_type; i++) {
		if (type_id == hclge_hw_type_id_st[i].type_id) {
			index_type = i;
			break;
		}
	}

	if (index_module != MODULE_NONE && index_type != NONE_ERROR)
		dev_err(dev,
			"found %s %s, is %s error.\n",
			hclge_hw_module_id_st[index_module].msg,
			hclge_hw_type_id_st[index_type].msg,
			is_ras ? "ras" : "msix");
	else
		dev_err(dev,
			"unknown module[%u] or type[%u].\n", mod_id, type_id);

	dev_err(dev, "reg_value:\n");
	for (i = 0; i < type_reg_info->reg_num; i++)
		dev_err(dev, "0x%08x\n", type_reg_info->hclge_reg[i]);
}

static void hclge_handle_error_module_log(struct hnae3_ae_dev *ae_dev,
					  const u32 *buf, u32 buf_size)
{
	struct hclge_type_reg_err_info *type_reg_info;
	struct hclge_dev *hdev = ae_dev->priv;
	struct device *dev = &hdev->pdev->dev;
	struct hclge_mod_err_info *mod_info;
	struct hclge_sum_err_info *sum_info;
	u8 mod_num, err_num, i;
	u32 offset = 0;

	sum_info = (struct hclge_sum_err_info *)&buf[offset++];
	if (sum_info->reset_type &&
	    sum_info->reset_type != HNAE3_NONE_RESET)
		set_bit(sum_info->reset_type, &ae_dev->hw_err_reset_req);
	mod_num = sum_info->mod_num;

	while (mod_num--) {
		if (offset >= buf_size) {
			dev_err(dev, "The offset(%u) exceeds buf's size(%u).\n",
				offset, buf_size);
			return;
		}
		mod_info = (struct hclge_mod_err_info *)&buf[offset++];
		err_num = mod_info->err_num;

		for (i = 0; i < err_num; i++) {
			if (offset >= buf_size) {
				dev_err(dev,
					"The offset(%u) exceeds buf size(%u).\n",
					offset, buf_size);
				return;
			}

			type_reg_info = (struct hclge_type_reg_err_info *)
					    &buf[offset++];
			hclge_handle_error_type_reg_log(dev, mod_info,
							type_reg_info);

			offset += type_reg_info->reg_num;
		}
	}
}

static int hclge_query_all_err_bd_num(struct hclge_dev *hdev, u32 *bd_num)
{
	struct device *dev = &hdev->pdev->dev;
	struct hclge_desc desc_bd;
	int ret;

	hclge_cmd_setup_basic_desc(&desc_bd, HCLGE_QUERY_ALL_ERR_BD_NUM, true);
	ret = hclge_cmd_send(&hdev->hw, &desc_bd, 1);
	if (ret) {
		dev_err(dev, "failed to query error bd_num, ret = %d.\n", ret);
		return ret;
	}

	*bd_num = le32_to_cpu(desc_bd.data[0]);
	if (!(*bd_num)) {
		dev_err(dev, "The value of bd_num is 0!\n");
		return -EINVAL;
	}

	return 0;
}

static int hclge_query_all_err_info(struct hclge_dev *hdev,
				    struct hclge_desc *desc, u32 bd_num)
{
	struct device *dev = &hdev->pdev->dev;
	int ret;

	hclge_cmd_setup_basic_desc(desc, HCLGE_QUERY_ALL_ERR_INFO, true);
	ret = hclge_cmd_send(&hdev->hw, desc, bd_num);
	if (ret)
		dev_err(dev, "failed to query error info, ret = %d.\n", ret);

	return ret;
}

int hclge_handle_error_info_log(struct hnae3_ae_dev *ae_dev)
{
	u32 bd_num, desc_len, buf_len, buf_size, i;
	struct hclge_dev *hdev = ae_dev->priv;
	struct hclge_desc *desc;
	__le32 *desc_data;
	u32 *buf;
	int ret;

	ret = hclge_query_all_err_bd_num(hdev, &bd_num);
	if (ret)
		goto out;

	desc_len = bd_num * sizeof(struct hclge_desc);
	desc = kzalloc(desc_len, GFP_KERNEL);
	if (!desc) {
		ret = -ENOMEM;
		goto out;
	}

	ret = hclge_query_all_err_info(hdev, desc, bd_num);
	if (ret)
		goto err_desc;

	buf_len = bd_num * sizeof(struct hclge_desc) - HCLGE_DESC_NO_DATA_LEN;
	buf_size = buf_len / sizeof(u32);

	desc_data = kzalloc(buf_len, GFP_KERNEL);
	if (!desc_data) {
		ret = -ENOMEM;
		goto err_desc;
	}

	buf = kzalloc(buf_len, GFP_KERNEL);
	if (!buf) {
		ret = -ENOMEM;
		goto err_buf_alloc;
	}

	memcpy(desc_data, &desc[0].data[0], buf_len);
	for (i = 0; i < buf_size; i++)
		buf[i] = le32_to_cpu(desc_data[i]);

	hclge_handle_error_module_log(ae_dev, buf, buf_size);
	kfree(buf);

err_buf_alloc:
	kfree(desc_data);
err_desc:
	kfree(desc);
out:
	return ret;
}<|MERGE_RESOLUTION|>--- conflicted
+++ resolved
@@ -1243,12 +1243,9 @@
 		.module_id = MODULE_MASTER,
 		.msg = "MODULE_MASTER"
 	}, {
-<<<<<<< HEAD
-=======
 		.module_id = MODULE_HIMAC,
 		.msg = "MODULE_HIMAC"
 	}, {
->>>>>>> df0cc57e
 		.module_id = MODULE_ROCEE_TOP,
 		.msg = "MODULE_ROCEE_TOP"
 	}, {
@@ -1322,28 +1319,21 @@
 		.type_id = GLB_ERROR,
 		.msg = "glb_error"
 	}, {
-<<<<<<< HEAD
-=======
 		.type_id = LINK_ERROR,
 		.msg = "link_error"
 	}, {
 		.type_id = PTP_ERROR,
 		.msg = "ptp_error"
 	}, {
->>>>>>> df0cc57e
 		.type_id = ROCEE_NORMAL_ERR,
 		.msg = "rocee_normal_error"
 	}, {
 		.type_id = ROCEE_OVF_ERR,
 		.msg = "rocee_ovf_error"
-<<<<<<< HEAD
-	}
-=======
 	}, {
 		.type_id = ROCEE_BUS_ERR,
 		.msg = "rocee_bus_error"
 	},
->>>>>>> df0cc57e
 };
 
 static void hclge_log_error(struct device *dev, char *reg,
