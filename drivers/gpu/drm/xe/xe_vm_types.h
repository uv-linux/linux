--- conflicted
+++ resolved
@@ -177,16 +177,6 @@
 	 */
 	struct list_head rebind_list;
 
-<<<<<<< HEAD
-	/**
-	 * @destroy_work: worker to destroy VM, needed as a dma_fence signaling
-	 * from an irq context can be last put and the destroy needs to be able
-	 * to sleep.
-	 */
-	struct work_struct destroy_work;
-
-=======
->>>>>>> 48c64d49
 	/**
 	 * @rftree: range fence tree to track updates to page table structure.
 	 * Used to implement conflict tracking between independent bind engines.
