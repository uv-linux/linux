--- conflicted
+++ resolved
@@ -3762,2971 +3762,6 @@
 
 	g4x_read_wm_values(dev_priv, wm);
 
-<<<<<<< HEAD
-	if (old_mask == new_mask)
-		return;
-
-	WARN_ON(!new_bw_state->base.changed);
-
-	drm_dbg_kms(&dev_priv->drm, "Relaxing QGV points: 0x%x -> 0x%x\n",
-		    old_mask, new_mask);
-
-	/*
-	 * Allow required qgv points after updating the configuration.
-	 * According to BSpec we can't mask and unmask qgv points at the same
-	 * time. Also masking should be done before updating the configuration
-	 * and unmasking afterwards.
-	 */
-	icl_pcode_restrict_qgv_points(dev_priv, new_mask);
-}
-
-void intel_sagv_pre_plane_update(struct intel_atomic_state *state)
-{
-	struct drm_i915_private *i915 = to_i915(state->base.dev);
-
-	/*
-	 * Just return if we can't control SAGV or don't have it.
-	 * This is different from situation when we have SAGV but just can't
-	 * afford it due to DBuf limitation - in case if SAGV is completely
-	 * disabled in a BIOS, we are not even allowed to send a PCode request,
-	 * as it will throw an error. So have to check it here.
-	 */
-	if (!intel_has_sagv(i915))
-		return;
-
-	if (DISPLAY_VER(i915) >= 11)
-		icl_sagv_pre_plane_update(state);
-	else
-		skl_sagv_pre_plane_update(state);
-}
-
-void intel_sagv_post_plane_update(struct intel_atomic_state *state)
-{
-	struct drm_i915_private *i915 = to_i915(state->base.dev);
-
-	/*
-	 * Just return if we can't control SAGV or don't have it.
-	 * This is different from situation when we have SAGV but just can't
-	 * afford it due to DBuf limitation - in case if SAGV is completely
-	 * disabled in a BIOS, we are not even allowed to send a PCode request,
-	 * as it will throw an error. So have to check it here.
-	 */
-	if (!intel_has_sagv(i915))
-		return;
-
-	if (DISPLAY_VER(i915) >= 11)
-		icl_sagv_post_plane_update(state);
-	else
-		skl_sagv_post_plane_update(state);
-}
-
-static bool skl_crtc_can_enable_sagv(const struct intel_crtc_state *crtc_state)
-{
-	struct intel_crtc *crtc = to_intel_crtc(crtc_state->uapi.crtc);
-	struct drm_i915_private *dev_priv = to_i915(crtc->base.dev);
-	enum plane_id plane_id;
-	int max_level = INT_MAX;
-
-	if (!intel_has_sagv(dev_priv))
-		return false;
-
-	if (!crtc_state->hw.active)
-		return true;
-
-	if (crtc_state->hw.pipe_mode.flags & DRM_MODE_FLAG_INTERLACE)
-		return false;
-
-	for_each_plane_id_on_crtc(crtc, plane_id) {
-		const struct skl_plane_wm *wm =
-			&crtc_state->wm.skl.optimal.planes[plane_id];
-		int level;
-
-		/* Skip this plane if it's not enabled */
-		if (!wm->wm[0].enable)
-			continue;
-
-		/* Find the highest enabled wm level for this plane */
-		for (level = ilk_wm_max_level(dev_priv);
-		     !wm->wm[level].enable; --level)
-		     { }
-
-		/* Highest common enabled wm level for all planes */
-		max_level = min(level, max_level);
-	}
-
-	/* No enabled planes? */
-	if (max_level == INT_MAX)
-		return true;
-
-	for_each_plane_id_on_crtc(crtc, plane_id) {
-		const struct skl_plane_wm *wm =
-			&crtc_state->wm.skl.optimal.planes[plane_id];
-
-		/*
-		 * All enabled planes must have enabled a common wm level that
-		 * can tolerate memory latencies higher than sagv_block_time_us
-		 */
-		if (wm->wm[0].enable && !wm->wm[max_level].can_sagv)
-			return false;
-	}
-
-	return true;
-}
-
-static bool tgl_crtc_can_enable_sagv(const struct intel_crtc_state *crtc_state)
-{
-	struct intel_crtc *crtc = to_intel_crtc(crtc_state->uapi.crtc);
-	enum plane_id plane_id;
-
-	if (!crtc_state->hw.active)
-		return true;
-
-	for_each_plane_id_on_crtc(crtc, plane_id) {
-		const struct skl_plane_wm *wm =
-			&crtc_state->wm.skl.optimal.planes[plane_id];
-
-		if (wm->wm[0].enable && !wm->sagv.wm0.enable)
-			return false;
-	}
-
-	return true;
-}
-
-static bool intel_crtc_can_enable_sagv(const struct intel_crtc_state *crtc_state)
-{
-	struct intel_crtc *crtc = to_intel_crtc(crtc_state->uapi.crtc);
-	struct drm_i915_private *dev_priv = to_i915(crtc->base.dev);
-
-	if (DISPLAY_VER(dev_priv) >= 12)
-		return tgl_crtc_can_enable_sagv(crtc_state);
-	else
-		return skl_crtc_can_enable_sagv(crtc_state);
-}
-
-bool intel_can_enable_sagv(struct drm_i915_private *dev_priv,
-			   const struct intel_bw_state *bw_state)
-{
-	if (DISPLAY_VER(dev_priv) < 11 &&
-	    bw_state->active_pipes && !is_power_of_2(bw_state->active_pipes))
-		return false;
-
-	return bw_state->pipe_sagv_reject == 0;
-}
-
-static int intel_compute_sagv_mask(struct intel_atomic_state *state)
-{
-	struct drm_i915_private *dev_priv = to_i915(state->base.dev);
-	int ret;
-	struct intel_crtc *crtc;
-	struct intel_crtc_state *new_crtc_state;
-	struct intel_bw_state *new_bw_state = NULL;
-	const struct intel_bw_state *old_bw_state = NULL;
-	int i;
-
-	for_each_new_intel_crtc_in_state(state, crtc,
-					 new_crtc_state, i) {
-		new_bw_state = intel_atomic_get_bw_state(state);
-		if (IS_ERR(new_bw_state))
-			return PTR_ERR(new_bw_state);
-
-		old_bw_state = intel_atomic_get_old_bw_state(state);
-
-		if (intel_crtc_can_enable_sagv(new_crtc_state))
-			new_bw_state->pipe_sagv_reject &= ~BIT(crtc->pipe);
-		else
-			new_bw_state->pipe_sagv_reject |= BIT(crtc->pipe);
-	}
-
-	if (!new_bw_state)
-		return 0;
-
-	new_bw_state->active_pipes =
-		intel_calc_active_pipes(state, old_bw_state->active_pipes);
-
-	if (new_bw_state->active_pipes != old_bw_state->active_pipes) {
-		ret = intel_atomic_lock_global_state(&new_bw_state->base);
-		if (ret)
-			return ret;
-	}
-
-	if (intel_can_enable_sagv(dev_priv, new_bw_state) !=
-	    intel_can_enable_sagv(dev_priv, old_bw_state)) {
-		ret = intel_atomic_serialize_global_state(&new_bw_state->base);
-		if (ret)
-			return ret;
-	} else if (new_bw_state->pipe_sagv_reject != old_bw_state->pipe_sagv_reject) {
-		ret = intel_atomic_lock_global_state(&new_bw_state->base);
-		if (ret)
-			return ret;
-	}
-
-	for_each_new_intel_crtc_in_state(state, crtc,
-					 new_crtc_state, i) {
-		struct skl_pipe_wm *pipe_wm = &new_crtc_state->wm.skl.optimal;
-
-		/*
-		 * We store use_sagv_wm in the crtc state rather than relying on
-		 * that bw state since we have no convenient way to get at the
-		 * latter from the plane commit hooks (especially in the legacy
-		 * cursor case)
-		 */
-		pipe_wm->use_sagv_wm = !HAS_HW_SAGV_WM(dev_priv) &&
-			DISPLAY_VER(dev_priv) >= 12 &&
-			intel_can_enable_sagv(dev_priv, new_bw_state);
-	}
-
-	return 0;
-}
-
-static u16 skl_ddb_entry_init(struct skl_ddb_entry *entry,
-			      u16 start, u16 end)
-{
-	entry->start = start;
-	entry->end = end;
-
-	return end;
-}
-
-static int intel_dbuf_slice_size(struct drm_i915_private *dev_priv)
-{
-	return INTEL_INFO(dev_priv)->display.dbuf.size /
-		hweight8(INTEL_INFO(dev_priv)->display.dbuf.slice_mask);
-}
-
-static void
-skl_ddb_entry_for_slices(struct drm_i915_private *dev_priv, u8 slice_mask,
-			 struct skl_ddb_entry *ddb)
-{
-	int slice_size = intel_dbuf_slice_size(dev_priv);
-
-	if (!slice_mask) {
-		ddb->start = 0;
-		ddb->end = 0;
-		return;
-	}
-
-	ddb->start = (ffs(slice_mask) - 1) * slice_size;
-	ddb->end = fls(slice_mask) * slice_size;
-
-	WARN_ON(ddb->start >= ddb->end);
-	WARN_ON(ddb->end > INTEL_INFO(dev_priv)->display.dbuf.size);
-}
-
-static unsigned int mbus_ddb_offset(struct drm_i915_private *i915, u8 slice_mask)
-{
-	struct skl_ddb_entry ddb;
-
-	if (slice_mask & (BIT(DBUF_S1) | BIT(DBUF_S2)))
-		slice_mask = BIT(DBUF_S1);
-	else if (slice_mask & (BIT(DBUF_S3) | BIT(DBUF_S4)))
-		slice_mask = BIT(DBUF_S3);
-
-	skl_ddb_entry_for_slices(i915, slice_mask, &ddb);
-
-	return ddb.start;
-}
-
-u32 skl_ddb_dbuf_slice_mask(struct drm_i915_private *dev_priv,
-			    const struct skl_ddb_entry *entry)
-{
-	int slice_size = intel_dbuf_slice_size(dev_priv);
-	enum dbuf_slice start_slice, end_slice;
-	u8 slice_mask = 0;
-
-	if (!skl_ddb_entry_size(entry))
-		return 0;
-
-	start_slice = entry->start / slice_size;
-	end_slice = (entry->end - 1) / slice_size;
-
-	/*
-	 * Per plane DDB entry can in a really worst case be on multiple slices
-	 * but single entry is anyway contigious.
-	 */
-	while (start_slice <= end_slice) {
-		slice_mask |= BIT(start_slice);
-		start_slice++;
-	}
-
-	return slice_mask;
-}
-
-static unsigned int intel_crtc_ddb_weight(const struct intel_crtc_state *crtc_state)
-{
-	const struct drm_display_mode *pipe_mode = &crtc_state->hw.pipe_mode;
-	int hdisplay, vdisplay;
-
-	if (!crtc_state->hw.active)
-		return 0;
-
-	/*
-	 * Watermark/ddb requirement highly depends upon width of the
-	 * framebuffer, So instead of allocating DDB equally among pipes
-	 * distribute DDB based on resolution/width of the display.
-	 */
-	drm_mode_get_hv_timing(pipe_mode, &hdisplay, &vdisplay);
-
-	return hdisplay;
-}
-
-static void intel_crtc_dbuf_weights(const struct intel_dbuf_state *dbuf_state,
-				    enum pipe for_pipe,
-				    unsigned int *weight_start,
-				    unsigned int *weight_end,
-				    unsigned int *weight_total)
-{
-	struct drm_i915_private *dev_priv =
-		to_i915(dbuf_state->base.state->base.dev);
-	enum pipe pipe;
-
-	*weight_start = 0;
-	*weight_end = 0;
-	*weight_total = 0;
-
-	for_each_pipe(dev_priv, pipe) {
-		int weight = dbuf_state->weight[pipe];
-
-		/*
-		 * Do not account pipes using other slice sets
-		 * luckily as of current BSpec slice sets do not partially
-		 * intersect(pipes share either same one slice or same slice set
-		 * i.e no partial intersection), so it is enough to check for
-		 * equality for now.
-		 */
-		if (dbuf_state->slices[pipe] != dbuf_state->slices[for_pipe])
-			continue;
-
-		*weight_total += weight;
-		if (pipe < for_pipe) {
-			*weight_start += weight;
-			*weight_end += weight;
-		} else if (pipe == for_pipe) {
-			*weight_end += weight;
-		}
-	}
-}
-
-static int
-skl_crtc_allocate_ddb(struct intel_atomic_state *state, struct intel_crtc *crtc)
-{
-	struct drm_i915_private *dev_priv = to_i915(crtc->base.dev);
-	unsigned int weight_total, weight_start, weight_end;
-	const struct intel_dbuf_state *old_dbuf_state =
-		intel_atomic_get_old_dbuf_state(state);
-	struct intel_dbuf_state *new_dbuf_state =
-		intel_atomic_get_new_dbuf_state(state);
-	struct intel_crtc_state *crtc_state;
-	struct skl_ddb_entry ddb_slices;
-	enum pipe pipe = crtc->pipe;
-	unsigned int mbus_offset = 0;
-	u32 ddb_range_size;
-	u32 dbuf_slice_mask;
-	u32 start, end;
-	int ret;
-
-	if (new_dbuf_state->weight[pipe] == 0) {
-		skl_ddb_entry_init(&new_dbuf_state->ddb[pipe], 0, 0);
-		goto out;
-	}
-
-	dbuf_slice_mask = new_dbuf_state->slices[pipe];
-
-	skl_ddb_entry_for_slices(dev_priv, dbuf_slice_mask, &ddb_slices);
-	mbus_offset = mbus_ddb_offset(dev_priv, dbuf_slice_mask);
-	ddb_range_size = skl_ddb_entry_size(&ddb_slices);
-
-	intel_crtc_dbuf_weights(new_dbuf_state, pipe,
-				&weight_start, &weight_end, &weight_total);
-
-	start = ddb_range_size * weight_start / weight_total;
-	end = ddb_range_size * weight_end / weight_total;
-
-	skl_ddb_entry_init(&new_dbuf_state->ddb[pipe],
-			   ddb_slices.start - mbus_offset + start,
-			   ddb_slices.start - mbus_offset + end);
-
-out:
-	if (old_dbuf_state->slices[pipe] == new_dbuf_state->slices[pipe] &&
-	    skl_ddb_entry_equal(&old_dbuf_state->ddb[pipe],
-				&new_dbuf_state->ddb[pipe]))
-		return 0;
-
-	ret = intel_atomic_lock_global_state(&new_dbuf_state->base);
-	if (ret)
-		return ret;
-
-	crtc_state = intel_atomic_get_crtc_state(&state->base, crtc);
-	if (IS_ERR(crtc_state))
-		return PTR_ERR(crtc_state);
-
-	/*
-	 * Used for checking overlaps, so we need absolute
-	 * offsets instead of MBUS relative offsets.
-	 */
-	crtc_state->wm.skl.ddb.start = mbus_offset + new_dbuf_state->ddb[pipe].start;
-	crtc_state->wm.skl.ddb.end = mbus_offset + new_dbuf_state->ddb[pipe].end;
-
-	drm_dbg_kms(&dev_priv->drm,
-		    "[CRTC:%d:%s] dbuf slices 0x%x -> 0x%x, ddb (%d - %d) -> (%d - %d), active pipes 0x%x -> 0x%x\n",
-		    crtc->base.base.id, crtc->base.name,
-		    old_dbuf_state->slices[pipe], new_dbuf_state->slices[pipe],
-		    old_dbuf_state->ddb[pipe].start, old_dbuf_state->ddb[pipe].end,
-		    new_dbuf_state->ddb[pipe].start, new_dbuf_state->ddb[pipe].end,
-		    old_dbuf_state->active_pipes, new_dbuf_state->active_pipes);
-
-	return 0;
-}
-
-static int skl_compute_wm_params(const struct intel_crtc_state *crtc_state,
-				 int width, const struct drm_format_info *format,
-				 u64 modifier, unsigned int rotation,
-				 u32 plane_pixel_rate, struct skl_wm_params *wp,
-				 int color_plane);
-
-static void skl_compute_plane_wm(const struct intel_crtc_state *crtc_state,
-				 struct intel_plane *plane,
-				 int level,
-				 unsigned int latency,
-				 const struct skl_wm_params *wp,
-				 const struct skl_wm_level *result_prev,
-				 struct skl_wm_level *result /* out */);
-
-static unsigned int
-skl_cursor_allocation(const struct intel_crtc_state *crtc_state,
-		      int num_active)
-{
-	struct intel_plane *plane = to_intel_plane(crtc_state->uapi.crtc->cursor);
-	struct drm_i915_private *dev_priv = to_i915(crtc_state->uapi.crtc->dev);
-	int level, max_level = ilk_wm_max_level(dev_priv);
-	struct skl_wm_level wm = {};
-	int ret, min_ddb_alloc = 0;
-	struct skl_wm_params wp;
-
-	ret = skl_compute_wm_params(crtc_state, 256,
-				    drm_format_info(DRM_FORMAT_ARGB8888),
-				    DRM_FORMAT_MOD_LINEAR,
-				    DRM_MODE_ROTATE_0,
-				    crtc_state->pixel_rate, &wp, 0);
-	drm_WARN_ON(&dev_priv->drm, ret);
-
-	for (level = 0; level <= max_level; level++) {
-		unsigned int latency = dev_priv->wm.skl_latency[level];
-
-		skl_compute_plane_wm(crtc_state, plane, level, latency, &wp, &wm, &wm);
-		if (wm.min_ddb_alloc == U16_MAX)
-			break;
-
-		min_ddb_alloc = wm.min_ddb_alloc;
-	}
-
-	return max(num_active == 1 ? 32 : 8, min_ddb_alloc);
-}
-
-static void skl_ddb_entry_init_from_hw(struct skl_ddb_entry *entry, u32 reg)
-{
-	skl_ddb_entry_init(entry,
-			   REG_FIELD_GET(PLANE_BUF_START_MASK, reg),
-			   REG_FIELD_GET(PLANE_BUF_END_MASK, reg));
-	if (entry->end)
-		entry->end++;
-}
-
-static void
-skl_ddb_get_hw_plane_state(struct drm_i915_private *dev_priv,
-			   const enum pipe pipe,
-			   const enum plane_id plane_id,
-			   struct skl_ddb_entry *ddb,
-			   struct skl_ddb_entry *ddb_y)
-{
-	u32 val;
-
-	/* Cursor doesn't support NV12/planar, so no extra calculation needed */
-	if (plane_id == PLANE_CURSOR) {
-		val = intel_uncore_read(&dev_priv->uncore, CUR_BUF_CFG(pipe));
-		skl_ddb_entry_init_from_hw(ddb, val);
-		return;
-	}
-
-	val = intel_uncore_read(&dev_priv->uncore, PLANE_BUF_CFG(pipe, plane_id));
-	skl_ddb_entry_init_from_hw(ddb, val);
-
-	if (DISPLAY_VER(dev_priv) >= 11)
-		return;
-
-	val = intel_uncore_read(&dev_priv->uncore, PLANE_NV12_BUF_CFG(pipe, plane_id));
-	skl_ddb_entry_init_from_hw(ddb_y, val);
-}
-
-static void skl_pipe_ddb_get_hw_state(struct intel_crtc *crtc,
-				      struct skl_ddb_entry *ddb,
-				      struct skl_ddb_entry *ddb_y)
-{
-	struct drm_i915_private *dev_priv = to_i915(crtc->base.dev);
-	enum intel_display_power_domain power_domain;
-	enum pipe pipe = crtc->pipe;
-	intel_wakeref_t wakeref;
-	enum plane_id plane_id;
-
-	power_domain = POWER_DOMAIN_PIPE(pipe);
-	wakeref = intel_display_power_get_if_enabled(dev_priv, power_domain);
-	if (!wakeref)
-		return;
-
-	for_each_plane_id_on_crtc(crtc, plane_id)
-		skl_ddb_get_hw_plane_state(dev_priv, pipe,
-					   plane_id,
-					   &ddb[plane_id],
-					   &ddb_y[plane_id]);
-
-	intel_display_power_put(dev_priv, power_domain, wakeref);
-}
-
-struct dbuf_slice_conf_entry {
-	u8 active_pipes;
-	u8 dbuf_mask[I915_MAX_PIPES];
-	bool join_mbus;
-};
-
-/*
- * Table taken from Bspec 12716
- * Pipes do have some preferred DBuf slice affinity,
- * plus there are some hardcoded requirements on how
- * those should be distributed for multipipe scenarios.
- * For more DBuf slices algorithm can get even more messy
- * and less readable, so decided to use a table almost
- * as is from BSpec itself - that way it is at least easier
- * to compare, change and check.
- */
-static const struct dbuf_slice_conf_entry icl_allowed_dbufs[] =
-/* Autogenerated with igt/tools/intel_dbuf_map tool: */
-{
-	{
-		.active_pipes = BIT(PIPE_A),
-		.dbuf_mask = {
-			[PIPE_A] = BIT(DBUF_S1),
-		},
-	},
-	{
-		.active_pipes = BIT(PIPE_B),
-		.dbuf_mask = {
-			[PIPE_B] = BIT(DBUF_S1),
-		},
-	},
-	{
-		.active_pipes = BIT(PIPE_A) | BIT(PIPE_B),
-		.dbuf_mask = {
-			[PIPE_A] = BIT(DBUF_S1),
-			[PIPE_B] = BIT(DBUF_S2),
-		},
-	},
-	{
-		.active_pipes = BIT(PIPE_C),
-		.dbuf_mask = {
-			[PIPE_C] = BIT(DBUF_S2),
-		},
-	},
-	{
-		.active_pipes = BIT(PIPE_A) | BIT(PIPE_C),
-		.dbuf_mask = {
-			[PIPE_A] = BIT(DBUF_S1),
-			[PIPE_C] = BIT(DBUF_S2),
-		},
-	},
-	{
-		.active_pipes = BIT(PIPE_B) | BIT(PIPE_C),
-		.dbuf_mask = {
-			[PIPE_B] = BIT(DBUF_S1),
-			[PIPE_C] = BIT(DBUF_S2),
-		},
-	},
-	{
-		.active_pipes = BIT(PIPE_A) | BIT(PIPE_B) | BIT(PIPE_C),
-		.dbuf_mask = {
-			[PIPE_A] = BIT(DBUF_S1),
-			[PIPE_B] = BIT(DBUF_S1),
-			[PIPE_C] = BIT(DBUF_S2),
-		},
-	},
-	{}
-};
-
-/*
- * Table taken from Bspec 49255
- * Pipes do have some preferred DBuf slice affinity,
- * plus there are some hardcoded requirements on how
- * those should be distributed for multipipe scenarios.
- * For more DBuf slices algorithm can get even more messy
- * and less readable, so decided to use a table almost
- * as is from BSpec itself - that way it is at least easier
- * to compare, change and check.
- */
-static const struct dbuf_slice_conf_entry tgl_allowed_dbufs[] =
-/* Autogenerated with igt/tools/intel_dbuf_map tool: */
-{
-	{
-		.active_pipes = BIT(PIPE_A),
-		.dbuf_mask = {
-			[PIPE_A] = BIT(DBUF_S1) | BIT(DBUF_S2),
-		},
-	},
-	{
-		.active_pipes = BIT(PIPE_B),
-		.dbuf_mask = {
-			[PIPE_B] = BIT(DBUF_S1) | BIT(DBUF_S2),
-		},
-	},
-	{
-		.active_pipes = BIT(PIPE_A) | BIT(PIPE_B),
-		.dbuf_mask = {
-			[PIPE_A] = BIT(DBUF_S2),
-			[PIPE_B] = BIT(DBUF_S1),
-		},
-	},
-	{
-		.active_pipes = BIT(PIPE_C),
-		.dbuf_mask = {
-			[PIPE_C] = BIT(DBUF_S2) | BIT(DBUF_S1),
-		},
-	},
-	{
-		.active_pipes = BIT(PIPE_A) | BIT(PIPE_C),
-		.dbuf_mask = {
-			[PIPE_A] = BIT(DBUF_S1),
-			[PIPE_C] = BIT(DBUF_S2),
-		},
-	},
-	{
-		.active_pipes = BIT(PIPE_B) | BIT(PIPE_C),
-		.dbuf_mask = {
-			[PIPE_B] = BIT(DBUF_S1),
-			[PIPE_C] = BIT(DBUF_S2),
-		},
-	},
-	{
-		.active_pipes = BIT(PIPE_A) | BIT(PIPE_B) | BIT(PIPE_C),
-		.dbuf_mask = {
-			[PIPE_A] = BIT(DBUF_S1),
-			[PIPE_B] = BIT(DBUF_S1),
-			[PIPE_C] = BIT(DBUF_S2),
-		},
-	},
-	{
-		.active_pipes = BIT(PIPE_D),
-		.dbuf_mask = {
-			[PIPE_D] = BIT(DBUF_S2) | BIT(DBUF_S1),
-		},
-	},
-	{
-		.active_pipes = BIT(PIPE_A) | BIT(PIPE_D),
-		.dbuf_mask = {
-			[PIPE_A] = BIT(DBUF_S1),
-			[PIPE_D] = BIT(DBUF_S2),
-		},
-	},
-	{
-		.active_pipes = BIT(PIPE_B) | BIT(PIPE_D),
-		.dbuf_mask = {
-			[PIPE_B] = BIT(DBUF_S1),
-			[PIPE_D] = BIT(DBUF_S2),
-		},
-	},
-	{
-		.active_pipes = BIT(PIPE_A) | BIT(PIPE_B) | BIT(PIPE_D),
-		.dbuf_mask = {
-			[PIPE_A] = BIT(DBUF_S1),
-			[PIPE_B] = BIT(DBUF_S1),
-			[PIPE_D] = BIT(DBUF_S2),
-		},
-	},
-	{
-		.active_pipes = BIT(PIPE_C) | BIT(PIPE_D),
-		.dbuf_mask = {
-			[PIPE_C] = BIT(DBUF_S1),
-			[PIPE_D] = BIT(DBUF_S2),
-		},
-	},
-	{
-		.active_pipes = BIT(PIPE_A) | BIT(PIPE_C) | BIT(PIPE_D),
-		.dbuf_mask = {
-			[PIPE_A] = BIT(DBUF_S1),
-			[PIPE_C] = BIT(DBUF_S2),
-			[PIPE_D] = BIT(DBUF_S2),
-		},
-	},
-	{
-		.active_pipes = BIT(PIPE_B) | BIT(PIPE_C) | BIT(PIPE_D),
-		.dbuf_mask = {
-			[PIPE_B] = BIT(DBUF_S1),
-			[PIPE_C] = BIT(DBUF_S2),
-			[PIPE_D] = BIT(DBUF_S2),
-		},
-	},
-	{
-		.active_pipes = BIT(PIPE_A) | BIT(PIPE_B) | BIT(PIPE_C) | BIT(PIPE_D),
-		.dbuf_mask = {
-			[PIPE_A] = BIT(DBUF_S1),
-			[PIPE_B] = BIT(DBUF_S1),
-			[PIPE_C] = BIT(DBUF_S2),
-			[PIPE_D] = BIT(DBUF_S2),
-		},
-	},
-	{}
-};
-
-static const struct dbuf_slice_conf_entry dg2_allowed_dbufs[] = {
-	{
-		.active_pipes = BIT(PIPE_A),
-		.dbuf_mask = {
-			[PIPE_A] = BIT(DBUF_S1) | BIT(DBUF_S2),
-		},
-	},
-	{
-		.active_pipes = BIT(PIPE_B),
-		.dbuf_mask = {
-			[PIPE_B] = BIT(DBUF_S1) | BIT(DBUF_S2),
-		},
-	},
-	{
-		.active_pipes = BIT(PIPE_A) | BIT(PIPE_B),
-		.dbuf_mask = {
-			[PIPE_A] = BIT(DBUF_S1),
-			[PIPE_B] = BIT(DBUF_S2),
-		},
-	},
-	{
-		.active_pipes = BIT(PIPE_C),
-		.dbuf_mask = {
-			[PIPE_C] = BIT(DBUF_S3) | BIT(DBUF_S4),
-		},
-	},
-	{
-		.active_pipes = BIT(PIPE_A) | BIT(PIPE_C),
-		.dbuf_mask = {
-			[PIPE_A] = BIT(DBUF_S1) | BIT(DBUF_S2),
-			[PIPE_C] = BIT(DBUF_S3) | BIT(DBUF_S4),
-		},
-	},
-	{
-		.active_pipes = BIT(PIPE_B) | BIT(PIPE_C),
-		.dbuf_mask = {
-			[PIPE_B] = BIT(DBUF_S1) | BIT(DBUF_S2),
-			[PIPE_C] = BIT(DBUF_S3) | BIT(DBUF_S4),
-		},
-	},
-	{
-		.active_pipes = BIT(PIPE_A) | BIT(PIPE_B) | BIT(PIPE_C),
-		.dbuf_mask = {
-			[PIPE_A] = BIT(DBUF_S1),
-			[PIPE_B] = BIT(DBUF_S2),
-			[PIPE_C] = BIT(DBUF_S3) | BIT(DBUF_S4),
-		},
-	},
-	{
-		.active_pipes = BIT(PIPE_D),
-		.dbuf_mask = {
-			[PIPE_D] = BIT(DBUF_S3) | BIT(DBUF_S4),
-		},
-	},
-	{
-		.active_pipes = BIT(PIPE_A) | BIT(PIPE_D),
-		.dbuf_mask = {
-			[PIPE_A] = BIT(DBUF_S1) | BIT(DBUF_S2),
-			[PIPE_D] = BIT(DBUF_S3) | BIT(DBUF_S4),
-		},
-	},
-	{
-		.active_pipes = BIT(PIPE_B) | BIT(PIPE_D),
-		.dbuf_mask = {
-			[PIPE_B] = BIT(DBUF_S1) | BIT(DBUF_S2),
-			[PIPE_D] = BIT(DBUF_S3) | BIT(DBUF_S4),
-		},
-	},
-	{
-		.active_pipes = BIT(PIPE_A) | BIT(PIPE_B) | BIT(PIPE_D),
-		.dbuf_mask = {
-			[PIPE_A] = BIT(DBUF_S1),
-			[PIPE_B] = BIT(DBUF_S2),
-			[PIPE_D] = BIT(DBUF_S3) | BIT(DBUF_S4),
-		},
-	},
-	{
-		.active_pipes = BIT(PIPE_C) | BIT(PIPE_D),
-		.dbuf_mask = {
-			[PIPE_C] = BIT(DBUF_S3),
-			[PIPE_D] = BIT(DBUF_S4),
-		},
-	},
-	{
-		.active_pipes = BIT(PIPE_A) | BIT(PIPE_C) | BIT(PIPE_D),
-		.dbuf_mask = {
-			[PIPE_A] = BIT(DBUF_S1) | BIT(DBUF_S2),
-			[PIPE_C] = BIT(DBUF_S3),
-			[PIPE_D] = BIT(DBUF_S4),
-		},
-	},
-	{
-		.active_pipes = BIT(PIPE_B) | BIT(PIPE_C) | BIT(PIPE_D),
-		.dbuf_mask = {
-			[PIPE_B] = BIT(DBUF_S1) | BIT(DBUF_S2),
-			[PIPE_C] = BIT(DBUF_S3),
-			[PIPE_D] = BIT(DBUF_S4),
-		},
-	},
-	{
-		.active_pipes = BIT(PIPE_A) | BIT(PIPE_B) | BIT(PIPE_C) | BIT(PIPE_D),
-		.dbuf_mask = {
-			[PIPE_A] = BIT(DBUF_S1),
-			[PIPE_B] = BIT(DBUF_S2),
-			[PIPE_C] = BIT(DBUF_S3),
-			[PIPE_D] = BIT(DBUF_S4),
-		},
-	},
-	{}
-};
-
-static const struct dbuf_slice_conf_entry adlp_allowed_dbufs[] = {
-	/*
-	 * Keep the join_mbus cases first so check_mbus_joined()
-	 * will prefer them over the !join_mbus cases.
-	 */
-	{
-		.active_pipes = BIT(PIPE_A),
-		.dbuf_mask = {
-			[PIPE_A] = BIT(DBUF_S1) | BIT(DBUF_S2) | BIT(DBUF_S3) | BIT(DBUF_S4),
-		},
-		.join_mbus = true,
-	},
-	{
-		.active_pipes = BIT(PIPE_B),
-		.dbuf_mask = {
-			[PIPE_B] = BIT(DBUF_S1) | BIT(DBUF_S2) | BIT(DBUF_S3) | BIT(DBUF_S4),
-		},
-		.join_mbus = true,
-	},
-	{
-		.active_pipes = BIT(PIPE_A),
-		.dbuf_mask = {
-			[PIPE_A] = BIT(DBUF_S1) | BIT(DBUF_S2),
-		},
-		.join_mbus = false,
-	},
-	{
-		.active_pipes = BIT(PIPE_B),
-		.dbuf_mask = {
-			[PIPE_B] = BIT(DBUF_S3) | BIT(DBUF_S4),
-		},
-		.join_mbus = false,
-	},
-	{
-		.active_pipes = BIT(PIPE_A) | BIT(PIPE_B),
-		.dbuf_mask = {
-			[PIPE_A] = BIT(DBUF_S1) | BIT(DBUF_S2),
-			[PIPE_B] = BIT(DBUF_S3) | BIT(DBUF_S4),
-		},
-	},
-	{
-		.active_pipes = BIT(PIPE_C),
-		.dbuf_mask = {
-			[PIPE_C] = BIT(DBUF_S3) | BIT(DBUF_S4),
-		},
-	},
-	{
-		.active_pipes = BIT(PIPE_A) | BIT(PIPE_C),
-		.dbuf_mask = {
-			[PIPE_A] = BIT(DBUF_S1) | BIT(DBUF_S2),
-			[PIPE_C] = BIT(DBUF_S3) | BIT(DBUF_S4),
-		},
-	},
-	{
-		.active_pipes = BIT(PIPE_B) | BIT(PIPE_C),
-		.dbuf_mask = {
-			[PIPE_B] = BIT(DBUF_S3) | BIT(DBUF_S4),
-			[PIPE_C] = BIT(DBUF_S3) | BIT(DBUF_S4),
-		},
-	},
-	{
-		.active_pipes = BIT(PIPE_A) | BIT(PIPE_B) | BIT(PIPE_C),
-		.dbuf_mask = {
-			[PIPE_A] = BIT(DBUF_S1) | BIT(DBUF_S2),
-			[PIPE_B] = BIT(DBUF_S3) | BIT(DBUF_S4),
-			[PIPE_C] = BIT(DBUF_S3) | BIT(DBUF_S4),
-		},
-	},
-	{
-		.active_pipes = BIT(PIPE_D),
-		.dbuf_mask = {
-			[PIPE_D] = BIT(DBUF_S1) | BIT(DBUF_S2),
-		},
-	},
-	{
-		.active_pipes = BIT(PIPE_A) | BIT(PIPE_D),
-		.dbuf_mask = {
-			[PIPE_A] = BIT(DBUF_S1) | BIT(DBUF_S2),
-			[PIPE_D] = BIT(DBUF_S1) | BIT(DBUF_S2),
-		},
-	},
-	{
-		.active_pipes = BIT(PIPE_B) | BIT(PIPE_D),
-		.dbuf_mask = {
-			[PIPE_B] = BIT(DBUF_S3) | BIT(DBUF_S4),
-			[PIPE_D] = BIT(DBUF_S1) | BIT(DBUF_S2),
-		},
-	},
-	{
-		.active_pipes = BIT(PIPE_A) | BIT(PIPE_B) | BIT(PIPE_D),
-		.dbuf_mask = {
-			[PIPE_A] = BIT(DBUF_S1) | BIT(DBUF_S2),
-			[PIPE_B] = BIT(DBUF_S3) | BIT(DBUF_S4),
-			[PIPE_D] = BIT(DBUF_S1) | BIT(DBUF_S2),
-		},
-	},
-	{
-		.active_pipes = BIT(PIPE_C) | BIT(PIPE_D),
-		.dbuf_mask = {
-			[PIPE_C] = BIT(DBUF_S3) | BIT(DBUF_S4),
-			[PIPE_D] = BIT(DBUF_S1) | BIT(DBUF_S2),
-		},
-	},
-	{
-		.active_pipes = BIT(PIPE_A) | BIT(PIPE_C) | BIT(PIPE_D),
-		.dbuf_mask = {
-			[PIPE_A] = BIT(DBUF_S1) | BIT(DBUF_S2),
-			[PIPE_C] = BIT(DBUF_S3) | BIT(DBUF_S4),
-			[PIPE_D] = BIT(DBUF_S1) | BIT(DBUF_S2),
-		},
-	},
-	{
-		.active_pipes = BIT(PIPE_B) | BIT(PIPE_C) | BIT(PIPE_D),
-		.dbuf_mask = {
-			[PIPE_B] = BIT(DBUF_S3) | BIT(DBUF_S4),
-			[PIPE_C] = BIT(DBUF_S3) | BIT(DBUF_S4),
-			[PIPE_D] = BIT(DBUF_S1) | BIT(DBUF_S2),
-		},
-	},
-	{
-		.active_pipes = BIT(PIPE_A) | BIT(PIPE_B) | BIT(PIPE_C) | BIT(PIPE_D),
-		.dbuf_mask = {
-			[PIPE_A] = BIT(DBUF_S1) | BIT(DBUF_S2),
-			[PIPE_B] = BIT(DBUF_S3) | BIT(DBUF_S4),
-			[PIPE_C] = BIT(DBUF_S3) | BIT(DBUF_S4),
-			[PIPE_D] = BIT(DBUF_S1) | BIT(DBUF_S2),
-		},
-	},
-	{}
-
-};
-
-static bool check_mbus_joined(u8 active_pipes,
-			      const struct dbuf_slice_conf_entry *dbuf_slices)
-{
-	int i;
-
-	for (i = 0; dbuf_slices[i].active_pipes != 0; i++) {
-		if (dbuf_slices[i].active_pipes == active_pipes)
-			return dbuf_slices[i].join_mbus;
-	}
-	return false;
-}
-
-static bool adlp_check_mbus_joined(u8 active_pipes)
-{
-	return check_mbus_joined(active_pipes, adlp_allowed_dbufs);
-}
-
-static u8 compute_dbuf_slices(enum pipe pipe, u8 active_pipes, bool join_mbus,
-			      const struct dbuf_slice_conf_entry *dbuf_slices)
-{
-	int i;
-
-	for (i = 0; dbuf_slices[i].active_pipes != 0; i++) {
-		if (dbuf_slices[i].active_pipes == active_pipes &&
-		    dbuf_slices[i].join_mbus == join_mbus)
-			return dbuf_slices[i].dbuf_mask[pipe];
-	}
-	return 0;
-}
-
-/*
- * This function finds an entry with same enabled pipe configuration and
- * returns correspondent DBuf slice mask as stated in BSpec for particular
- * platform.
- */
-static u8 icl_compute_dbuf_slices(enum pipe pipe, u8 active_pipes, bool join_mbus)
-{
-	/*
-	 * FIXME: For ICL this is still a bit unclear as prev BSpec revision
-	 * required calculating "pipe ratio" in order to determine
-	 * if one or two slices can be used for single pipe configurations
-	 * as additional constraint to the existing table.
-	 * However based on recent info, it should be not "pipe ratio"
-	 * but rather ratio between pixel_rate and cdclk with additional
-	 * constants, so for now we are using only table until this is
-	 * clarified. Also this is the reason why crtc_state param is
-	 * still here - we will need it once those additional constraints
-	 * pop up.
-	 */
-	return compute_dbuf_slices(pipe, active_pipes, join_mbus,
-				   icl_allowed_dbufs);
-}
-
-static u8 tgl_compute_dbuf_slices(enum pipe pipe, u8 active_pipes, bool join_mbus)
-{
-	return compute_dbuf_slices(pipe, active_pipes, join_mbus,
-				   tgl_allowed_dbufs);
-}
-
-static u8 adlp_compute_dbuf_slices(enum pipe pipe, u8 active_pipes, bool join_mbus)
-{
-	return compute_dbuf_slices(pipe, active_pipes, join_mbus,
-				   adlp_allowed_dbufs);
-}
-
-static u8 dg2_compute_dbuf_slices(enum pipe pipe, u8 active_pipes, bool join_mbus)
-{
-	return compute_dbuf_slices(pipe, active_pipes, join_mbus,
-				   dg2_allowed_dbufs);
-}
-
-static u8 skl_compute_dbuf_slices(struct intel_crtc *crtc, u8 active_pipes, bool join_mbus)
-{
-	struct drm_i915_private *dev_priv = to_i915(crtc->base.dev);
-	enum pipe pipe = crtc->pipe;
-
-	if (IS_DG2(dev_priv))
-		return dg2_compute_dbuf_slices(pipe, active_pipes, join_mbus);
-	else if (IS_ALDERLAKE_P(dev_priv))
-		return adlp_compute_dbuf_slices(pipe, active_pipes, join_mbus);
-	else if (DISPLAY_VER(dev_priv) == 12)
-		return tgl_compute_dbuf_slices(pipe, active_pipes, join_mbus);
-	else if (DISPLAY_VER(dev_priv) == 11)
-		return icl_compute_dbuf_slices(pipe, active_pipes, join_mbus);
-	/*
-	 * For anything else just return one slice yet.
-	 * Should be extended for other platforms.
-	 */
-	return active_pipes & BIT(pipe) ? BIT(DBUF_S1) : 0;
-}
-
-static bool
-use_minimal_wm0_only(const struct intel_crtc_state *crtc_state,
-		     struct intel_plane *plane)
-{
-	struct drm_i915_private *i915 = to_i915(plane->base.dev);
-
-	return DISPLAY_VER(i915) >= 13 &&
-	       crtc_state->uapi.async_flip &&
-	       plane->async_flip;
-}
-
-static u64
-skl_total_relative_data_rate(const struct intel_crtc_state *crtc_state)
-{
-	struct intel_crtc *crtc = to_intel_crtc(crtc_state->uapi.crtc);
-	struct drm_i915_private *i915 = to_i915(crtc->base.dev);
-	enum plane_id plane_id;
-	u64 data_rate = 0;
-
-	for_each_plane_id_on_crtc(crtc, plane_id) {
-		if (plane_id == PLANE_CURSOR)
-			continue;
-
-		data_rate += crtc_state->rel_data_rate[plane_id];
-
-		if (DISPLAY_VER(i915) < 11)
-			data_rate += crtc_state->rel_data_rate_y[plane_id];
-	}
-
-	return data_rate;
-}
-
-static const struct skl_wm_level *
-skl_plane_wm_level(const struct skl_pipe_wm *pipe_wm,
-		   enum plane_id plane_id,
-		   int level)
-{
-	const struct skl_plane_wm *wm = &pipe_wm->planes[plane_id];
-
-	if (level == 0 && pipe_wm->use_sagv_wm)
-		return &wm->sagv.wm0;
-
-	return &wm->wm[level];
-}
-
-static const struct skl_wm_level *
-skl_plane_trans_wm(const struct skl_pipe_wm *pipe_wm,
-		   enum plane_id plane_id)
-{
-	const struct skl_plane_wm *wm = &pipe_wm->planes[plane_id];
-
-	if (pipe_wm->use_sagv_wm)
-		return &wm->sagv.trans_wm;
-
-	return &wm->trans_wm;
-}
-
-/*
- * We only disable the watermarks for each plane if
- * they exceed the ddb allocation of said plane. This
- * is done so that we don't end up touching cursor
- * watermarks needlessly when some other plane reduces
- * our max possible watermark level.
- *
- * Bspec has this to say about the PLANE_WM enable bit:
- * "All the watermarks at this level for all enabled
- *  planes must be enabled before the level will be used."
- * So this is actually safe to do.
- */
-static void
-skl_check_wm_level(struct skl_wm_level *wm, const struct skl_ddb_entry *ddb)
-{
-	if (wm->min_ddb_alloc > skl_ddb_entry_size(ddb))
-		memset(wm, 0, sizeof(*wm));
-}
-
-static void
-skl_check_nv12_wm_level(struct skl_wm_level *wm, struct skl_wm_level *uv_wm,
-			const struct skl_ddb_entry *ddb_y, const struct skl_ddb_entry *ddb)
-{
-	if (wm->min_ddb_alloc > skl_ddb_entry_size(ddb_y) ||
-	    uv_wm->min_ddb_alloc > skl_ddb_entry_size(ddb)) {
-		memset(wm, 0, sizeof(*wm));
-		memset(uv_wm, 0, sizeof(*uv_wm));
-	}
-}
-
-static bool icl_need_wm1_wa(struct drm_i915_private *i915,
-			    enum plane_id plane_id)
-{
-	/*
-	 * Wa_1408961008:icl, ehl
-	 * Wa_14012656716:tgl, adl
-	 * Underruns with WM1+ disabled
-	 */
-	return DISPLAY_VER(i915) == 11 ||
-	       (IS_DISPLAY_VER(i915, 12, 13) && plane_id == PLANE_CURSOR);
-}
-
-struct skl_plane_ddb_iter {
-	u64 data_rate;
-	u16 start, size;
-};
-
-static void
-skl_allocate_plane_ddb(struct skl_plane_ddb_iter *iter,
-		       struct skl_ddb_entry *ddb,
-		       const struct skl_wm_level *wm,
-		       u64 data_rate)
-{
-	u16 size, extra = 0;
-
-	if (data_rate) {
-		extra = min_t(u16, iter->size,
-			      DIV64_U64_ROUND_UP(iter->size * data_rate,
-						 iter->data_rate));
-		iter->size -= extra;
-		iter->data_rate -= data_rate;
-	}
-
-	/*
-	 * Keep ddb entry of all disabled planes explicitly zeroed
-	 * to avoid skl_ddb_add_affected_planes() adding them to
-	 * the state when other planes change their allocations.
-	 */
-	size = wm->min_ddb_alloc + extra;
-	if (size)
-		iter->start = skl_ddb_entry_init(ddb, iter->start,
-						 iter->start + size);
-}
-
-static int
-skl_crtc_allocate_plane_ddb(struct intel_atomic_state *state,
-			    struct intel_crtc *crtc)
-{
-	struct drm_i915_private *dev_priv = to_i915(crtc->base.dev);
-	struct intel_crtc_state *crtc_state =
-		intel_atomic_get_new_crtc_state(state, crtc);
-	const struct intel_dbuf_state *dbuf_state =
-		intel_atomic_get_new_dbuf_state(state);
-	const struct skl_ddb_entry *alloc = &dbuf_state->ddb[crtc->pipe];
-	int num_active = hweight8(dbuf_state->active_pipes);
-	struct skl_plane_ddb_iter iter;
-	enum plane_id plane_id;
-	u16 cursor_size;
-	u32 blocks;
-	int level;
-
-	/* Clear the partitioning for disabled planes. */
-	memset(crtc_state->wm.skl.plane_ddb, 0, sizeof(crtc_state->wm.skl.plane_ddb));
-	memset(crtc_state->wm.skl.plane_ddb_y, 0, sizeof(crtc_state->wm.skl.plane_ddb_y));
-
-	if (!crtc_state->hw.active)
-		return 0;
-
-	iter.start = alloc->start;
-	iter.size = skl_ddb_entry_size(alloc);
-	if (iter.size == 0)
-		return 0;
-
-	/* Allocate fixed number of blocks for cursor. */
-	cursor_size = skl_cursor_allocation(crtc_state, num_active);
-	iter.size -= cursor_size;
-	skl_ddb_entry_init(&crtc_state->wm.skl.plane_ddb[PLANE_CURSOR],
-			   alloc->end - cursor_size, alloc->end);
-
-	iter.data_rate = skl_total_relative_data_rate(crtc_state);
-
-	/*
-	 * Find the highest watermark level for which we can satisfy the block
-	 * requirement of active planes.
-	 */
-	for (level = ilk_wm_max_level(dev_priv); level >= 0; level--) {
-		blocks = 0;
-		for_each_plane_id_on_crtc(crtc, plane_id) {
-			const struct skl_plane_wm *wm =
-				&crtc_state->wm.skl.optimal.planes[plane_id];
-
-			if (plane_id == PLANE_CURSOR) {
-				const struct skl_ddb_entry *ddb =
-					&crtc_state->wm.skl.plane_ddb[plane_id];
-
-				if (wm->wm[level].min_ddb_alloc > skl_ddb_entry_size(ddb)) {
-					drm_WARN_ON(&dev_priv->drm,
-						    wm->wm[level].min_ddb_alloc != U16_MAX);
-					blocks = U32_MAX;
-					break;
-				}
-				continue;
-			}
-
-			blocks += wm->wm[level].min_ddb_alloc;
-			blocks += wm->uv_wm[level].min_ddb_alloc;
-		}
-
-		if (blocks <= iter.size) {
-			iter.size -= blocks;
-			break;
-		}
-	}
-
-	if (level < 0) {
-		drm_dbg_kms(&dev_priv->drm,
-			    "Requested display configuration exceeds system DDB limitations");
-		drm_dbg_kms(&dev_priv->drm, "minimum required %d/%d\n",
-			    blocks, iter.size);
-		return -EINVAL;
-	}
-
-	/* avoid the WARN later when we don't allocate any extra DDB */
-	if (iter.data_rate == 0)
-		iter.size = 0;
-
-	/*
-	 * Grant each plane the blocks it requires at the highest achievable
-	 * watermark level, plus an extra share of the leftover blocks
-	 * proportional to its relative data rate.
-	 */
-	for_each_plane_id_on_crtc(crtc, plane_id) {
-		struct skl_ddb_entry *ddb =
-			&crtc_state->wm.skl.plane_ddb[plane_id];
-		struct skl_ddb_entry *ddb_y =
-			&crtc_state->wm.skl.plane_ddb_y[plane_id];
-		const struct skl_plane_wm *wm =
-			&crtc_state->wm.skl.optimal.planes[plane_id];
-
-		if (plane_id == PLANE_CURSOR)
-			continue;
-
-		if (DISPLAY_VER(dev_priv) < 11 &&
-		    crtc_state->nv12_planes & BIT(plane_id)) {
-			skl_allocate_plane_ddb(&iter, ddb_y, &wm->wm[level],
-					       crtc_state->rel_data_rate_y[plane_id]);
-			skl_allocate_plane_ddb(&iter, ddb, &wm->uv_wm[level],
-					       crtc_state->rel_data_rate[plane_id]);
-		} else {
-			skl_allocate_plane_ddb(&iter, ddb, &wm->wm[level],
-					       crtc_state->rel_data_rate[plane_id]);
-		}
-	}
-	drm_WARN_ON(&dev_priv->drm, iter.size != 0 || iter.data_rate != 0);
-
-	/*
-	 * When we calculated watermark values we didn't know how high
-	 * of a level we'd actually be able to hit, so we just marked
-	 * all levels as "enabled."  Go back now and disable the ones
-	 * that aren't actually possible.
-	 */
-	for (level++; level <= ilk_wm_max_level(dev_priv); level++) {
-		for_each_plane_id_on_crtc(crtc, plane_id) {
-			const struct skl_ddb_entry *ddb =
-				&crtc_state->wm.skl.plane_ddb[plane_id];
-			const struct skl_ddb_entry *ddb_y =
-				&crtc_state->wm.skl.plane_ddb_y[plane_id];
-			struct skl_plane_wm *wm =
-				&crtc_state->wm.skl.optimal.planes[plane_id];
-
-			if (DISPLAY_VER(dev_priv) < 11 &&
-			    crtc_state->nv12_planes & BIT(plane_id))
-				skl_check_nv12_wm_level(&wm->wm[level],
-							&wm->uv_wm[level],
-							ddb_y, ddb);
-			else
-				skl_check_wm_level(&wm->wm[level], ddb);
-
-			if (icl_need_wm1_wa(dev_priv, plane_id) &&
-			    level == 1 && wm->wm[0].enable) {
-				wm->wm[level].blocks = wm->wm[0].blocks;
-				wm->wm[level].lines = wm->wm[0].lines;
-				wm->wm[level].ignore_lines = wm->wm[0].ignore_lines;
-			}
-		}
-	}
-
-	/*
-	 * Go back and disable the transition and SAGV watermarks
-	 * if it turns out we don't have enough DDB blocks for them.
-	 */
-	for_each_plane_id_on_crtc(crtc, plane_id) {
-		const struct skl_ddb_entry *ddb =
-			&crtc_state->wm.skl.plane_ddb[plane_id];
-		const struct skl_ddb_entry *ddb_y =
-			&crtc_state->wm.skl.plane_ddb_y[plane_id];
-		struct skl_plane_wm *wm =
-			&crtc_state->wm.skl.optimal.planes[plane_id];
-
-		if (DISPLAY_VER(dev_priv) < 11 &&
-		    crtc_state->nv12_planes & BIT(plane_id)) {
-			skl_check_wm_level(&wm->trans_wm, ddb_y);
-		} else {
-			WARN_ON(skl_ddb_entry_size(ddb_y));
-
-			skl_check_wm_level(&wm->trans_wm, ddb);
-		}
-
-		skl_check_wm_level(&wm->sagv.wm0, ddb);
-		skl_check_wm_level(&wm->sagv.trans_wm, ddb);
-	}
-
-	return 0;
-}
-
-/*
- * The max latency should be 257 (max the punit can code is 255 and we add 2us
- * for the read latency) and cpp should always be <= 8, so that
- * should allow pixel_rate up to ~2 GHz which seems sufficient since max
- * 2xcdclk is 1350 MHz and the pixel rate should never exceed that.
-*/
-static uint_fixed_16_16_t
-skl_wm_method1(const struct drm_i915_private *dev_priv, u32 pixel_rate,
-	       u8 cpp, u32 latency, u32 dbuf_block_size)
-{
-	u32 wm_intermediate_val;
-	uint_fixed_16_16_t ret;
-
-	if (latency == 0)
-		return FP_16_16_MAX;
-
-	wm_intermediate_val = latency * pixel_rate * cpp;
-	ret = div_fixed16(wm_intermediate_val, 1000 * dbuf_block_size);
-
-	if (DISPLAY_VER(dev_priv) >= 10)
-		ret = add_fixed16_u32(ret, 1);
-
-	return ret;
-}
-
-static uint_fixed_16_16_t
-skl_wm_method2(u32 pixel_rate, u32 pipe_htotal, u32 latency,
-	       uint_fixed_16_16_t plane_blocks_per_line)
-{
-	u32 wm_intermediate_val;
-	uint_fixed_16_16_t ret;
-
-	if (latency == 0)
-		return FP_16_16_MAX;
-
-	wm_intermediate_val = latency * pixel_rate;
-	wm_intermediate_val = DIV_ROUND_UP(wm_intermediate_val,
-					   pipe_htotal * 1000);
-	ret = mul_u32_fixed16(wm_intermediate_val, plane_blocks_per_line);
-	return ret;
-}
-
-static uint_fixed_16_16_t
-intel_get_linetime_us(const struct intel_crtc_state *crtc_state)
-{
-	struct drm_i915_private *dev_priv = to_i915(crtc_state->uapi.crtc->dev);
-	u32 pixel_rate;
-	u32 crtc_htotal;
-	uint_fixed_16_16_t linetime_us;
-
-	if (!crtc_state->hw.active)
-		return u32_to_fixed16(0);
-
-	pixel_rate = crtc_state->pixel_rate;
-
-	if (drm_WARN_ON(&dev_priv->drm, pixel_rate == 0))
-		return u32_to_fixed16(0);
-
-	crtc_htotal = crtc_state->hw.pipe_mode.crtc_htotal;
-	linetime_us = div_fixed16(crtc_htotal * 1000, pixel_rate);
-
-	return linetime_us;
-}
-
-static int
-skl_compute_wm_params(const struct intel_crtc_state *crtc_state,
-		      int width, const struct drm_format_info *format,
-		      u64 modifier, unsigned int rotation,
-		      u32 plane_pixel_rate, struct skl_wm_params *wp,
-		      int color_plane)
-{
-	struct intel_crtc *crtc = to_intel_crtc(crtc_state->uapi.crtc);
-	struct drm_i915_private *dev_priv = to_i915(crtc->base.dev);
-	u32 interm_pbpl;
-
-	/* only planar format has two planes */
-	if (color_plane == 1 &&
-	    !intel_format_info_is_yuv_semiplanar(format, modifier)) {
-		drm_dbg_kms(&dev_priv->drm,
-			    "Non planar format have single plane\n");
-		return -EINVAL;
-	}
-
-	wp->y_tiled = modifier == I915_FORMAT_MOD_Y_TILED ||
-		      modifier == I915_FORMAT_MOD_4_TILED ||
-		      modifier == I915_FORMAT_MOD_Yf_TILED ||
-		      modifier == I915_FORMAT_MOD_Y_TILED_CCS ||
-		      modifier == I915_FORMAT_MOD_Yf_TILED_CCS;
-	wp->x_tiled = modifier == I915_FORMAT_MOD_X_TILED;
-	wp->rc_surface = modifier == I915_FORMAT_MOD_Y_TILED_CCS ||
-			 modifier == I915_FORMAT_MOD_Yf_TILED_CCS;
-	wp->is_planar = intel_format_info_is_yuv_semiplanar(format, modifier);
-
-	wp->width = width;
-	if (color_plane == 1 && wp->is_planar)
-		wp->width /= 2;
-
-	wp->cpp = format->cpp[color_plane];
-	wp->plane_pixel_rate = plane_pixel_rate;
-
-	if (DISPLAY_VER(dev_priv) >= 11 &&
-	    modifier == I915_FORMAT_MOD_Yf_TILED  && wp->cpp == 1)
-		wp->dbuf_block_size = 256;
-	else
-		wp->dbuf_block_size = 512;
-
-	if (drm_rotation_90_or_270(rotation)) {
-		switch (wp->cpp) {
-		case 1:
-			wp->y_min_scanlines = 16;
-			break;
-		case 2:
-			wp->y_min_scanlines = 8;
-			break;
-		case 4:
-			wp->y_min_scanlines = 4;
-			break;
-		default:
-			MISSING_CASE(wp->cpp);
-			return -EINVAL;
-		}
-	} else {
-		wp->y_min_scanlines = 4;
-	}
-
-	if (skl_needs_memory_bw_wa(dev_priv))
-		wp->y_min_scanlines *= 2;
-
-	wp->plane_bytes_per_line = wp->width * wp->cpp;
-	if (wp->y_tiled) {
-		interm_pbpl = DIV_ROUND_UP(wp->plane_bytes_per_line *
-					   wp->y_min_scanlines,
-					   wp->dbuf_block_size);
-
-		if (DISPLAY_VER(dev_priv) >= 10)
-			interm_pbpl++;
-
-		wp->plane_blocks_per_line = div_fixed16(interm_pbpl,
-							wp->y_min_scanlines);
-	} else {
-		interm_pbpl = DIV_ROUND_UP(wp->plane_bytes_per_line,
-					   wp->dbuf_block_size);
-
-		if (!wp->x_tiled || DISPLAY_VER(dev_priv) >= 10)
-			interm_pbpl++;
-
-		wp->plane_blocks_per_line = u32_to_fixed16(interm_pbpl);
-	}
-
-	wp->y_tile_minimum = mul_u32_fixed16(wp->y_min_scanlines,
-					     wp->plane_blocks_per_line);
-
-	wp->linetime_us = fixed16_to_u32_round_up(
-					intel_get_linetime_us(crtc_state));
-
-	return 0;
-}
-
-static int
-skl_compute_plane_wm_params(const struct intel_crtc_state *crtc_state,
-			    const struct intel_plane_state *plane_state,
-			    struct skl_wm_params *wp, int color_plane)
-{
-	const struct drm_framebuffer *fb = plane_state->hw.fb;
-	int width;
-
-	/*
-	 * Src coordinates are already rotated by 270 degrees for
-	 * the 90/270 degree plane rotation cases (to match the
-	 * GTT mapping), hence no need to account for rotation here.
-	 */
-	width = drm_rect_width(&plane_state->uapi.src) >> 16;
-
-	return skl_compute_wm_params(crtc_state, width,
-				     fb->format, fb->modifier,
-				     plane_state->hw.rotation,
-				     intel_plane_pixel_rate(crtc_state, plane_state),
-				     wp, color_plane);
-}
-
-static bool skl_wm_has_lines(struct drm_i915_private *dev_priv, int level)
-{
-	if (DISPLAY_VER(dev_priv) >= 10)
-		return true;
-
-	/* The number of lines are ignored for the level 0 watermark. */
-	return level > 0;
-}
-
-static int skl_wm_max_lines(struct drm_i915_private *dev_priv)
-{
-	if (DISPLAY_VER(dev_priv) >= 13)
-		return 255;
-	else
-		return 31;
-}
-
-static void skl_compute_plane_wm(const struct intel_crtc_state *crtc_state,
-				 struct intel_plane *plane,
-				 int level,
-				 unsigned int latency,
-				 const struct skl_wm_params *wp,
-				 const struct skl_wm_level *result_prev,
-				 struct skl_wm_level *result /* out */)
-{
-	struct drm_i915_private *dev_priv = to_i915(crtc_state->uapi.crtc->dev);
-	uint_fixed_16_16_t method1, method2;
-	uint_fixed_16_16_t selected_result;
-	u32 blocks, lines, min_ddb_alloc = 0;
-
-	if (latency == 0 ||
-	    (use_minimal_wm0_only(crtc_state, plane) && level > 0)) {
-		/* reject it */
-		result->min_ddb_alloc = U16_MAX;
-		return;
-	}
-
-	/*
-	 * WaIncreaseLatencyIPCEnabled: kbl,cfl
-	 * Display WA #1141: kbl,cfl
-	 */
-	if ((IS_KABYLAKE(dev_priv) ||
-	     IS_COFFEELAKE(dev_priv) ||
-	     IS_COMETLAKE(dev_priv)) &&
-	    dev_priv->ipc_enabled)
-		latency += 4;
-
-	if (skl_needs_memory_bw_wa(dev_priv) && wp->x_tiled)
-		latency += 15;
-
-	method1 = skl_wm_method1(dev_priv, wp->plane_pixel_rate,
-				 wp->cpp, latency, wp->dbuf_block_size);
-	method2 = skl_wm_method2(wp->plane_pixel_rate,
-				 crtc_state->hw.pipe_mode.crtc_htotal,
-				 latency,
-				 wp->plane_blocks_per_line);
-
-	if (wp->y_tiled) {
-		selected_result = max_fixed16(method2, wp->y_tile_minimum);
-	} else {
-		if ((wp->cpp * crtc_state->hw.pipe_mode.crtc_htotal /
-		     wp->dbuf_block_size < 1) &&
-		     (wp->plane_bytes_per_line / wp->dbuf_block_size < 1)) {
-			selected_result = method2;
-		} else if (latency >= wp->linetime_us) {
-			if (DISPLAY_VER(dev_priv) == 9)
-				selected_result = min_fixed16(method1, method2);
-			else
-				selected_result = method2;
-		} else {
-			selected_result = method1;
-		}
-	}
-
-	blocks = fixed16_to_u32_round_up(selected_result) + 1;
-	/*
-	 * Lets have blocks at minimum equivalent to plane_blocks_per_line
-	 * as there will be at minimum one line for lines configuration. This
-	 * is a work around for FIFO underruns observed with resolutions like
-	 * 4k 60 Hz in single channel DRAM configurations.
-	 *
-	 * As per the Bspec 49325, if the ddb allocation can hold at least
-	 * one plane_blocks_per_line, we should have selected method2 in
-	 * the above logic. Assuming that modern versions have enough dbuf
-	 * and method2 guarantees blocks equivalent to at least 1 line,
-	 * select the blocks as plane_blocks_per_line.
-	 *
-	 * TODO: Revisit the logic when we have better understanding on DRAM
-	 * channels' impact on the level 0 memory latency and the relevant
-	 * wm calculations.
-	 */
-	if (skl_wm_has_lines(dev_priv, level))
-		blocks = max(blocks,
-			     fixed16_to_u32_round_up(wp->plane_blocks_per_line));
-	lines = div_round_up_fixed16(selected_result,
-				     wp->plane_blocks_per_line);
-
-	if (DISPLAY_VER(dev_priv) == 9) {
-		/* Display WA #1125: skl,bxt,kbl */
-		if (level == 0 && wp->rc_surface)
-			blocks += fixed16_to_u32_round_up(wp->y_tile_minimum);
-
-		/* Display WA #1126: skl,bxt,kbl */
-		if (level >= 1 && level <= 7) {
-			if (wp->y_tiled) {
-				blocks += fixed16_to_u32_round_up(wp->y_tile_minimum);
-				lines += wp->y_min_scanlines;
-			} else {
-				blocks++;
-			}
-
-			/*
-			 * Make sure result blocks for higher latency levels are
-			 * atleast as high as level below the current level.
-			 * Assumption in DDB algorithm optimization for special
-			 * cases. Also covers Display WA #1125 for RC.
-			 */
-			if (result_prev->blocks > blocks)
-				blocks = result_prev->blocks;
-		}
-	}
-
-	if (DISPLAY_VER(dev_priv) >= 11) {
-		if (wp->y_tiled) {
-			int extra_lines;
-
-			if (lines % wp->y_min_scanlines == 0)
-				extra_lines = wp->y_min_scanlines;
-			else
-				extra_lines = wp->y_min_scanlines * 2 -
-					lines % wp->y_min_scanlines;
-
-			min_ddb_alloc = mul_round_up_u32_fixed16(lines + extra_lines,
-								 wp->plane_blocks_per_line);
-		} else {
-			min_ddb_alloc = blocks + DIV_ROUND_UP(blocks, 10);
-		}
-	}
-
-	if (!skl_wm_has_lines(dev_priv, level))
-		lines = 0;
-
-	if (lines > skl_wm_max_lines(dev_priv)) {
-		/* reject it */
-		result->min_ddb_alloc = U16_MAX;
-		return;
-	}
-
-	/*
-	 * If lines is valid, assume we can use this watermark level
-	 * for now.  We'll come back and disable it after we calculate the
-	 * DDB allocation if it turns out we don't actually have enough
-	 * blocks to satisfy it.
-	 */
-	result->blocks = blocks;
-	result->lines = lines;
-	/* Bspec says: value >= plane ddb allocation -> invalid, hence the +1 here */
-	result->min_ddb_alloc = max(min_ddb_alloc, blocks) + 1;
-	result->enable = true;
-
-	if (DISPLAY_VER(dev_priv) < 12 && dev_priv->sagv_block_time_us)
-		result->can_sagv = latency >= dev_priv->sagv_block_time_us;
-}
-
-static void
-skl_compute_wm_levels(const struct intel_crtc_state *crtc_state,
-		      struct intel_plane *plane,
-		      const struct skl_wm_params *wm_params,
-		      struct skl_wm_level *levels)
-{
-	struct drm_i915_private *dev_priv = to_i915(crtc_state->uapi.crtc->dev);
-	int level, max_level = ilk_wm_max_level(dev_priv);
-	struct skl_wm_level *result_prev = &levels[0];
-
-	for (level = 0; level <= max_level; level++) {
-		struct skl_wm_level *result = &levels[level];
-		unsigned int latency = dev_priv->wm.skl_latency[level];
-
-		skl_compute_plane_wm(crtc_state, plane, level, latency,
-				     wm_params, result_prev, result);
-
-		result_prev = result;
-	}
-}
-
-static void tgl_compute_sagv_wm(const struct intel_crtc_state *crtc_state,
-				struct intel_plane *plane,
-				const struct skl_wm_params *wm_params,
-				struct skl_plane_wm *plane_wm)
-{
-	struct drm_i915_private *dev_priv = to_i915(crtc_state->uapi.crtc->dev);
-	struct skl_wm_level *sagv_wm = &plane_wm->sagv.wm0;
-	struct skl_wm_level *levels = plane_wm->wm;
-	unsigned int latency = 0;
-
-	if (dev_priv->sagv_block_time_us)
-		latency = dev_priv->sagv_block_time_us + dev_priv->wm.skl_latency[0];
-
-	skl_compute_plane_wm(crtc_state, plane, 0, latency,
-			     wm_params, &levels[0],
-			     sagv_wm);
-}
-
-static void skl_compute_transition_wm(struct drm_i915_private *dev_priv,
-				      struct skl_wm_level *trans_wm,
-				      const struct skl_wm_level *wm0,
-				      const struct skl_wm_params *wp)
-{
-	u16 trans_min, trans_amount, trans_y_tile_min;
-	u16 wm0_blocks, trans_offset, blocks;
-
-	/* Transition WM don't make any sense if ipc is disabled */
-	if (!dev_priv->ipc_enabled)
-		return;
-
-	/*
-	 * WaDisableTWM:skl,kbl,cfl,bxt
-	 * Transition WM are not recommended by HW team for GEN9
-	 */
-	if (DISPLAY_VER(dev_priv) == 9)
-		return;
-
-	if (DISPLAY_VER(dev_priv) >= 11)
-		trans_min = 4;
-	else
-		trans_min = 14;
-
-	/* Display WA #1140: glk,cnl */
-	if (DISPLAY_VER(dev_priv) == 10)
-		trans_amount = 0;
-	else
-		trans_amount = 10; /* This is configurable amount */
-
-	trans_offset = trans_min + trans_amount;
-
-	/*
-	 * The spec asks for Selected Result Blocks for wm0 (the real value),
-	 * not Result Blocks (the integer value). Pay attention to the capital
-	 * letters. The value wm_l0->blocks is actually Result Blocks, but
-	 * since Result Blocks is the ceiling of Selected Result Blocks plus 1,
-	 * and since we later will have to get the ceiling of the sum in the
-	 * transition watermarks calculation, we can just pretend Selected
-	 * Result Blocks is Result Blocks minus 1 and it should work for the
-	 * current platforms.
-	 */
-	wm0_blocks = wm0->blocks - 1;
-
-	if (wp->y_tiled) {
-		trans_y_tile_min =
-			(u16)mul_round_up_u32_fixed16(2, wp->y_tile_minimum);
-		blocks = max(wm0_blocks, trans_y_tile_min) + trans_offset;
-	} else {
-		blocks = wm0_blocks + trans_offset;
-	}
-	blocks++;
-
-	/*
-	 * Just assume we can enable the transition watermark.  After
-	 * computing the DDB we'll come back and disable it if that
-	 * assumption turns out to be false.
-	 */
-	trans_wm->blocks = blocks;
-	trans_wm->min_ddb_alloc = max_t(u16, wm0->min_ddb_alloc, blocks + 1);
-	trans_wm->enable = true;
-}
-
-static int skl_build_plane_wm_single(struct intel_crtc_state *crtc_state,
-				     const struct intel_plane_state *plane_state,
-				     struct intel_plane *plane, int color_plane)
-{
-	struct intel_crtc *crtc = to_intel_crtc(crtc_state->uapi.crtc);
-	struct drm_i915_private *dev_priv = to_i915(crtc->base.dev);
-	struct skl_plane_wm *wm = &crtc_state->wm.skl.raw.planes[plane->id];
-	struct skl_wm_params wm_params;
-	int ret;
-
-	ret = skl_compute_plane_wm_params(crtc_state, plane_state,
-					  &wm_params, color_plane);
-	if (ret)
-		return ret;
-
-	skl_compute_wm_levels(crtc_state, plane, &wm_params, wm->wm);
-
-	skl_compute_transition_wm(dev_priv, &wm->trans_wm,
-				  &wm->wm[0], &wm_params);
-
-	if (DISPLAY_VER(dev_priv) >= 12) {
-		tgl_compute_sagv_wm(crtc_state, plane, &wm_params, wm);
-
-		skl_compute_transition_wm(dev_priv, &wm->sagv.trans_wm,
-					  &wm->sagv.wm0, &wm_params);
-	}
-
-	return 0;
-}
-
-static int skl_build_plane_wm_uv(struct intel_crtc_state *crtc_state,
-				 const struct intel_plane_state *plane_state,
-				 struct intel_plane *plane)
-{
-	struct skl_plane_wm *wm = &crtc_state->wm.skl.raw.planes[plane->id];
-	struct skl_wm_params wm_params;
-	int ret;
-
-	wm->is_planar = true;
-
-	/* uv plane watermarks must also be validated for NV12/Planar */
-	ret = skl_compute_plane_wm_params(crtc_state, plane_state,
-					  &wm_params, 1);
-	if (ret)
-		return ret;
-
-	skl_compute_wm_levels(crtc_state, plane, &wm_params, wm->uv_wm);
-
-	return 0;
-}
-
-static int skl_build_plane_wm(struct intel_crtc_state *crtc_state,
-			      const struct intel_plane_state *plane_state)
-{
-	struct intel_plane *plane = to_intel_plane(plane_state->uapi.plane);
-	enum plane_id plane_id = plane->id;
-	struct skl_plane_wm *wm = &crtc_state->wm.skl.raw.planes[plane_id];
-	const struct drm_framebuffer *fb = plane_state->hw.fb;
-	int ret;
-
-	memset(wm, 0, sizeof(*wm));
-
-	if (!intel_wm_plane_visible(crtc_state, plane_state))
-		return 0;
-
-	ret = skl_build_plane_wm_single(crtc_state, plane_state,
-					plane, 0);
-	if (ret)
-		return ret;
-
-	if (fb->format->is_yuv && fb->format->num_planes > 1) {
-		ret = skl_build_plane_wm_uv(crtc_state, plane_state,
-					    plane);
-		if (ret)
-			return ret;
-	}
-
-	return 0;
-}
-
-static int icl_build_plane_wm(struct intel_crtc_state *crtc_state,
-			      const struct intel_plane_state *plane_state)
-{
-	struct intel_plane *plane = to_intel_plane(plane_state->uapi.plane);
-	struct drm_i915_private *dev_priv = to_i915(plane->base.dev);
-	enum plane_id plane_id = plane->id;
-	struct skl_plane_wm *wm = &crtc_state->wm.skl.raw.planes[plane_id];
-	int ret;
-
-	/* Watermarks calculated in master */
-	if (plane_state->planar_slave)
-		return 0;
-
-	memset(wm, 0, sizeof(*wm));
-
-	if (plane_state->planar_linked_plane) {
-		const struct drm_framebuffer *fb = plane_state->hw.fb;
-
-		drm_WARN_ON(&dev_priv->drm,
-			    !intel_wm_plane_visible(crtc_state, plane_state));
-		drm_WARN_ON(&dev_priv->drm, !fb->format->is_yuv ||
-			    fb->format->num_planes == 1);
-
-		ret = skl_build_plane_wm_single(crtc_state, plane_state,
-						plane_state->planar_linked_plane, 0);
-		if (ret)
-			return ret;
-
-		ret = skl_build_plane_wm_single(crtc_state, plane_state,
-						plane, 1);
-		if (ret)
-			return ret;
-	} else if (intel_wm_plane_visible(crtc_state, plane_state)) {
-		ret = skl_build_plane_wm_single(crtc_state, plane_state,
-						plane, 0);
-		if (ret)
-			return ret;
-	}
-
-	return 0;
-}
-
-static int skl_build_pipe_wm(struct intel_atomic_state *state,
-			     struct intel_crtc *crtc)
-{
-	struct drm_i915_private *dev_priv = to_i915(crtc->base.dev);
-	struct intel_crtc_state *crtc_state =
-		intel_atomic_get_new_crtc_state(state, crtc);
-	const struct intel_plane_state *plane_state;
-	struct intel_plane *plane;
-	int ret, i;
-
-	for_each_new_intel_plane_in_state(state, plane, plane_state, i) {
-		/*
-		 * FIXME should perhaps check {old,new}_plane_crtc->hw.crtc
-		 * instead but we don't populate that correctly for NV12 Y
-		 * planes so for now hack this.
-		 */
-		if (plane->pipe != crtc->pipe)
-			continue;
-
-		if (DISPLAY_VER(dev_priv) >= 11)
-			ret = icl_build_plane_wm(crtc_state, plane_state);
-		else
-			ret = skl_build_plane_wm(crtc_state, plane_state);
-		if (ret)
-			return ret;
-	}
-
-	crtc_state->wm.skl.optimal = crtc_state->wm.skl.raw;
-
-	return 0;
-}
-
-static void skl_ddb_entry_write(struct drm_i915_private *dev_priv,
-				i915_reg_t reg,
-				const struct skl_ddb_entry *entry)
-{
-	if (entry->end)
-		intel_de_write_fw(dev_priv, reg,
-				  PLANE_BUF_END(entry->end - 1) |
-				  PLANE_BUF_START(entry->start));
-	else
-		intel_de_write_fw(dev_priv, reg, 0);
-}
-
-static void skl_write_wm_level(struct drm_i915_private *dev_priv,
-			       i915_reg_t reg,
-			       const struct skl_wm_level *level)
-{
-	u32 val = 0;
-
-	if (level->enable)
-		val |= PLANE_WM_EN;
-	if (level->ignore_lines)
-		val |= PLANE_WM_IGNORE_LINES;
-	val |= REG_FIELD_PREP(PLANE_WM_BLOCKS_MASK, level->blocks);
-	val |= REG_FIELD_PREP(PLANE_WM_LINES_MASK, level->lines);
-
-	intel_de_write_fw(dev_priv, reg, val);
-}
-
-void skl_write_plane_wm(struct intel_plane *plane,
-			const struct intel_crtc_state *crtc_state)
-{
-	struct drm_i915_private *dev_priv = to_i915(plane->base.dev);
-	int level, max_level = ilk_wm_max_level(dev_priv);
-	enum plane_id plane_id = plane->id;
-	enum pipe pipe = plane->pipe;
-	const struct skl_pipe_wm *pipe_wm = &crtc_state->wm.skl.optimal;
-	const struct skl_ddb_entry *ddb =
-		&crtc_state->wm.skl.plane_ddb[plane_id];
-	const struct skl_ddb_entry *ddb_y =
-		&crtc_state->wm.skl.plane_ddb_y[plane_id];
-
-	for (level = 0; level <= max_level; level++)
-		skl_write_wm_level(dev_priv, PLANE_WM(pipe, plane_id, level),
-				   skl_plane_wm_level(pipe_wm, plane_id, level));
-
-	skl_write_wm_level(dev_priv, PLANE_WM_TRANS(pipe, plane_id),
-			   skl_plane_trans_wm(pipe_wm, plane_id));
-
-	if (HAS_HW_SAGV_WM(dev_priv)) {
-		const struct skl_plane_wm *wm = &pipe_wm->planes[plane_id];
-
-		skl_write_wm_level(dev_priv, PLANE_WM_SAGV(pipe, plane_id),
-				   &wm->sagv.wm0);
-		skl_write_wm_level(dev_priv, PLANE_WM_SAGV_TRANS(pipe, plane_id),
-				   &wm->sagv.trans_wm);
-	}
-
-	skl_ddb_entry_write(dev_priv,
-			    PLANE_BUF_CFG(pipe, plane_id), ddb);
-
-	if (DISPLAY_VER(dev_priv) < 11)
-		skl_ddb_entry_write(dev_priv,
-				    PLANE_NV12_BUF_CFG(pipe, plane_id), ddb_y);
-}
-
-void skl_write_cursor_wm(struct intel_plane *plane,
-			 const struct intel_crtc_state *crtc_state)
-{
-	struct drm_i915_private *dev_priv = to_i915(plane->base.dev);
-	int level, max_level = ilk_wm_max_level(dev_priv);
-	enum plane_id plane_id = plane->id;
-	enum pipe pipe = plane->pipe;
-	const struct skl_pipe_wm *pipe_wm = &crtc_state->wm.skl.optimal;
-	const struct skl_ddb_entry *ddb =
-		&crtc_state->wm.skl.plane_ddb[plane_id];
-
-	for (level = 0; level <= max_level; level++)
-		skl_write_wm_level(dev_priv, CUR_WM(pipe, level),
-				   skl_plane_wm_level(pipe_wm, plane_id, level));
-
-	skl_write_wm_level(dev_priv, CUR_WM_TRANS(pipe),
-			   skl_plane_trans_wm(pipe_wm, plane_id));
-
-	if (HAS_HW_SAGV_WM(dev_priv)) {
-		const struct skl_plane_wm *wm = &pipe_wm->planes[plane_id];
-
-		skl_write_wm_level(dev_priv, CUR_WM_SAGV(pipe),
-				   &wm->sagv.wm0);
-		skl_write_wm_level(dev_priv, CUR_WM_SAGV_TRANS(pipe),
-				   &wm->sagv.trans_wm);
-	}
-
-	skl_ddb_entry_write(dev_priv, CUR_BUF_CFG(pipe), ddb);
-}
-
-static bool skl_wm_level_equals(const struct skl_wm_level *l1,
-				const struct skl_wm_level *l2)
-{
-	return l1->enable == l2->enable &&
-		l1->ignore_lines == l2->ignore_lines &&
-		l1->lines == l2->lines &&
-		l1->blocks == l2->blocks;
-}
-
-static bool skl_plane_wm_equals(struct drm_i915_private *dev_priv,
-				const struct skl_plane_wm *wm1,
-				const struct skl_plane_wm *wm2)
-{
-	int level, max_level = ilk_wm_max_level(dev_priv);
-
-	for (level = 0; level <= max_level; level++) {
-		/*
-		 * We don't check uv_wm as the hardware doesn't actually
-		 * use it. It only gets used for calculating the required
-		 * ddb allocation.
-		 */
-		if (!skl_wm_level_equals(&wm1->wm[level], &wm2->wm[level]))
-			return false;
-	}
-
-	return skl_wm_level_equals(&wm1->trans_wm, &wm2->trans_wm) &&
-		skl_wm_level_equals(&wm1->sagv.wm0, &wm2->sagv.wm0) &&
-		skl_wm_level_equals(&wm1->sagv.trans_wm, &wm2->sagv.trans_wm);
-}
-
-static bool skl_ddb_entries_overlap(const struct skl_ddb_entry *a,
-				    const struct skl_ddb_entry *b)
-{
-	return a->start < b->end && b->start < a->end;
-}
-
-static void skl_ddb_entry_union(struct skl_ddb_entry *a,
-				const struct skl_ddb_entry *b)
-{
-	if (a->end && b->end) {
-		a->start = min(a->start, b->start);
-		a->end = max(a->end, b->end);
-	} else if (b->end) {
-		a->start = b->start;
-		a->end = b->end;
-	}
-}
-
-bool skl_ddb_allocation_overlaps(const struct skl_ddb_entry *ddb,
-				 const struct skl_ddb_entry *entries,
-				 int num_entries, int ignore_idx)
-{
-	int i;
-
-	for (i = 0; i < num_entries; i++) {
-		if (i != ignore_idx &&
-		    skl_ddb_entries_overlap(ddb, &entries[i]))
-			return true;
-	}
-
-	return false;
-}
-
-static int
-skl_ddb_add_affected_planes(const struct intel_crtc_state *old_crtc_state,
-			    struct intel_crtc_state *new_crtc_state)
-{
-	struct intel_atomic_state *state = to_intel_atomic_state(new_crtc_state->uapi.state);
-	struct intel_crtc *crtc = to_intel_crtc(new_crtc_state->uapi.crtc);
-	struct drm_i915_private *dev_priv = to_i915(crtc->base.dev);
-	struct intel_plane *plane;
-
-	for_each_intel_plane_on_crtc(&dev_priv->drm, crtc, plane) {
-		struct intel_plane_state *plane_state;
-		enum plane_id plane_id = plane->id;
-
-		if (skl_ddb_entry_equal(&old_crtc_state->wm.skl.plane_ddb[plane_id],
-					&new_crtc_state->wm.skl.plane_ddb[plane_id]) &&
-		    skl_ddb_entry_equal(&old_crtc_state->wm.skl.plane_ddb_y[plane_id],
-					&new_crtc_state->wm.skl.plane_ddb_y[plane_id]))
-			continue;
-
-		plane_state = intel_atomic_get_plane_state(state, plane);
-		if (IS_ERR(plane_state))
-			return PTR_ERR(plane_state);
-
-		new_crtc_state->update_planes |= BIT(plane_id);
-	}
-
-	return 0;
-}
-
-static u8 intel_dbuf_enabled_slices(const struct intel_dbuf_state *dbuf_state)
-{
-	struct drm_i915_private *dev_priv = to_i915(dbuf_state->base.state->base.dev);
-	u8 enabled_slices;
-	enum pipe pipe;
-
-	/*
-	 * FIXME: For now we always enable slice S1 as per
-	 * the Bspec display initialization sequence.
-	 */
-	enabled_slices = BIT(DBUF_S1);
-
-	for_each_pipe(dev_priv, pipe)
-		enabled_slices |= dbuf_state->slices[pipe];
-
-	return enabled_slices;
-}
-
-static int
-skl_compute_ddb(struct intel_atomic_state *state)
-{
-	struct drm_i915_private *dev_priv = to_i915(state->base.dev);
-	const struct intel_dbuf_state *old_dbuf_state;
-	struct intel_dbuf_state *new_dbuf_state = NULL;
-	const struct intel_crtc_state *old_crtc_state;
-	struct intel_crtc_state *new_crtc_state;
-	struct intel_crtc *crtc;
-	int ret, i;
-
-	for_each_new_intel_crtc_in_state(state, crtc, new_crtc_state, i) {
-		new_dbuf_state = intel_atomic_get_dbuf_state(state);
-		if (IS_ERR(new_dbuf_state))
-			return PTR_ERR(new_dbuf_state);
-
-		old_dbuf_state = intel_atomic_get_old_dbuf_state(state);
-		break;
-	}
-
-	if (!new_dbuf_state)
-		return 0;
-
-	new_dbuf_state->active_pipes =
-		intel_calc_active_pipes(state, old_dbuf_state->active_pipes);
-
-	if (old_dbuf_state->active_pipes != new_dbuf_state->active_pipes) {
-		ret = intel_atomic_lock_global_state(&new_dbuf_state->base);
-		if (ret)
-			return ret;
-	}
-
-	if (HAS_MBUS_JOINING(dev_priv))
-		new_dbuf_state->joined_mbus =
-			adlp_check_mbus_joined(new_dbuf_state->active_pipes);
-
-	for_each_intel_crtc(&dev_priv->drm, crtc) {
-		enum pipe pipe = crtc->pipe;
-
-		new_dbuf_state->slices[pipe] =
-			skl_compute_dbuf_slices(crtc, new_dbuf_state->active_pipes,
-						new_dbuf_state->joined_mbus);
-
-		if (old_dbuf_state->slices[pipe] == new_dbuf_state->slices[pipe])
-			continue;
-
-		ret = intel_atomic_lock_global_state(&new_dbuf_state->base);
-		if (ret)
-			return ret;
-	}
-
-	new_dbuf_state->enabled_slices = intel_dbuf_enabled_slices(new_dbuf_state);
-
-	if (old_dbuf_state->enabled_slices != new_dbuf_state->enabled_slices ||
-	    old_dbuf_state->joined_mbus != new_dbuf_state->joined_mbus) {
-		ret = intel_atomic_serialize_global_state(&new_dbuf_state->base);
-		if (ret)
-			return ret;
-
-		if (old_dbuf_state->joined_mbus != new_dbuf_state->joined_mbus) {
-			/* TODO: Implement vblank synchronized MBUS joining changes */
-			ret = intel_modeset_all_pipes(state);
-			if (ret)
-				return ret;
-		}
-
-		drm_dbg_kms(&dev_priv->drm,
-			    "Enabled dbuf slices 0x%x -> 0x%x (total dbuf slices 0x%x), mbus joined? %s->%s\n",
-			    old_dbuf_state->enabled_slices,
-			    new_dbuf_state->enabled_slices,
-			    INTEL_INFO(dev_priv)->display.dbuf.slice_mask,
-			    str_yes_no(old_dbuf_state->joined_mbus),
-			    str_yes_no(new_dbuf_state->joined_mbus));
-	}
-
-	for_each_new_intel_crtc_in_state(state, crtc, new_crtc_state, i) {
-		enum pipe pipe = crtc->pipe;
-
-		new_dbuf_state->weight[pipe] = intel_crtc_ddb_weight(new_crtc_state);
-
-		if (old_dbuf_state->weight[pipe] == new_dbuf_state->weight[pipe])
-			continue;
-
-		ret = intel_atomic_lock_global_state(&new_dbuf_state->base);
-		if (ret)
-			return ret;
-	}
-
-	for_each_intel_crtc(&dev_priv->drm, crtc) {
-		ret = skl_crtc_allocate_ddb(state, crtc);
-		if (ret)
-			return ret;
-	}
-
-	for_each_oldnew_intel_crtc_in_state(state, crtc, old_crtc_state,
-					    new_crtc_state, i) {
-		ret = skl_crtc_allocate_plane_ddb(state, crtc);
-		if (ret)
-			return ret;
-
-		ret = skl_ddb_add_affected_planes(old_crtc_state,
-						  new_crtc_state);
-		if (ret)
-			return ret;
-	}
-
-	return 0;
-}
-
-static char enast(bool enable)
-{
-	return enable ? '*' : ' ';
-}
-
-static void
-skl_print_wm_changes(struct intel_atomic_state *state)
-{
-	struct drm_i915_private *dev_priv = to_i915(state->base.dev);
-	const struct intel_crtc_state *old_crtc_state;
-	const struct intel_crtc_state *new_crtc_state;
-	struct intel_plane *plane;
-	struct intel_crtc *crtc;
-	int i;
-
-	if (!drm_debug_enabled(DRM_UT_KMS))
-		return;
-
-	for_each_oldnew_intel_crtc_in_state(state, crtc, old_crtc_state,
-					    new_crtc_state, i) {
-		const struct skl_pipe_wm *old_pipe_wm, *new_pipe_wm;
-
-		old_pipe_wm = &old_crtc_state->wm.skl.optimal;
-		new_pipe_wm = &new_crtc_state->wm.skl.optimal;
-
-		for_each_intel_plane_on_crtc(&dev_priv->drm, crtc, plane) {
-			enum plane_id plane_id = plane->id;
-			const struct skl_ddb_entry *old, *new;
-
-			old = &old_crtc_state->wm.skl.plane_ddb[plane_id];
-			new = &new_crtc_state->wm.skl.plane_ddb[plane_id];
-
-			if (skl_ddb_entry_equal(old, new))
-				continue;
-
-			drm_dbg_kms(&dev_priv->drm,
-				    "[PLANE:%d:%s] ddb (%4d - %4d) -> (%4d - %4d), size %4d -> %4d\n",
-				    plane->base.base.id, plane->base.name,
-				    old->start, old->end, new->start, new->end,
-				    skl_ddb_entry_size(old), skl_ddb_entry_size(new));
-		}
-
-		for_each_intel_plane_on_crtc(&dev_priv->drm, crtc, plane) {
-			enum plane_id plane_id = plane->id;
-			const struct skl_plane_wm *old_wm, *new_wm;
-
-			old_wm = &old_pipe_wm->planes[plane_id];
-			new_wm = &new_pipe_wm->planes[plane_id];
-
-			if (skl_plane_wm_equals(dev_priv, old_wm, new_wm))
-				continue;
-
-			drm_dbg_kms(&dev_priv->drm,
-				    "[PLANE:%d:%s]   level %cwm0,%cwm1,%cwm2,%cwm3,%cwm4,%cwm5,%cwm6,%cwm7,%ctwm,%cswm,%cstwm"
-				    " -> %cwm0,%cwm1,%cwm2,%cwm3,%cwm4,%cwm5,%cwm6,%cwm7,%ctwm,%cswm,%cstwm\n",
-				    plane->base.base.id, plane->base.name,
-				    enast(old_wm->wm[0].enable), enast(old_wm->wm[1].enable),
-				    enast(old_wm->wm[2].enable), enast(old_wm->wm[3].enable),
-				    enast(old_wm->wm[4].enable), enast(old_wm->wm[5].enable),
-				    enast(old_wm->wm[6].enable), enast(old_wm->wm[7].enable),
-				    enast(old_wm->trans_wm.enable),
-				    enast(old_wm->sagv.wm0.enable),
-				    enast(old_wm->sagv.trans_wm.enable),
-				    enast(new_wm->wm[0].enable), enast(new_wm->wm[1].enable),
-				    enast(new_wm->wm[2].enable), enast(new_wm->wm[3].enable),
-				    enast(new_wm->wm[4].enable), enast(new_wm->wm[5].enable),
-				    enast(new_wm->wm[6].enable), enast(new_wm->wm[7].enable),
-				    enast(new_wm->trans_wm.enable),
-				    enast(new_wm->sagv.wm0.enable),
-				    enast(new_wm->sagv.trans_wm.enable));
-
-			drm_dbg_kms(&dev_priv->drm,
-				    "[PLANE:%d:%s]   lines %c%3d,%c%3d,%c%3d,%c%3d,%c%3d,%c%3d,%c%3d,%c%3d,%c%3d,%c%3d,%c%4d"
-				      " -> %c%3d,%c%3d,%c%3d,%c%3d,%c%3d,%c%3d,%c%3d,%c%3d,%c%3d,%c%3d,%c%4d\n",
-				    plane->base.base.id, plane->base.name,
-				    enast(old_wm->wm[0].ignore_lines), old_wm->wm[0].lines,
-				    enast(old_wm->wm[1].ignore_lines), old_wm->wm[1].lines,
-				    enast(old_wm->wm[2].ignore_lines), old_wm->wm[2].lines,
-				    enast(old_wm->wm[3].ignore_lines), old_wm->wm[3].lines,
-				    enast(old_wm->wm[4].ignore_lines), old_wm->wm[4].lines,
-				    enast(old_wm->wm[5].ignore_lines), old_wm->wm[5].lines,
-				    enast(old_wm->wm[6].ignore_lines), old_wm->wm[6].lines,
-				    enast(old_wm->wm[7].ignore_lines), old_wm->wm[7].lines,
-				    enast(old_wm->trans_wm.ignore_lines), old_wm->trans_wm.lines,
-				    enast(old_wm->sagv.wm0.ignore_lines), old_wm->sagv.wm0.lines,
-				    enast(old_wm->sagv.trans_wm.ignore_lines), old_wm->sagv.trans_wm.lines,
-				    enast(new_wm->wm[0].ignore_lines), new_wm->wm[0].lines,
-				    enast(new_wm->wm[1].ignore_lines), new_wm->wm[1].lines,
-				    enast(new_wm->wm[2].ignore_lines), new_wm->wm[2].lines,
-				    enast(new_wm->wm[3].ignore_lines), new_wm->wm[3].lines,
-				    enast(new_wm->wm[4].ignore_lines), new_wm->wm[4].lines,
-				    enast(new_wm->wm[5].ignore_lines), new_wm->wm[5].lines,
-				    enast(new_wm->wm[6].ignore_lines), new_wm->wm[6].lines,
-				    enast(new_wm->wm[7].ignore_lines), new_wm->wm[7].lines,
-				    enast(new_wm->trans_wm.ignore_lines), new_wm->trans_wm.lines,
-				    enast(new_wm->sagv.wm0.ignore_lines), new_wm->sagv.wm0.lines,
-				    enast(new_wm->sagv.trans_wm.ignore_lines), new_wm->sagv.trans_wm.lines);
-
-			drm_dbg_kms(&dev_priv->drm,
-				    "[PLANE:%d:%s]  blocks %4d,%4d,%4d,%4d,%4d,%4d,%4d,%4d,%4d,%4d,%5d"
-				    " -> %4d,%4d,%4d,%4d,%4d,%4d,%4d,%4d,%4d,%4d,%5d\n",
-				    plane->base.base.id, plane->base.name,
-				    old_wm->wm[0].blocks, old_wm->wm[1].blocks,
-				    old_wm->wm[2].blocks, old_wm->wm[3].blocks,
-				    old_wm->wm[4].blocks, old_wm->wm[5].blocks,
-				    old_wm->wm[6].blocks, old_wm->wm[7].blocks,
-				    old_wm->trans_wm.blocks,
-				    old_wm->sagv.wm0.blocks,
-				    old_wm->sagv.trans_wm.blocks,
-				    new_wm->wm[0].blocks, new_wm->wm[1].blocks,
-				    new_wm->wm[2].blocks, new_wm->wm[3].blocks,
-				    new_wm->wm[4].blocks, new_wm->wm[5].blocks,
-				    new_wm->wm[6].blocks, new_wm->wm[7].blocks,
-				    new_wm->trans_wm.blocks,
-				    new_wm->sagv.wm0.blocks,
-				    new_wm->sagv.trans_wm.blocks);
-
-			drm_dbg_kms(&dev_priv->drm,
-				    "[PLANE:%d:%s] min_ddb %4d,%4d,%4d,%4d,%4d,%4d,%4d,%4d,%4d,%4d,%5d"
-				    " -> %4d,%4d,%4d,%4d,%4d,%4d,%4d,%4d,%4d,%4d,%5d\n",
-				    plane->base.base.id, plane->base.name,
-				    old_wm->wm[0].min_ddb_alloc, old_wm->wm[1].min_ddb_alloc,
-				    old_wm->wm[2].min_ddb_alloc, old_wm->wm[3].min_ddb_alloc,
-				    old_wm->wm[4].min_ddb_alloc, old_wm->wm[5].min_ddb_alloc,
-				    old_wm->wm[6].min_ddb_alloc, old_wm->wm[7].min_ddb_alloc,
-				    old_wm->trans_wm.min_ddb_alloc,
-				    old_wm->sagv.wm0.min_ddb_alloc,
-				    old_wm->sagv.trans_wm.min_ddb_alloc,
-				    new_wm->wm[0].min_ddb_alloc, new_wm->wm[1].min_ddb_alloc,
-				    new_wm->wm[2].min_ddb_alloc, new_wm->wm[3].min_ddb_alloc,
-				    new_wm->wm[4].min_ddb_alloc, new_wm->wm[5].min_ddb_alloc,
-				    new_wm->wm[6].min_ddb_alloc, new_wm->wm[7].min_ddb_alloc,
-				    new_wm->trans_wm.min_ddb_alloc,
-				    new_wm->sagv.wm0.min_ddb_alloc,
-				    new_wm->sagv.trans_wm.min_ddb_alloc);
-		}
-	}
-}
-
-static bool skl_plane_selected_wm_equals(struct intel_plane *plane,
-					 const struct skl_pipe_wm *old_pipe_wm,
-					 const struct skl_pipe_wm *new_pipe_wm)
-{
-	struct drm_i915_private *i915 = to_i915(plane->base.dev);
-	int level, max_level = ilk_wm_max_level(i915);
-
-	for (level = 0; level <= max_level; level++) {
-		/*
-		 * We don't check uv_wm as the hardware doesn't actually
-		 * use it. It only gets used for calculating the required
-		 * ddb allocation.
-		 */
-		if (!skl_wm_level_equals(skl_plane_wm_level(old_pipe_wm, plane->id, level),
-					 skl_plane_wm_level(new_pipe_wm, plane->id, level)))
-			return false;
-	}
-
-	if (HAS_HW_SAGV_WM(i915)) {
-		const struct skl_plane_wm *old_wm = &old_pipe_wm->planes[plane->id];
-		const struct skl_plane_wm *new_wm = &new_pipe_wm->planes[plane->id];
-
-		if (!skl_wm_level_equals(&old_wm->sagv.wm0, &new_wm->sagv.wm0) ||
-		    !skl_wm_level_equals(&old_wm->sagv.trans_wm, &new_wm->sagv.trans_wm))
-			return false;
-	}
-
-	return skl_wm_level_equals(skl_plane_trans_wm(old_pipe_wm, plane->id),
-				   skl_plane_trans_wm(new_pipe_wm, plane->id));
-}
-
-/*
- * To make sure the cursor watermark registers are always consistent
- * with our computed state the following scenario needs special
- * treatment:
- *
- * 1. enable cursor
- * 2. move cursor entirely offscreen
- * 3. disable cursor
- *
- * Step 2. does call .disable_plane() but does not zero the watermarks
- * (since we consider an offscreen cursor still active for the purposes
- * of watermarks). Step 3. would not normally call .disable_plane()
- * because the actual plane visibility isn't changing, and we don't
- * deallocate the cursor ddb until the pipe gets disabled. So we must
- * force step 3. to call .disable_plane() to update the watermark
- * registers properly.
- *
- * Other planes do not suffer from this issues as their watermarks are
- * calculated based on the actual plane visibility. The only time this
- * can trigger for the other planes is during the initial readout as the
- * default value of the watermarks registers is not zero.
- */
-static int skl_wm_add_affected_planes(struct intel_atomic_state *state,
-				      struct intel_crtc *crtc)
-{
-	struct drm_i915_private *dev_priv = to_i915(crtc->base.dev);
-	const struct intel_crtc_state *old_crtc_state =
-		intel_atomic_get_old_crtc_state(state, crtc);
-	struct intel_crtc_state *new_crtc_state =
-		intel_atomic_get_new_crtc_state(state, crtc);
-	struct intel_plane *plane;
-
-	for_each_intel_plane_on_crtc(&dev_priv->drm, crtc, plane) {
-		struct intel_plane_state *plane_state;
-		enum plane_id plane_id = plane->id;
-
-		/*
-		 * Force a full wm update for every plane on modeset.
-		 * Required because the reset value of the wm registers
-		 * is non-zero, whereas we want all disabled planes to
-		 * have zero watermarks. So if we turn off the relevant
-		 * power well the hardware state will go out of sync
-		 * with the software state.
-		 */
-		if (!drm_atomic_crtc_needs_modeset(&new_crtc_state->uapi) &&
-		    skl_plane_selected_wm_equals(plane,
-						 &old_crtc_state->wm.skl.optimal,
-						 &new_crtc_state->wm.skl.optimal))
-			continue;
-
-		plane_state = intel_atomic_get_plane_state(state, plane);
-		if (IS_ERR(plane_state))
-			return PTR_ERR(plane_state);
-
-		new_crtc_state->update_planes |= BIT(plane_id);
-	}
-
-	return 0;
-}
-
-static int
-skl_compute_wm(struct intel_atomic_state *state)
-{
-	struct intel_crtc *crtc;
-	struct intel_crtc_state *new_crtc_state;
-	int ret, i;
-
-	for_each_new_intel_crtc_in_state(state, crtc, new_crtc_state, i) {
-		ret = skl_build_pipe_wm(state, crtc);
-		if (ret)
-			return ret;
-	}
-
-	ret = skl_compute_ddb(state);
-	if (ret)
-		return ret;
-
-	ret = intel_compute_sagv_mask(state);
-	if (ret)
-		return ret;
-
-	/*
-	 * skl_compute_ddb() will have adjusted the final watermarks
-	 * based on how much ddb is available. Now we can actually
-	 * check if the final watermarks changed.
-	 */
-	for_each_new_intel_crtc_in_state(state, crtc, new_crtc_state, i) {
-		ret = skl_wm_add_affected_planes(state, crtc);
-		if (ret)
-			return ret;
-	}
-
-	skl_print_wm_changes(state);
-
-	return 0;
-}
-
-static void ilk_compute_wm_config(struct drm_i915_private *dev_priv,
-				  struct intel_wm_config *config)
-{
-	struct intel_crtc *crtc;
-
-	/* Compute the currently _active_ config */
-	for_each_intel_crtc(&dev_priv->drm, crtc) {
-		const struct intel_pipe_wm *wm = &crtc->wm.active.ilk;
-
-		if (!wm->pipe_enabled)
-			continue;
-
-		config->sprites_enabled |= wm->sprites_enabled;
-		config->sprites_scaled |= wm->sprites_scaled;
-		config->num_pipes_active++;
-	}
-}
-
-static void ilk_program_watermarks(struct drm_i915_private *dev_priv)
-{
-	struct intel_pipe_wm lp_wm_1_2 = {}, lp_wm_5_6 = {}, *best_lp_wm;
-	struct ilk_wm_maximums max;
-	struct intel_wm_config config = {};
-	struct ilk_wm_values results = {};
-	enum intel_ddb_partitioning partitioning;
-
-	ilk_compute_wm_config(dev_priv, &config);
-
-	ilk_compute_wm_maximums(dev_priv, 1, &config, INTEL_DDB_PART_1_2, &max);
-	ilk_wm_merge(dev_priv, &config, &max, &lp_wm_1_2);
-
-	/* 5/6 split only in single pipe config on IVB+ */
-	if (DISPLAY_VER(dev_priv) >= 7 &&
-	    config.num_pipes_active == 1 && config.sprites_enabled) {
-		ilk_compute_wm_maximums(dev_priv, 1, &config, INTEL_DDB_PART_5_6, &max);
-		ilk_wm_merge(dev_priv, &config, &max, &lp_wm_5_6);
-
-		best_lp_wm = ilk_find_best_result(dev_priv, &lp_wm_1_2, &lp_wm_5_6);
-	} else {
-		best_lp_wm = &lp_wm_1_2;
-	}
-
-	partitioning = (best_lp_wm == &lp_wm_1_2) ?
-		       INTEL_DDB_PART_1_2 : INTEL_DDB_PART_5_6;
-
-	ilk_compute_wm_results(dev_priv, best_lp_wm, partitioning, &results);
-
-	ilk_write_wm_values(dev_priv, &results);
-}
-
-static void ilk_initial_watermarks(struct intel_atomic_state *state,
-				   struct intel_crtc *crtc)
-{
-	struct drm_i915_private *dev_priv = to_i915(crtc->base.dev);
-	const struct intel_crtc_state *crtc_state =
-		intel_atomic_get_new_crtc_state(state, crtc);
-
-	mutex_lock(&dev_priv->wm.wm_mutex);
-	crtc->wm.active.ilk = crtc_state->wm.ilk.intermediate;
-	ilk_program_watermarks(dev_priv);
-	mutex_unlock(&dev_priv->wm.wm_mutex);
-}
-
-static void ilk_optimize_watermarks(struct intel_atomic_state *state,
-				    struct intel_crtc *crtc)
-{
-	struct drm_i915_private *dev_priv = to_i915(crtc->base.dev);
-	const struct intel_crtc_state *crtc_state =
-		intel_atomic_get_new_crtc_state(state, crtc);
-
-	if (!crtc_state->wm.need_postvbl_update)
-		return;
-
-	mutex_lock(&dev_priv->wm.wm_mutex);
-	crtc->wm.active.ilk = crtc_state->wm.ilk.optimal;
-	ilk_program_watermarks(dev_priv);
-	mutex_unlock(&dev_priv->wm.wm_mutex);
-}
-
-static void skl_wm_level_from_reg_val(u32 val, struct skl_wm_level *level)
-{
-	level->enable = val & PLANE_WM_EN;
-	level->ignore_lines = val & PLANE_WM_IGNORE_LINES;
-	level->blocks = REG_FIELD_GET(PLANE_WM_BLOCKS_MASK, val);
-	level->lines = REG_FIELD_GET(PLANE_WM_LINES_MASK, val);
-}
-
-static void skl_pipe_wm_get_hw_state(struct intel_crtc *crtc,
-				     struct skl_pipe_wm *out)
-{
-	struct drm_i915_private *dev_priv = to_i915(crtc->base.dev);
-	enum pipe pipe = crtc->pipe;
-	int level, max_level;
-	enum plane_id plane_id;
-	u32 val;
-
-	max_level = ilk_wm_max_level(dev_priv);
-
-	for_each_plane_id_on_crtc(crtc, plane_id) {
-		struct skl_plane_wm *wm = &out->planes[plane_id];
-
-		for (level = 0; level <= max_level; level++) {
-			if (plane_id != PLANE_CURSOR)
-				val = intel_uncore_read(&dev_priv->uncore, PLANE_WM(pipe, plane_id, level));
-			else
-				val = intel_uncore_read(&dev_priv->uncore, CUR_WM(pipe, level));
-
-			skl_wm_level_from_reg_val(val, &wm->wm[level]);
-		}
-
-		if (plane_id != PLANE_CURSOR)
-			val = intel_uncore_read(&dev_priv->uncore, PLANE_WM_TRANS(pipe, plane_id));
-		else
-			val = intel_uncore_read(&dev_priv->uncore, CUR_WM_TRANS(pipe));
-
-		skl_wm_level_from_reg_val(val, &wm->trans_wm);
-
-		if (HAS_HW_SAGV_WM(dev_priv)) {
-			if (plane_id != PLANE_CURSOR)
-				val = intel_uncore_read(&dev_priv->uncore,
-							PLANE_WM_SAGV(pipe, plane_id));
-			else
-				val = intel_uncore_read(&dev_priv->uncore,
-							CUR_WM_SAGV(pipe));
-
-			skl_wm_level_from_reg_val(val, &wm->sagv.wm0);
-
-			if (plane_id != PLANE_CURSOR)
-				val = intel_uncore_read(&dev_priv->uncore,
-							PLANE_WM_SAGV_TRANS(pipe, plane_id));
-			else
-				val = intel_uncore_read(&dev_priv->uncore,
-							CUR_WM_SAGV_TRANS(pipe));
-
-			skl_wm_level_from_reg_val(val, &wm->sagv.trans_wm);
-		} else if (DISPLAY_VER(dev_priv) >= 12) {
-			wm->sagv.wm0 = wm->wm[0];
-			wm->sagv.trans_wm = wm->trans_wm;
-		}
-	}
-}
-
-void skl_wm_get_hw_state(struct drm_i915_private *dev_priv)
-{
-	struct intel_dbuf_state *dbuf_state =
-		to_intel_dbuf_state(dev_priv->dbuf.obj.state);
-	struct intel_crtc *crtc;
-
-	if (HAS_MBUS_JOINING(dev_priv))
-		dbuf_state->joined_mbus = intel_de_read(dev_priv, MBUS_CTL) & MBUS_JOIN;
-
-	for_each_intel_crtc(&dev_priv->drm, crtc) {
-		struct intel_crtc_state *crtc_state =
-			to_intel_crtc_state(crtc->base.state);
-		enum pipe pipe = crtc->pipe;
-		unsigned int mbus_offset;
-		enum plane_id plane_id;
-		u8 slices;
-
-		memset(&crtc_state->wm.skl.optimal, 0,
-		       sizeof(crtc_state->wm.skl.optimal));
-		if (crtc_state->hw.active)
-			skl_pipe_wm_get_hw_state(crtc, &crtc_state->wm.skl.optimal);
-		crtc_state->wm.skl.raw = crtc_state->wm.skl.optimal;
-
-		memset(&dbuf_state->ddb[pipe], 0, sizeof(dbuf_state->ddb[pipe]));
-
-		for_each_plane_id_on_crtc(crtc, plane_id) {
-			struct skl_ddb_entry *ddb =
-				&crtc_state->wm.skl.plane_ddb[plane_id];
-			struct skl_ddb_entry *ddb_y =
-				&crtc_state->wm.skl.plane_ddb_y[plane_id];
-
-			if (!crtc_state->hw.active)
-				continue;
-
-			skl_ddb_get_hw_plane_state(dev_priv, crtc->pipe,
-						   plane_id, ddb, ddb_y);
-
-			skl_ddb_entry_union(&dbuf_state->ddb[pipe], ddb);
-			skl_ddb_entry_union(&dbuf_state->ddb[pipe], ddb_y);
-		}
-
-		dbuf_state->weight[pipe] = intel_crtc_ddb_weight(crtc_state);
-
-		/*
-		 * Used for checking overlaps, so we need absolute
-		 * offsets instead of MBUS relative offsets.
-		 */
-		slices = skl_compute_dbuf_slices(crtc, dbuf_state->active_pipes,
-						 dbuf_state->joined_mbus);
-		mbus_offset = mbus_ddb_offset(dev_priv, slices);
-		crtc_state->wm.skl.ddb.start = mbus_offset + dbuf_state->ddb[pipe].start;
-		crtc_state->wm.skl.ddb.end = mbus_offset + dbuf_state->ddb[pipe].end;
-
-		/* The slices actually used by the planes on the pipe */
-		dbuf_state->slices[pipe] =
-			skl_ddb_dbuf_slice_mask(dev_priv, &crtc_state->wm.skl.ddb);
-
-		drm_dbg_kms(&dev_priv->drm,
-			    "[CRTC:%d:%s] dbuf slices 0x%x, ddb (%d - %d), active pipes 0x%x, mbus joined: %s\n",
-			    crtc->base.base.id, crtc->base.name,
-			    dbuf_state->slices[pipe], dbuf_state->ddb[pipe].start,
-			    dbuf_state->ddb[pipe].end, dbuf_state->active_pipes,
-			    str_yes_no(dbuf_state->joined_mbus));
-	}
-
-	dbuf_state->enabled_slices = dev_priv->dbuf.enabled_slices;
-}
-
-static bool skl_dbuf_is_misconfigured(struct drm_i915_private *i915)
-{
-	const struct intel_dbuf_state *dbuf_state =
-		to_intel_dbuf_state(i915->dbuf.obj.state);
-	struct skl_ddb_entry entries[I915_MAX_PIPES] = {};
-	struct intel_crtc *crtc;
-
-	for_each_intel_crtc(&i915->drm, crtc) {
-		const struct intel_crtc_state *crtc_state =
-			to_intel_crtc_state(crtc->base.state);
-
-		entries[crtc->pipe] = crtc_state->wm.skl.ddb;
-	}
-
-	for_each_intel_crtc(&i915->drm, crtc) {
-		const struct intel_crtc_state *crtc_state =
-			to_intel_crtc_state(crtc->base.state);
-		u8 slices;
-
-		slices = skl_compute_dbuf_slices(crtc, dbuf_state->active_pipes,
-						 dbuf_state->joined_mbus);
-		if (dbuf_state->slices[crtc->pipe] & ~slices)
-			return true;
-
-		if (skl_ddb_allocation_overlaps(&crtc_state->wm.skl.ddb, entries,
-						I915_MAX_PIPES, crtc->pipe))
-			return true;
-	}
-
-	return false;
-}
-
-void skl_wm_sanitize(struct drm_i915_private *i915)
-{
-	struct intel_crtc *crtc;
-
-	/*
-	 * On TGL/RKL (at least) the BIOS likes to assign the planes
-	 * to the wrong DBUF slices. This will cause an infinite loop
-	 * in skl_commit_modeset_enables() as it can't find a way to
-	 * transition between the old bogus DBUF layout to the new
-	 * proper DBUF layout without DBUF allocation overlaps between
-	 * the planes (which cannot be allowed or else the hardware
-	 * may hang). If we detect a bogus DBUF layout just turn off
-	 * all the planes so that skl_commit_modeset_enables() can
-	 * simply ignore them.
-	 */
-	if (!skl_dbuf_is_misconfigured(i915))
-		return;
-
-	drm_dbg_kms(&i915->drm, "BIOS has misprogrammed the DBUF, disabling all planes\n");
-
-	for_each_intel_crtc(&i915->drm, crtc) {
-		struct intel_plane *plane = to_intel_plane(crtc->base.primary);
-		const struct intel_plane_state *plane_state =
-			to_intel_plane_state(plane->base.state);
-		struct intel_crtc_state *crtc_state =
-			to_intel_crtc_state(crtc->base.state);
-
-		if (plane_state->uapi.visible)
-			intel_plane_disable_noatomic(crtc, plane);
-
-		drm_WARN_ON(&i915->drm, crtc_state->active_planes != 0);
-
-		memset(&crtc_state->wm.skl.ddb, 0, sizeof(crtc_state->wm.skl.ddb));
-	}
-}
-
-static void ilk_pipe_wm_get_hw_state(struct intel_crtc *crtc)
-{
-	struct drm_device *dev = crtc->base.dev;
-	struct drm_i915_private *dev_priv = to_i915(dev);
-	struct ilk_wm_values *hw = &dev_priv->wm.hw;
-	struct intel_crtc_state *crtc_state = to_intel_crtc_state(crtc->base.state);
-	struct intel_pipe_wm *active = &crtc_state->wm.ilk.optimal;
-	enum pipe pipe = crtc->pipe;
-
-	hw->wm_pipe[pipe] = intel_uncore_read(&dev_priv->uncore, WM0_PIPE_ILK(pipe));
-
-	memset(active, 0, sizeof(*active));
-
-	active->pipe_enabled = crtc->active;
-
-	if (active->pipe_enabled) {
-		u32 tmp = hw->wm_pipe[pipe];
-
-		/*
-		 * For active pipes LP0 watermark is marked as
-		 * enabled, and LP1+ watermaks as disabled since
-		 * we can't really reverse compute them in case
-		 * multiple pipes are active.
-		 */
-		active->wm[0].enable = true;
-		active->wm[0].pri_val = REG_FIELD_GET(WM0_PIPE_PRIMARY_MASK, tmp);
-		active->wm[0].spr_val = REG_FIELD_GET(WM0_PIPE_SPRITE_MASK, tmp);
-		active->wm[0].cur_val = REG_FIELD_GET(WM0_PIPE_CURSOR_MASK, tmp);
-	} else {
-		int level, max_level = ilk_wm_max_level(dev_priv);
-
-		/*
-		 * For inactive pipes, all watermark levels
-		 * should be marked as enabled but zeroed,
-		 * which is what we'd compute them to.
-		 */
-		for (level = 0; level <= max_level; level++)
-			active->wm[level].enable = true;
-	}
-
-	crtc->wm.active.ilk = *active;
-}
-
-#define _FW_WM(value, plane) \
-	(((value) & DSPFW_ ## plane ## _MASK) >> DSPFW_ ## plane ## _SHIFT)
-#define _FW_WM_VLV(value, plane) \
-	(((value) & DSPFW_ ## plane ## _MASK_VLV) >> DSPFW_ ## plane ## _SHIFT)
-
-static void g4x_read_wm_values(struct drm_i915_private *dev_priv,
-			       struct g4x_wm_values *wm)
-{
-	u32 tmp;
-
-	tmp = intel_uncore_read(&dev_priv->uncore, DSPFW1);
-	wm->sr.plane = _FW_WM(tmp, SR);
-	wm->pipe[PIPE_B].plane[PLANE_CURSOR] = _FW_WM(tmp, CURSORB);
-	wm->pipe[PIPE_B].plane[PLANE_PRIMARY] = _FW_WM(tmp, PLANEB);
-	wm->pipe[PIPE_A].plane[PLANE_PRIMARY] = _FW_WM(tmp, PLANEA);
-
-	tmp = intel_uncore_read(&dev_priv->uncore, DSPFW2);
-	wm->fbc_en = tmp & DSPFW_FBC_SR_EN;
-	wm->sr.fbc = _FW_WM(tmp, FBC_SR);
-	wm->hpll.fbc = _FW_WM(tmp, FBC_HPLL_SR);
-	wm->pipe[PIPE_B].plane[PLANE_SPRITE0] = _FW_WM(tmp, SPRITEB);
-	wm->pipe[PIPE_A].plane[PLANE_CURSOR] = _FW_WM(tmp, CURSORA);
-	wm->pipe[PIPE_A].plane[PLANE_SPRITE0] = _FW_WM(tmp, SPRITEA);
-
-	tmp = intel_uncore_read(&dev_priv->uncore, DSPFW3);
-	wm->hpll_en = tmp & DSPFW_HPLL_SR_EN;
-	wm->sr.cursor = _FW_WM(tmp, CURSOR_SR);
-	wm->hpll.cursor = _FW_WM(tmp, HPLL_CURSOR);
-	wm->hpll.plane = _FW_WM(tmp, HPLL_SR);
-}
-
-static void vlv_read_wm_values(struct drm_i915_private *dev_priv,
-			       struct vlv_wm_values *wm)
-{
-	enum pipe pipe;
-	u32 tmp;
-
-	for_each_pipe(dev_priv, pipe) {
-		tmp = intel_uncore_read(&dev_priv->uncore, VLV_DDL(pipe));
-
-		wm->ddl[pipe].plane[PLANE_PRIMARY] =
-			(tmp >> DDL_PLANE_SHIFT) & (DDL_PRECISION_HIGH | DRAIN_LATENCY_MASK);
-		wm->ddl[pipe].plane[PLANE_CURSOR] =
-			(tmp >> DDL_CURSOR_SHIFT) & (DDL_PRECISION_HIGH | DRAIN_LATENCY_MASK);
-		wm->ddl[pipe].plane[PLANE_SPRITE0] =
-			(tmp >> DDL_SPRITE_SHIFT(0)) & (DDL_PRECISION_HIGH | DRAIN_LATENCY_MASK);
-		wm->ddl[pipe].plane[PLANE_SPRITE1] =
-			(tmp >> DDL_SPRITE_SHIFT(1)) & (DDL_PRECISION_HIGH | DRAIN_LATENCY_MASK);
-	}
-
-	tmp = intel_uncore_read(&dev_priv->uncore, DSPFW1);
-	wm->sr.plane = _FW_WM(tmp, SR);
-	wm->pipe[PIPE_B].plane[PLANE_CURSOR] = _FW_WM(tmp, CURSORB);
-	wm->pipe[PIPE_B].plane[PLANE_PRIMARY] = _FW_WM_VLV(tmp, PLANEB);
-	wm->pipe[PIPE_A].plane[PLANE_PRIMARY] = _FW_WM_VLV(tmp, PLANEA);
-
-	tmp = intel_uncore_read(&dev_priv->uncore, DSPFW2);
-	wm->pipe[PIPE_A].plane[PLANE_SPRITE1] = _FW_WM_VLV(tmp, SPRITEB);
-	wm->pipe[PIPE_A].plane[PLANE_CURSOR] = _FW_WM(tmp, CURSORA);
-	wm->pipe[PIPE_A].plane[PLANE_SPRITE0] = _FW_WM_VLV(tmp, SPRITEA);
-
-	tmp = intel_uncore_read(&dev_priv->uncore, DSPFW3);
-	wm->sr.cursor = _FW_WM(tmp, CURSOR_SR);
-
-	if (IS_CHERRYVIEW(dev_priv)) {
-		tmp = intel_uncore_read(&dev_priv->uncore, DSPFW7_CHV);
-		wm->pipe[PIPE_B].plane[PLANE_SPRITE1] = _FW_WM_VLV(tmp, SPRITED);
-		wm->pipe[PIPE_B].plane[PLANE_SPRITE0] = _FW_WM_VLV(tmp, SPRITEC);
-
-		tmp = intel_uncore_read(&dev_priv->uncore, DSPFW8_CHV);
-		wm->pipe[PIPE_C].plane[PLANE_SPRITE1] = _FW_WM_VLV(tmp, SPRITEF);
-		wm->pipe[PIPE_C].plane[PLANE_SPRITE0] = _FW_WM_VLV(tmp, SPRITEE);
-
-		tmp = intel_uncore_read(&dev_priv->uncore, DSPFW9_CHV);
-		wm->pipe[PIPE_C].plane[PLANE_PRIMARY] = _FW_WM_VLV(tmp, PLANEC);
-		wm->pipe[PIPE_C].plane[PLANE_CURSOR] = _FW_WM(tmp, CURSORC);
-
-		tmp = intel_uncore_read(&dev_priv->uncore, DSPHOWM);
-		wm->sr.plane |= _FW_WM(tmp, SR_HI) << 9;
-		wm->pipe[PIPE_C].plane[PLANE_SPRITE1] |= _FW_WM(tmp, SPRITEF_HI) << 8;
-		wm->pipe[PIPE_C].plane[PLANE_SPRITE0] |= _FW_WM(tmp, SPRITEE_HI) << 8;
-		wm->pipe[PIPE_C].plane[PLANE_PRIMARY] |= _FW_WM(tmp, PLANEC_HI) << 8;
-		wm->pipe[PIPE_B].plane[PLANE_SPRITE1] |= _FW_WM(tmp, SPRITED_HI) << 8;
-		wm->pipe[PIPE_B].plane[PLANE_SPRITE0] |= _FW_WM(tmp, SPRITEC_HI) << 8;
-		wm->pipe[PIPE_B].plane[PLANE_PRIMARY] |= _FW_WM(tmp, PLANEB_HI) << 8;
-		wm->pipe[PIPE_A].plane[PLANE_SPRITE1] |= _FW_WM(tmp, SPRITEB_HI) << 8;
-		wm->pipe[PIPE_A].plane[PLANE_SPRITE0] |= _FW_WM(tmp, SPRITEA_HI) << 8;
-		wm->pipe[PIPE_A].plane[PLANE_PRIMARY] |= _FW_WM(tmp, PLANEA_HI) << 8;
-	} else {
-		tmp = intel_uncore_read(&dev_priv->uncore, DSPFW7);
-		wm->pipe[PIPE_B].plane[PLANE_SPRITE1] = _FW_WM_VLV(tmp, SPRITED);
-		wm->pipe[PIPE_B].plane[PLANE_SPRITE0] = _FW_WM_VLV(tmp, SPRITEC);
-
-		tmp = intel_uncore_read(&dev_priv->uncore, DSPHOWM);
-		wm->sr.plane |= _FW_WM(tmp, SR_HI) << 9;
-		wm->pipe[PIPE_B].plane[PLANE_SPRITE1] |= _FW_WM(tmp, SPRITED_HI) << 8;
-		wm->pipe[PIPE_B].plane[PLANE_SPRITE0] |= _FW_WM(tmp, SPRITEC_HI) << 8;
-		wm->pipe[PIPE_B].plane[PLANE_PRIMARY] |= _FW_WM(tmp, PLANEB_HI) << 8;
-		wm->pipe[PIPE_A].plane[PLANE_SPRITE1] |= _FW_WM(tmp, SPRITEB_HI) << 8;
-		wm->pipe[PIPE_A].plane[PLANE_SPRITE0] |= _FW_WM(tmp, SPRITEA_HI) << 8;
-		wm->pipe[PIPE_A].plane[PLANE_PRIMARY] |= _FW_WM(tmp, PLANEA_HI) << 8;
-	}
-}
-
-#undef _FW_WM
-#undef _FW_WM_VLV
-
-void g4x_wm_get_hw_state(struct drm_i915_private *dev_priv)
-{
-	struct g4x_wm_values *wm = &dev_priv->wm.g4x;
-	struct intel_crtc *crtc;
-
-	g4x_read_wm_values(dev_priv, wm);
-
-=======
->>>>>>> 65898687
 	wm->cxsr = intel_uncore_read(&dev_priv->uncore, FW_BLC_SELF) & FW_BLC_SELF_EN;
 
 	for_each_intel_crtc(&dev_priv->drm, crtc) {
