--- conflicted
+++ resolved
@@ -308,12 +308,6 @@
 	if (dce_i2c_hw->masks->DC_I2C_DDC1_CLK_EN)
 		REG_UPDATE_N(SETUP, 1,
 			     FN(DC_I2C_DDC1_SETUP, DC_I2C_DDC1_CLK_EN), 1);
-<<<<<<< HEAD
-
-	/* we have checked I2c not used by DMCU, set SW use I2C REQ to 1 to indicate SW using it*/
-	REG_UPDATE(DC_I2C_ARBITRATION, DC_I2C_SW_USE_I2C_REG_REQ, 1);
-=======
->>>>>>> 0c383648
 
 	/* we have checked I2c not used by DMCU, set SW use I2C REQ to 1 to indicate SW using it*/
 	REG_UPDATE(DC_I2C_ARBITRATION, DC_I2C_SW_USE_I2C_REG_REQ, 1);
