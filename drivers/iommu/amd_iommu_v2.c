/*
 * Copyright (C) 2010-2012 Advanced Micro Devices, Inc.
 * Author: Joerg Roedel <jroedel@suse.de>
 *
 * This program is free software; you can redistribute it and/or modify it
 * under the terms of the GNU General Public License version 2 as published
 * by the Free Software Foundation.
 *
 * This program is distributed in the hope that it will be useful,
 * but WITHOUT ANY WARRANTY; without even the implied warranty of
 * MERCHANTABILITY or FITNESS FOR A PARTICULAR PURPOSE.  See the
 * GNU General Public License for more details.
 *
 * You should have received a copy of the GNU General Public License
 * along with this program; if not, write to the Free Software
 * Foundation, Inc., 59 Temple Place, Suite 330, Boston, MA  02111-1307 USA
 */

#include <linux/mmu_notifier.h>
#include <linux/amd-iommu.h>
#include <linux/mm_types.h>
#include <linux/profile.h>
#include <linux/module.h>
#include <linux/sched.h>
#include <linux/iommu.h>
#include <linux/wait.h>
#include <linux/pci.h>
#include <linux/gfp.h>

#include "amd_iommu_types.h"
#include "amd_iommu_proto.h"

MODULE_LICENSE("GPL v2");
MODULE_AUTHOR("Joerg Roedel <jroedel@suse.de>");

#define MAX_DEVICES		0x10000
#define PRI_QUEUE_SIZE		512

struct pri_queue {
	atomic_t inflight;
	bool finish;
	int status;
};

struct pasid_state {
	struct list_head list;			/* For global state-list */
	atomic_t count;				/* Reference count */
	unsigned mmu_notifier_count;		/* Counting nested mmu_notifier
						   calls */
	struct mm_struct *mm;			/* mm_struct for the faults */
	struct mmu_notifier mn;                 /* mmu_notifier handle */
	struct pri_queue pri[PRI_QUEUE_SIZE];	/* PRI tag states */
	struct device_state *device_state;	/* Link to our device_state */
	int pasid;				/* PASID index */
	bool invalid;				/* Used during setup and
						   teardown of the pasid */
	spinlock_t lock;			/* Protect pri_queues and
						   mmu_notifer_count */
	wait_queue_head_t wq;			/* To wait for count == 0 */
};

struct device_state {
	struct list_head list;
	u16 devid;
	atomic_t count;
	struct pci_dev *pdev;
	struct pasid_state **states;
	struct iommu_domain *domain;
	int pasid_levels;
	int max_pasids;
	amd_iommu_invalid_ppr_cb inv_ppr_cb;
	amd_iommu_invalidate_ctx inv_ctx_cb;
	spinlock_t lock;
	wait_queue_head_t wq;
};

struct fault {
	struct work_struct work;
	struct device_state *dev_state;
	struct pasid_state *state;
	struct mm_struct *mm;
	u64 address;
	u16 devid;
	u16 pasid;
	u16 tag;
	u16 finish;
	u16 flags;
};

static LIST_HEAD(state_list);
static spinlock_t state_lock;

static struct workqueue_struct *iommu_wq;

static void free_pasid_states(struct device_state *dev_state);

static u16 device_id(struct pci_dev *pdev)
{
	u16 devid;

	devid = pdev->bus->number;
	devid = (devid << 8) | pdev->devfn;

	return devid;
}

static struct device_state *__get_device_state(u16 devid)
{
	struct device_state *dev_state;

	list_for_each_entry(dev_state, &state_list, list) {
		if (dev_state->devid == devid)
			return dev_state;
	}

	return NULL;
}

static struct device_state *get_device_state(u16 devid)
{
	struct device_state *dev_state;
	unsigned long flags;

	spin_lock_irqsave(&state_lock, flags);
	dev_state = __get_device_state(devid);
	if (dev_state != NULL)
		atomic_inc(&dev_state->count);
	spin_unlock_irqrestore(&state_lock, flags);

	return dev_state;
}

static void free_device_state(struct device_state *dev_state)
{
	struct iommu_group *group;

	/*
	 * First detach device from domain - No more PRI requests will arrive
	 * from that device after it is unbound from the IOMMUv2 domain.
	 */
	group = iommu_group_get(&dev_state->pdev->dev);
	if (WARN_ON(!group))
		return;

	iommu_detach_group(dev_state->domain, group);

	iommu_group_put(group);

	/* Everything is down now, free the IOMMUv2 domain */
	iommu_domain_free(dev_state->domain);

	/* Finally get rid of the device-state */
	kfree(dev_state);
}

static void put_device_state(struct device_state *dev_state)
{
	if (atomic_dec_and_test(&dev_state->count))
		wake_up(&dev_state->wq);
}

/* Must be called under dev_state->lock */
static struct pasid_state **__get_pasid_state_ptr(struct device_state *dev_state,
						  int pasid, bool alloc)
{
	struct pasid_state **root, **ptr;
	int level, index;

	level = dev_state->pasid_levels;
	root  = dev_state->states;

	while (true) {

		index = (pasid >> (9 * level)) & 0x1ff;
		ptr   = &root[index];

		if (level == 0)
			break;

		if (*ptr == NULL) {
			if (!alloc)
				return NULL;

			*ptr = (void *)get_zeroed_page(GFP_ATOMIC);
			if (*ptr == NULL)
				return NULL;
		}

		root   = (struct pasid_state **)*ptr;
		level -= 1;
	}

	return ptr;
}

static int set_pasid_state(struct device_state *dev_state,
			   struct pasid_state *pasid_state,
			   int pasid)
{
	struct pasid_state **ptr;
	unsigned long flags;
	int ret;

	spin_lock_irqsave(&dev_state->lock, flags);
	ptr = __get_pasid_state_ptr(dev_state, pasid, true);

	ret = -ENOMEM;
	if (ptr == NULL)
		goto out_unlock;

	ret = -ENOMEM;
	if (*ptr != NULL)
		goto out_unlock;

	*ptr = pasid_state;

	ret = 0;

out_unlock:
	spin_unlock_irqrestore(&dev_state->lock, flags);

	return ret;
}

static void clear_pasid_state(struct device_state *dev_state, int pasid)
{
	struct pasid_state **ptr;
	unsigned long flags;

	spin_lock_irqsave(&dev_state->lock, flags);
	ptr = __get_pasid_state_ptr(dev_state, pasid, true);

	if (ptr == NULL)
		goto out_unlock;

	*ptr = NULL;

out_unlock:
	spin_unlock_irqrestore(&dev_state->lock, flags);
}

static struct pasid_state *get_pasid_state(struct device_state *dev_state,
					   int pasid)
{
	struct pasid_state **ptr, *ret = NULL;
	unsigned long flags;

	spin_lock_irqsave(&dev_state->lock, flags);
	ptr = __get_pasid_state_ptr(dev_state, pasid, false);

	if (ptr == NULL)
		goto out_unlock;

	ret = *ptr;
	if (ret)
		atomic_inc(&ret->count);

out_unlock:
	spin_unlock_irqrestore(&dev_state->lock, flags);

	return ret;
}

static void free_pasid_state(struct pasid_state *pasid_state)
{
	kfree(pasid_state);
}

static void put_pasid_state(struct pasid_state *pasid_state)
{
	if (atomic_dec_and_test(&pasid_state->count))
		wake_up(&pasid_state->wq);
}

static void put_pasid_state_wait(struct pasid_state *pasid_state)
{
	atomic_dec(&pasid_state->count);
	wait_event(pasid_state->wq, !atomic_read(&pasid_state->count));
	free_pasid_state(pasid_state);
}

static void unbind_pasid(struct pasid_state *pasid_state)
{
	struct iommu_domain *domain;

	domain = pasid_state->device_state->domain;

	/*
	 * Mark pasid_state as invalid, no more faults will we added to the
	 * work queue after this is visible everywhere.
	 */
	pasid_state->invalid = true;

	/* Make sure this is visible */
	smp_wmb();

	/* After this the device/pasid can't access the mm anymore */
	amd_iommu_domain_clear_gcr3(domain, pasid_state->pasid);

	/* Make sure no more pending faults are in the queue */
	flush_workqueue(iommu_wq);
}

static void free_pasid_states_level1(struct pasid_state **tbl)
{
	int i;

	for (i = 0; i < 512; ++i) {
		if (tbl[i] == NULL)
			continue;

		free_page((unsigned long)tbl[i]);
	}
}

static void free_pasid_states_level2(struct pasid_state **tbl)
{
	struct pasid_state **ptr;
	int i;

	for (i = 0; i < 512; ++i) {
		if (tbl[i] == NULL)
			continue;

		ptr = (struct pasid_state **)tbl[i];
		free_pasid_states_level1(ptr);
	}
}

static void free_pasid_states(struct device_state *dev_state)
{
	struct pasid_state *pasid_state;
	int i;

	for (i = 0; i < dev_state->max_pasids; ++i) {
		pasid_state = get_pasid_state(dev_state, i);
		if (pasid_state == NULL)
			continue;

		put_pasid_state(pasid_state);

		/*
		 * This will call the mn_release function and
		 * unbind the PASID
		 */
		mmu_notifier_unregister(&pasid_state->mn, pasid_state->mm);

		put_pasid_state_wait(pasid_state); /* Reference taken in
						      amd_iommu_bind_pasid */

		/* Drop reference taken in amd_iommu_bind_pasid */
		put_device_state(dev_state);
	}

	if (dev_state->pasid_levels == 2)
		free_pasid_states_level2(dev_state->states);
	else if (dev_state->pasid_levels == 1)
		free_pasid_states_level1(dev_state->states);
	else
		BUG_ON(dev_state->pasid_levels != 0);

	free_page((unsigned long)dev_state->states);
}

static struct pasid_state *mn_to_state(struct mmu_notifier *mn)
{
	return container_of(mn, struct pasid_state, mn);
}

static void __mn_flush_page(struct mmu_notifier *mn,
			    unsigned long address)
{
	struct pasid_state *pasid_state;
	struct device_state *dev_state;

	pasid_state = mn_to_state(mn);
	dev_state   = pasid_state->device_state;

	amd_iommu_flush_page(dev_state->domain, pasid_state->pasid, address);
}

static int mn_clear_flush_young(struct mmu_notifier *mn,
				struct mm_struct *mm,
				unsigned long start,
				unsigned long end)
{
	for (; start < end; start += PAGE_SIZE)
		__mn_flush_page(mn, start);

	return 0;
}

static void mn_invalidate_page(struct mmu_notifier *mn,
			       struct mm_struct *mm,
			       unsigned long address)
{
	__mn_flush_page(mn, address);
}

static void mn_invalidate_range(struct mmu_notifier *mn,
				struct mm_struct *mm,
				unsigned long start, unsigned long end)
{
	struct pasid_state *pasid_state;
	struct device_state *dev_state;

	pasid_state = mn_to_state(mn);
	dev_state   = pasid_state->device_state;

	if ((start ^ (end - 1)) < PAGE_SIZE)
		amd_iommu_flush_page(dev_state->domain, pasid_state->pasid,
				     start);
	else
		amd_iommu_flush_tlb(dev_state->domain, pasid_state->pasid);
}

static void mn_release(struct mmu_notifier *mn, struct mm_struct *mm)
{
	struct pasid_state *pasid_state;
	struct device_state *dev_state;
	bool run_inv_ctx_cb;

	might_sleep();

	pasid_state    = mn_to_state(mn);
	dev_state      = pasid_state->device_state;
	run_inv_ctx_cb = !pasid_state->invalid;

	if (run_inv_ctx_cb && dev_state->inv_ctx_cb)
		dev_state->inv_ctx_cb(dev_state->pdev, pasid_state->pasid);

	unbind_pasid(pasid_state);
}

static const struct mmu_notifier_ops iommu_mn = {
	.release		= mn_release,
	.clear_flush_young      = mn_clear_flush_young,
	.invalidate_page        = mn_invalidate_page,
	.invalidate_range       = mn_invalidate_range,
};

static void set_pri_tag_status(struct pasid_state *pasid_state,
			       u16 tag, int status)
{
	unsigned long flags;

	spin_lock_irqsave(&pasid_state->lock, flags);
	pasid_state->pri[tag].status = status;
	spin_unlock_irqrestore(&pasid_state->lock, flags);
}

static void finish_pri_tag(struct device_state *dev_state,
			   struct pasid_state *pasid_state,
			   u16 tag)
{
	unsigned long flags;

	spin_lock_irqsave(&pasid_state->lock, flags);
	if (atomic_dec_and_test(&pasid_state->pri[tag].inflight) &&
	    pasid_state->pri[tag].finish) {
		amd_iommu_complete_ppr(dev_state->pdev, pasid_state->pasid,
				       pasid_state->pri[tag].status, tag);
		pasid_state->pri[tag].finish = false;
		pasid_state->pri[tag].status = PPR_SUCCESS;
	}
	spin_unlock_irqrestore(&pasid_state->lock, flags);
}

static void handle_fault_error(struct fault *fault)
{
	int status;

	if (!fault->dev_state->inv_ppr_cb) {
		set_pri_tag_status(fault->state, fault->tag, PPR_INVALID);
		return;
	}

	status = fault->dev_state->inv_ppr_cb(fault->dev_state->pdev,
					      fault->pasid,
					      fault->address,
					      fault->flags);
	switch (status) {
	case AMD_IOMMU_INV_PRI_RSP_SUCCESS:
		set_pri_tag_status(fault->state, fault->tag, PPR_SUCCESS);
		break;
	case AMD_IOMMU_INV_PRI_RSP_INVALID:
		set_pri_tag_status(fault->state, fault->tag, PPR_INVALID);
		break;
	case AMD_IOMMU_INV_PRI_RSP_FAIL:
		set_pri_tag_status(fault->state, fault->tag, PPR_FAILURE);
		break;
	default:
		BUG();
	}
}

static bool access_error(struct vm_area_struct *vma, struct fault *fault)
{
	unsigned long requested = 0;

	if (fault->flags & PPR_FAULT_EXEC)
		requested |= VM_EXEC;

	if (fault->flags & PPR_FAULT_READ)
		requested |= VM_READ;

	if (fault->flags & PPR_FAULT_WRITE)
		requested |= VM_WRITE;

	return (requested & ~vma->vm_flags) != 0;
}

static void do_fault(struct work_struct *work)
{
	struct fault *fault = container_of(work, struct fault, work);
	struct vm_area_struct *vma;
	int ret = VM_FAULT_ERROR;
	unsigned int flags = 0;
	struct mm_struct *mm;
	u64 address;

	mm = fault->state->mm;
	address = fault->address;

	if (fault->flags & PPR_FAULT_USER)
		flags |= FAULT_FLAG_USER;
	if (fault->flags & PPR_FAULT_WRITE)
		flags |= FAULT_FLAG_WRITE;

	down_read(&mm->mmap_sem);
	vma = find_extend_vma(mm, address);
	if (!vma || address < vma->vm_start)
		/* failed to get a vma in the right range */
		goto out;

	/* Check if we have the right permissions on the vma */
<<<<<<< HEAD
	if (access_error(vma, fault)) {
		up_read(&mm->mmap_sem);
		handle_fault_error(fault);
=======
	if (access_error(vma, fault))
>>>>>>> b562e44f
		goto out;

	ret = handle_mm_fault(mm, vma, address, flags);

out:
	up_read(&mm->mmap_sem);

	if (ret & VM_FAULT_ERROR)
		/* failed to service fault */
		handle_fault_error(fault);

	finish_pri_tag(fault->dev_state, fault->state, fault->tag);

	put_pasid_state(fault->state);

	kfree(fault);
}

static int ppr_notifier(struct notifier_block *nb, unsigned long e, void *data)
{
	struct amd_iommu_fault *iommu_fault;
	struct pasid_state *pasid_state;
	struct device_state *dev_state;
	unsigned long flags;
	struct fault *fault;
	bool finish;
	u16 tag;
	int ret;

	iommu_fault = data;
	tag         = iommu_fault->tag & 0x1ff;
	finish      = (iommu_fault->tag >> 9) & 1;

	ret = NOTIFY_DONE;
	dev_state = get_device_state(iommu_fault->device_id);
	if (dev_state == NULL)
		goto out;

	pasid_state = get_pasid_state(dev_state, iommu_fault->pasid);
	if (pasid_state == NULL || pasid_state->invalid) {
		/* We know the device but not the PASID -> send INVALID */
		amd_iommu_complete_ppr(dev_state->pdev, iommu_fault->pasid,
				       PPR_INVALID, tag);
		goto out_drop_state;
	}

	spin_lock_irqsave(&pasid_state->lock, flags);
	atomic_inc(&pasid_state->pri[tag].inflight);
	if (finish)
		pasid_state->pri[tag].finish = true;
	spin_unlock_irqrestore(&pasid_state->lock, flags);

	fault = kzalloc(sizeof(*fault), GFP_ATOMIC);
	if (fault == NULL) {
		/* We are OOM - send success and let the device re-fault */
		finish_pri_tag(dev_state, pasid_state, tag);
		goto out_drop_state;
	}

	fault->dev_state = dev_state;
	fault->address   = iommu_fault->address;
	fault->state     = pasid_state;
	fault->tag       = tag;
	fault->finish    = finish;
	fault->pasid     = iommu_fault->pasid;
	fault->flags     = iommu_fault->flags;
	INIT_WORK(&fault->work, do_fault);

	queue_work(iommu_wq, &fault->work);

	ret = NOTIFY_OK;

out_drop_state:

	if (ret != NOTIFY_OK && pasid_state)
		put_pasid_state(pasid_state);

	put_device_state(dev_state);

out:
	return ret;
}

static struct notifier_block ppr_nb = {
	.notifier_call = ppr_notifier,
};

int amd_iommu_bind_pasid(struct pci_dev *pdev, int pasid,
			 struct task_struct *task)
{
	struct pasid_state *pasid_state;
	struct device_state *dev_state;
	struct mm_struct *mm;
	u16 devid;
	int ret;

	might_sleep();

	if (!amd_iommu_v2_supported())
		return -ENODEV;

	devid     = device_id(pdev);
	dev_state = get_device_state(devid);

	if (dev_state == NULL)
		return -EINVAL;

	ret = -EINVAL;
	if (pasid < 0 || pasid >= dev_state->max_pasids)
		goto out;

	ret = -ENOMEM;
	pasid_state = kzalloc(sizeof(*pasid_state), GFP_KERNEL);
	if (pasid_state == NULL)
		goto out;


	atomic_set(&pasid_state->count, 1);
	init_waitqueue_head(&pasid_state->wq);
	spin_lock_init(&pasid_state->lock);

	mm                        = get_task_mm(task);
	pasid_state->mm           = mm;
	pasid_state->device_state = dev_state;
	pasid_state->pasid        = pasid;
	pasid_state->invalid      = true; /* Mark as valid only if we are
					     done with setting up the pasid */
	pasid_state->mn.ops       = &iommu_mn;

	if (pasid_state->mm == NULL)
		goto out_free;

	mmu_notifier_register(&pasid_state->mn, mm);

	ret = set_pasid_state(dev_state, pasid_state, pasid);
	if (ret)
		goto out_unregister;

	ret = amd_iommu_domain_set_gcr3(dev_state->domain, pasid,
					__pa(pasid_state->mm->pgd));
	if (ret)
		goto out_clear_state;

	/* Now we are ready to handle faults */
	pasid_state->invalid = false;

	/*
	 * Drop the reference to the mm_struct here. We rely on the
	 * mmu_notifier release call-back to inform us when the mm
	 * is going away.
	 */
	mmput(mm);

	return 0;

out_clear_state:
	clear_pasid_state(dev_state, pasid);

out_unregister:
	mmu_notifier_unregister(&pasid_state->mn, mm);

out_free:
	mmput(mm);
	free_pasid_state(pasid_state);

out:
	put_device_state(dev_state);

	return ret;
}
EXPORT_SYMBOL(amd_iommu_bind_pasid);

void amd_iommu_unbind_pasid(struct pci_dev *pdev, int pasid)
{
	struct pasid_state *pasid_state;
	struct device_state *dev_state;
	u16 devid;

	might_sleep();

	if (!amd_iommu_v2_supported())
		return;

	devid = device_id(pdev);
	dev_state = get_device_state(devid);
	if (dev_state == NULL)
		return;

	if (pasid < 0 || pasid >= dev_state->max_pasids)
		goto out;

	pasid_state = get_pasid_state(dev_state, pasid);
	if (pasid_state == NULL)
		goto out;
	/*
	 * Drop reference taken here. We are safe because we still hold
	 * the reference taken in the amd_iommu_bind_pasid function.
	 */
	put_pasid_state(pasid_state);

	/* Clear the pasid state so that the pasid can be re-used */
	clear_pasid_state(dev_state, pasid_state->pasid);

	/*
	 * Call mmu_notifier_unregister to drop our reference
	 * to pasid_state->mm
	 */
	mmu_notifier_unregister(&pasid_state->mn, pasid_state->mm);

	put_pasid_state_wait(pasid_state); /* Reference taken in
					      amd_iommu_bind_pasid */
out:
	/* Drop reference taken in this function */
	put_device_state(dev_state);

	/* Drop reference taken in amd_iommu_bind_pasid */
	put_device_state(dev_state);
}
EXPORT_SYMBOL(amd_iommu_unbind_pasid);

int amd_iommu_init_device(struct pci_dev *pdev, int pasids)
{
	struct device_state *dev_state;
	struct iommu_group *group;
	unsigned long flags;
	int ret, tmp;
	u16 devid;

	might_sleep();

	if (!amd_iommu_v2_supported())
		return -ENODEV;

	if (pasids <= 0 || pasids > (PASID_MASK + 1))
		return -EINVAL;

	devid = device_id(pdev);

	dev_state = kzalloc(sizeof(*dev_state), GFP_KERNEL);
	if (dev_state == NULL)
		return -ENOMEM;

	spin_lock_init(&dev_state->lock);
	init_waitqueue_head(&dev_state->wq);
	dev_state->pdev  = pdev;
	dev_state->devid = devid;

	tmp = pasids;
	for (dev_state->pasid_levels = 0; (tmp - 1) & ~0x1ff; tmp >>= 9)
		dev_state->pasid_levels += 1;

	atomic_set(&dev_state->count, 1);
	dev_state->max_pasids = pasids;

	ret = -ENOMEM;
	dev_state->states = (void *)get_zeroed_page(GFP_KERNEL);
	if (dev_state->states == NULL)
		goto out_free_dev_state;

	dev_state->domain = iommu_domain_alloc(&pci_bus_type);
	if (dev_state->domain == NULL)
		goto out_free_states;

	amd_iommu_domain_direct_map(dev_state->domain);

	ret = amd_iommu_domain_enable_v2(dev_state->domain, pasids);
	if (ret)
		goto out_free_domain;

	group = iommu_group_get(&pdev->dev);
	if (!group)
		goto out_free_domain;

	ret = iommu_attach_group(dev_state->domain, group);
	if (ret != 0)
		goto out_drop_group;

	iommu_group_put(group);

	spin_lock_irqsave(&state_lock, flags);

	if (__get_device_state(devid) != NULL) {
		spin_unlock_irqrestore(&state_lock, flags);
		ret = -EBUSY;
		goto out_free_domain;
	}

	list_add_tail(&dev_state->list, &state_list);

	spin_unlock_irqrestore(&state_lock, flags);

	return 0;

out_drop_group:
	iommu_group_put(group);

out_free_domain:
	iommu_domain_free(dev_state->domain);

out_free_states:
	free_page((unsigned long)dev_state->states);

out_free_dev_state:
	kfree(dev_state);

	return ret;
}
EXPORT_SYMBOL(amd_iommu_init_device);

void amd_iommu_free_device(struct pci_dev *pdev)
{
	struct device_state *dev_state;
	unsigned long flags;
	u16 devid;

	if (!amd_iommu_v2_supported())
		return;

	devid = device_id(pdev);

	spin_lock_irqsave(&state_lock, flags);

	dev_state = __get_device_state(devid);
	if (dev_state == NULL) {
		spin_unlock_irqrestore(&state_lock, flags);
		return;
	}

	list_del(&dev_state->list);

	spin_unlock_irqrestore(&state_lock, flags);

	/* Get rid of any remaining pasid states */
	free_pasid_states(dev_state);

	put_device_state(dev_state);
	/*
	 * Wait until the last reference is dropped before freeing
	 * the device state.
	 */
	wait_event(dev_state->wq, !atomic_read(&dev_state->count));
	free_device_state(dev_state);
}
EXPORT_SYMBOL(amd_iommu_free_device);

int amd_iommu_set_invalid_ppr_cb(struct pci_dev *pdev,
				 amd_iommu_invalid_ppr_cb cb)
{
	struct device_state *dev_state;
	unsigned long flags;
	u16 devid;
	int ret;

	if (!amd_iommu_v2_supported())
		return -ENODEV;

	devid = device_id(pdev);

	spin_lock_irqsave(&state_lock, flags);

	ret = -EINVAL;
	dev_state = __get_device_state(devid);
	if (dev_state == NULL)
		goto out_unlock;

	dev_state->inv_ppr_cb = cb;

	ret = 0;

out_unlock:
	spin_unlock_irqrestore(&state_lock, flags);

	return ret;
}
EXPORT_SYMBOL(amd_iommu_set_invalid_ppr_cb);

int amd_iommu_set_invalidate_ctx_cb(struct pci_dev *pdev,
				    amd_iommu_invalidate_ctx cb)
{
	struct device_state *dev_state;
	unsigned long flags;
	u16 devid;
	int ret;

	if (!amd_iommu_v2_supported())
		return -ENODEV;

	devid = device_id(pdev);

	spin_lock_irqsave(&state_lock, flags);

	ret = -EINVAL;
	dev_state = __get_device_state(devid);
	if (dev_state == NULL)
		goto out_unlock;

	dev_state->inv_ctx_cb = cb;

	ret = 0;

out_unlock:
	spin_unlock_irqrestore(&state_lock, flags);

	return ret;
}
EXPORT_SYMBOL(amd_iommu_set_invalidate_ctx_cb);

static int __init amd_iommu_v2_init(void)
{
	int ret;

	pr_info("AMD IOMMUv2 driver by Joerg Roedel <jroedel@suse.de>\n");

	if (!amd_iommu_v2_supported()) {
		pr_info("AMD IOMMUv2 functionality not available on this system\n");
		/*
		 * Load anyway to provide the symbols to other modules
		 * which may use AMD IOMMUv2 optionally.
		 */
		return 0;
	}

	spin_lock_init(&state_lock);

	ret = -ENOMEM;
	iommu_wq = create_workqueue("amd_iommu_v2");
	if (iommu_wq == NULL)
		goto out;

	amd_iommu_register_ppr_notifier(&ppr_nb);

	return 0;

out:
	return ret;
}

static void __exit amd_iommu_v2_exit(void)
{
	struct device_state *dev_state;
	int i;

	if (!amd_iommu_v2_supported())
		return;

	amd_iommu_unregister_ppr_notifier(&ppr_nb);

	flush_workqueue(iommu_wq);

	/*
	 * The loop below might call flush_workqueue(), so call
	 * destroy_workqueue() after it
	 */
	for (i = 0; i < MAX_DEVICES; ++i) {
		dev_state = get_device_state(i);

		if (dev_state == NULL)
			continue;

		WARN_ON_ONCE(1);

		put_device_state(dev_state);
		amd_iommu_free_device(dev_state->pdev);
	}

	destroy_workqueue(iommu_wq);
}

module_init(amd_iommu_v2_init);
module_exit(amd_iommu_v2_exit);<|MERGE_RESOLUTION|>--- conflicted
+++ resolved
@@ -534,13 +534,7 @@
 		goto out;
 
 	/* Check if we have the right permissions on the vma */
-<<<<<<< HEAD
-	if (access_error(vma, fault)) {
-		up_read(&mm->mmap_sem);
-		handle_fault_error(fault);
-=======
 	if (access_error(vma, fault))
->>>>>>> b562e44f
 		goto out;
 
 	ret = handle_mm_fault(mm, vma, address, flags);
